--- conflicted
+++ resolved
@@ -79,12 +79,9 @@
   'Mapper',
   'MultipleMinter',
   'BaseDataURI',
-<<<<<<< HEAD
-  'DeviceDefinitionTable'
-=======
+  'DeviceDefinitionTable',
   'StreamrConfigurator',
   'VehicleStream'
->>>>>>> 03c75dfb
 ]).catch((error) => {
   console.error(error);
   process.exitCode = 1;
