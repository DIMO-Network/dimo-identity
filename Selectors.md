## DIMORegistry
#### Functions
| Selector | Signature |
|-|-|
| 0x0df5b997 | addModule(address,bytes4[]) |
| 0x9748a762 | removeModule(address,bytes4[]) |
| 0x06d1d2a1 | updateModule(address,address,bytes4[],bytes4[]) |

#### Events
| Selector | Signature |
|-|-|
| 0x02d0c334 | ModuleAdded(address,bytes4[]) |
| 0x7c3eb4f9 | ModuleRemoved(address,bytes4[]) |
| 0xa062c2c0 | ModuleUpdated(address,address,bytes4[],bytes4[]) |
| 0xbd79b86f | RoleAdminChanged(bytes32,bytes32,bytes32) |
| 0x2f878811 | RoleGranted(bytes32,address,address) |
| 0xf6391f5c | RoleRevoked(bytes32,address,address) |

#### Errors
| Selector | Signature |
|-|-|
| 0xc9134785 | UintUtils__InsufficientHexLength() |

## DevAdmin
#### Functions
| Selector | Signature |
|-|-|
| 0xd7376bae | adminBurnAftermarketDevices(uint256[]) |
| 0x63dec203 | adminBurnAftermarketDevicesAndDeletePairings(uint256[]) |
| 0x52878b61 | adminBurnSyntheticDevicesAndDeletePairings(uint256[]) |
| 0x282eb387 | adminBurnVehicles(uint256[]) |
| 0x11d679c9 | adminBurnVehiclesAndDeletePairings(uint256[]) |
| 0xb17b974b | adminCacheDimoStreamrEns() |
| 0x56936962 | adminChangeParentNode(uint256,address,uint256[]) |
| 0x3febacab | adminPairAftermarketDevice(uint256,uint256) |
| 0xf73a8f04 | renameManufacturers((uint256,string)[]) |
| 0xff96b761 | transferAftermarketDeviceOwnership(uint256,address) |
| 0x5c129493 | unclaimAftermarketDeviceNode(uint256[]) |
| 0x71193956 | unpairAftermarketDeviceByDeviceNode(uint256[]) |
| 0x8c2ee9bb | unpairAftermarketDeviceByVehicleNode(uint256[]) |

#### Events
| Selector | Signature |
|-|-|
<<<<<<< HEAD
=======
| 0x000d5c45 | AftermarketDeviceAttributeSetDevAdmin(uint256,string,string) |
| 0xb33f329d | AftermarketDeviceNodeBurnedDevAdmin(uint256,address) |
>>>>>>> 03c75dfb
| 0x89ec1328 | AftermarketDevicePaired(uint256,uint256,address) |
| 0xaabf86a9 | AftermarketDeviceTransferredDevAdmin(uint256,address,address) |
| 0xd2a3fcd4 | AftermarketDeviceUnclaimedDevAdmin(uint256) |
| 0x1ba4ec81 | AftermarketDeviceUnpairedDevAdmin(uint256,uint256,address) |
| 0xbd79b86f | RoleAdminChanged(bytes32,bytes32,bytes32) |
| 0x2f878811 | RoleGranted(bytes32,address,address) |
| 0xf6391f5c | RoleRevoked(bytes32,address,address) |
| 0x8ad18187 | SyntheticDeviceAttributeSetDevAdmin(uint256,string,string) |
| 0x81741fdd | SyntheticDeviceNodeBurnedDevAdmin(uint256,uint256,address) |
| 0x1d91e00c | VehicleAttributeSetDevAdmin(uint256,string,string) |
| 0xb956d027 | VehicleNodeBurnedDevAdmin(uint256,address) |

#### Errors
| Selector | Signature |
|-|-|
| 0x15bdaac1 | AdNotClaimed(uint256) |
| 0x762116ae | AdPaired(uint256) |
| 0xe3ca9639 | InvalidNode(address,uint256) |
| 0xc9134785 | UintUtils__InsufficientHexLength() |
| 0xc46a5168 | VehiclePaired(uint256) |

## DimoAccessControl
#### Functions
| Selector | Signature |
|-|-|
| 0x248a9ca3 | getRoleAdmin(bytes32) |
| 0x2f2ff15d | grantRole(bytes32,address) |
| 0x91d14854 | hasRole(bytes32,address) |
| 0x8bb9c5bf | renounceRole(bytes32) |
| 0xd547741f | revokeRole(bytes32,address) |

#### Events
| Selector | Signature |
|-|-|
| 0xbd79b86f | RoleAdminChanged(bytes32,bytes32,bytes32) |
| 0x2f878811 | RoleGranted(bytes32,address,address) |
| 0xf6391f5c | RoleRevoked(bytes32,address,address) |

#### Errors
| Selector | Signature |
|-|-|
| 0xc9134785 | UintUtils__InsufficientHexLength() |

## Eip712Checker
#### Functions
| Selector | Signature |
|-|-|
| 0x4cd88b76 | initialize(string,string) |

#### Events
| Selector | Signature |
|-|-|
| 0xbd79b86f | RoleAdminChanged(bytes32,bytes32,bytes32) |
| 0x2f878811 | RoleGranted(bytes32,address,address) |
| 0xf6391f5c | RoleRevoked(bytes32,address,address) |

#### Errors
| Selector | Signature |
|-|-|
| 0xc9134785 | UintUtils__InsufficientHexLength() |

## Multicall
#### Functions
| Selector | Signature |
|-|-|
| 0x415c2d96 | multiDelegateCall(bytes[]) |
| 0x1c0c6e51 | multiStaticCall(bytes[]) |

## AdLicenseValidator
#### Functions
| Selector | Signature |
|-|-|
| 0x46946743 | getAdMintCost() |
| 0x2390baa8 | setAdMintCost(uint256) |
| 0x5b6c1979 | setDimoToken(address) |
| 0xf41377ca | setFoundationAddress(address) |
| 0x0fd21c17 | setLicense(address) |

#### Events
| Selector | Signature |
|-|-|
| 0xbd79b86f | RoleAdminChanged(bytes32,bytes32,bytes32) |
| 0x2f878811 | RoleGranted(bytes32,address,address) |
| 0xf6391f5c | RoleRevoked(bytes32,address,address) |

#### Errors
| Selector | Signature |
|-|-|
| 0xc9134785 | UintUtils__InsufficientHexLength() |

## AftermarketDevice
#### Functions
| Selector | Signature |
|-|-|
| 0x6111afa3 | addAftermarketDeviceAttribute(string) |
| 0x60deec60 | claimAftermarketDeviceBatch(uint256,(uint256,address)[]) |
| 0x89a841bb | claimAftermarketDeviceSign(uint256,address,bytes,bytes) |
| 0x682a25e3 | getAftermarketDeviceAddressById(uint256) |
| 0x9796cf22 | getAftermarketDeviceIdByAddress(address) |
| 0xc6b36f2a | isAftermarketDeviceClaimed(uint256) |
| 0x7ba79a39 | mintAftermarketDeviceByManufacturerBatch(uint256,(address,(string,string)[])[]) |
| 0xb50df2f7 | pairAftermarketDeviceSign(uint256,uint256,bytes,bytes) |
| 0xcfe642dd | pairAftermarketDeviceSign(uint256,uint256,bytes) |
| 0x9b3abd48 | reprovisionAftermarketDeviceByManufacturerBatch(uint256[]) |
| 0x9d0b139b | resetAftermarketDeviceAddressByManufacturerBatch((uint256,address)[]) |
| 0x4d49d82a | setAftermarketDeviceIdProxyAddress(address) |
| 0x4d13b709 | setAftermarketDeviceInfo(uint256,(string,string)[]) |
| 0xee4d9596 | unpairAftermarketDevice(uint256,uint256) |
| 0x3f65997a | unpairAftermarketDeviceSign(uint256,uint256,bytes) |

#### Events
| Selector | Signature |
|-|-|
<<<<<<< HEAD
=======
| 0x4993b53b | AftermarketDeviceAddressReset(uint256,uint256,address) |
>>>>>>> 03c75dfb
| 0x3ef2473c | AftermarketDeviceAttributeAdded(string) |
| 0x977fe0dd | AftermarketDeviceAttributeSet(uint256,string,string) |
| 0x8468d811 | AftermarketDeviceClaimed(uint256,address) |
| 0xe2daa727 | AftermarketDeviceIdProxySet(address) |
<<<<<<< HEAD
=======
| 0xc4d38c0a | AftermarketDeviceNodeBurned(uint256,address) |
>>>>>>> 03c75dfb
| 0xd624fd4c | AftermarketDeviceNodeMinted(uint256,uint256,address,address) |
| 0x89ec1328 | AftermarketDevicePaired(uint256,uint256,address) |
| 0xd9135724 | AftermarketDeviceUnpaired(uint256,uint256,address) |
| 0xbd79b86f | RoleAdminChanged(bytes32,bytes32,bytes32) |
| 0x2f878811 | RoleGranted(bytes32,address,address) |
| 0xf6391f5c | RoleRevoked(bytes32,address,address) |

#### Errors
| Selector | Signature |
|-|-|
| 0x15bdaac1 | AdNotClaimed(uint256) |
| 0xd11e35b4 | AdNotPaired(uint256) |
| 0x762116ae | AdPaired(uint256) |
| 0x130e2668 | AttributeExists(string) |
| 0x1c48d49e | AttributeNotWhitelisted(string) |
| 0x4dec88eb | DeviceAlreadyClaimed(uint256) |
| 0xcd76e845 | DeviceAlreadyRegistered(address) |
| 0xdbe5383b | InvalidAdSignature() |
| 0x5d608519 | InvalidLicense() |
| 0xe3ca9639 | InvalidNode(address,uint256) |
| 0x38a85a8d | InvalidOwnerSignature() |
| 0x5299bab7 | InvalidParentNode(uint256) |
| 0x815e1d64 | InvalidSigner() |
| 0x4fc280ab | OwnersDoNotMatch() |
| 0xc9134785 | UintUtils__InsufficientHexLength() |
| 0x8e4a23d6 | Unauthorized(address) |
| 0x2d91fcb5 | VehicleNotPaired(uint256) |
| 0xc46a5168 | VehiclePaired(uint256) |
| 0xd92e233d | ZeroAddress() |

## Manufacturer
#### Functions
| Selector | Signature |
|-|-|
| 0x50300a3f | addManufacturerAttribute(string) |
| 0xce55aab0 | getManufacturerIdByName(string) |
| 0x9109b30b | getManufacturerNameById(uint256) |
| 0xd9c27c40 | isAllowedToOwnManufacturerNode(address) |
| 0xb429afeb | isController(address) |
| 0x456bf169 | isManufacturerMinted(address) |
| 0x5f36da6b | mintManufacturer(address,string,(string,string)[]) |
| 0x9abb3000 | mintManufacturerBatch(address,string[]) |
| 0x92eefe9b | setController(address) |
| 0xd159f49a | setManufacturerIdProxyAddress(address) |
| 0x63545ffa | setManufacturerInfo(uint256,(string,string)[]) |
| 0x20d60248 | updateManufacturerMinted(address,address) |

#### Events
| Selector | Signature |
|-|-|
| 0x79f74fd5 | ControllerSet(address) |
| 0x47ff34ba | ManufacturerAttributeAdded(string) |
| 0xb81a4ce1 | ManufacturerAttributeSet(uint256,string,string) |
| 0xf9bca5f2 | ManufacturerIdProxySet(address) |
| 0xc1279f9a | ManufacturerNodeMinted(string,uint256,address) |
| 0xbd79b86f | RoleAdminChanged(bytes32,bytes32,bytes32) |
| 0x2f878811 | RoleGranted(bytes32,address,address) |
| 0xf6391f5c | RoleRevoked(bytes32,address,address) |

#### Errors
| Selector | Signature |
|-|-|
| 0xc9134785 | UintUtils__InsufficientHexLength() |

## Integration
#### Functions
| Selector | Signature |
|-|-|
| 0x044d2498 | addIntegrationAttribute(string) |
| 0x714b7cfb | getIntegrationIdByName(string) |
| 0x123141bd | getIntegrationNameById(uint256) |
| 0xbc8002f0 | isAllowedToOwnIntegrationNode(address) |
| 0xe21f68b7 | isIntegrationController(address) |
| 0x603dd1db | isIntegrationMinted(address) |
| 0xd6739004 | mintIntegration(address,string,(string,string)[]) |
| 0x653af271 | mintIntegrationBatch(address,string[]) |
| 0x106129aa | setIntegrationController(address) |
| 0x636c1d1b | setIntegrationIdProxyAddress(address) |
| 0x8d7e6001 | setIntegrationInfo(uint256,(string,string)[]) |
| 0x440707b5 | updateIntegrationMinted(address,address) |

#### Events
| Selector | Signature |
|-|-|
| 0x79f74fd5 | ControllerSet(address) |
| 0x8a60d58f | IntegrationAttributeAdded(string) |
| 0x7ad258fa | IntegrationAttributeSet(uint256,string,string) |
| 0x25dd5f73 | IntegrationIdProxySet(address) |
| 0x98490372 | IntegrationNodeMinted(uint256,address) |
| 0xbd79b86f | RoleAdminChanged(bytes32,bytes32,bytes32) |
| 0x2f878811 | RoleGranted(bytes32,address,address) |
| 0xf6391f5c | RoleRevoked(bytes32,address,address) |

#### Errors
| Selector | Signature |
|-|-|
| 0xb9f36dab | AlreadyController(address) |
| 0x130e2668 | AttributeExists(string) |
| 0x1c48d49e | AttributeNotWhitelisted(string) |
| 0xb9cb244b | IntegrationNameRegisterd(string) |
| 0xe3ca9639 | InvalidNode(address,uint256) |
| 0x33c5677b | MustBeAdmin(address) |
| 0xfa5cd00f | NotAllowed(address) |
| 0x87e6ac10 | OnlyNftProxy() |
| 0xc9134785 | UintUtils__InsufficientHexLength() |
| 0x8e4a23d6 | Unauthorized(address) |
| 0xd92e233d | ZeroAddress() |

## SyntheticDevice
#### Functions
| Selector | Signature |
|-|-|
| 0xe1f371df | addSyntheticDeviceAttribute(string) |
| 0x7c7c9978 | burnSyntheticDeviceSign(uint256,uint256,bytes) |
| 0x493b27e1 | getSyntheticDeviceAddressById(uint256) |
| 0x795b910a | getSyntheticDeviceIdByAddress(address) |
| 0x261d982a | mintSyntheticDeviceBatch(uint256,(uint256,address,(string,string)[])[]) |
| 0xc624e8a1 | mintSyntheticDeviceSign((uint256,uint256,bytes,bytes,address,(string,string)[])) |
| 0xecf452d7 | setSyntheticDeviceIdProxyAddress(address) |
| 0x80430e0d | setSyntheticDeviceInfo(uint256,(string,string)[]) |

#### Events
| Selector | Signature |
|-|-|
| 0xbd79b86f | RoleAdminChanged(bytes32,bytes32,bytes32) |
| 0x2f878811 | RoleGranted(bytes32,address,address) |
| 0xf6391f5c | RoleRevoked(bytes32,address,address) |
| 0x6e358be2 | SyntheticDeviceAttributeAdded(string) |
| 0xe89d3dc7 | SyntheticDeviceAttributeSet(uint256,string,string) |
| 0x03f4b74a | SyntheticDeviceIdProxySet(address) |
| 0xe4edc3c1 | SyntheticDeviceNodeBurned(uint256,uint256,address) |
| 0x5a560c1a | SyntheticDeviceNodeMinted(uint256,uint256,uint256,address,address) |
| 0x3a259e5d | VehicleAttributeSet(uint256,string,string) |
| 0xd471ae8a | VehicleNodeMinted(uint256,uint256,address) |
<<<<<<< HEAD
=======
| 0xc7c7d9ac | VehicleNodeMintedWithDeviceDefinition(uint256,uint256,address,string) |
>>>>>>> 03c75dfb

#### Errors
| Selector | Signature |
|-|-|
| 0x130e2668 | AttributeExists(string) |
| 0x1c48d49e | AttributeNotWhitelisted(string) |
| 0xcd76e845 | DeviceAlreadyRegistered(address) |
| 0xe3ca9639 | InvalidNode(address,uint256) |
| 0x38a85a8d | InvalidOwnerSignature() |
| 0x5299bab7 | InvalidParentNode(uint256) |
| 0xf8e95d55 | InvalidSdSignature() |
| 0xc9134785 | UintUtils__InsufficientHexLength() |
| 0x2d91fcb5 | VehicleNotPaired(uint256) |
| 0xc46a5168 | VehiclePaired(uint256) |
| 0xd92e233d | ZeroAddress() |

## Vehicle
#### Functions
| Selector | Signature |
|-|-|
| 0xf0d1a557 | addVehicleAttribute(string) |
| 0xd0b61156 | burnVehicleSign(uint256,bytes) |
| 0xb7bded95 | getDeviceDefinitionIdByVehicleId(uint256) |
| 0x3da44e56 | mintVehicle(uint256,address,(string,string)[]) |
| 0x1b1a82c8 | mintVehicleSign(uint256,address,(string,string)[],bytes) |
| 0xf8ddeada | mintVehicleWithDeviceDefinition(uint256,address,string) |
| 0xd3b47405 | mintVehicleWithDeviceDefinitionSign(uint256,address,string,bytes) |
| 0x9bfae6da | setVehicleIdProxyAddress(address) |
| 0xd9c3ae61 | setVehicleInfo(uint256,(string,string)[]) |
| 0xea0e7d3a | validateBurnAndResetNode(uint256) |

#### Events
| Selector | Signature |
|-|-|
| 0xbd79b86f | RoleAdminChanged(bytes32,bytes32,bytes32) |
| 0x2f878811 | RoleGranted(bytes32,address,address) |
| 0xf6391f5c | RoleRevoked(bytes32,address,address) |
| 0x2b7d41dc | VehicleAttributeAdded(string) |
| 0x3a259e5d | VehicleAttributeSet(uint256,string,string) |
| 0x3e7484c4 | VehicleIdProxySet(address) |
| 0x7b36384f | VehicleNodeBurned(uint256,address) |
| 0xd471ae8a | VehicleNodeMinted(uint256,uint256,address) |
<<<<<<< HEAD
=======
| 0xc7c7d9ac | VehicleNodeMintedWithDeviceDefinition(uint256,uint256,address,string) |
>>>>>>> 03c75dfb

#### Errors
| Selector | Signature |
|-|-|
| 0x130e2668 | AttributeExists(string) |
| 0x1c48d49e | AttributeNotWhitelisted(string) |
| 0xe3ca9639 | InvalidNode(address,uint256) |
| 0x38a85a8d | InvalidOwnerSignature() |
| 0x5299bab7 | InvalidParentNode(uint256) |
| 0x87e6ac10 | OnlyNftProxy() |
| 0xc9134785 | UintUtils__InsufficientHexLength() |
| 0xc46a5168 | VehiclePaired(uint256) |
| 0xd92e233d | ZeroAddress() |

## Nodes
#### Functions
| Selector | Signature |
|-|-|
| 0xbc60a6ba | getDataURI(address,uint256) |
| 0xdce2f860 | getInfo(address,uint256,string) |
| 0x82087d24 | getParentNode(address,uint256) |

## Mapper
#### Functions
| Selector | Signature |
|-|-|
| 0x0a6cef46 | getBeneficiary(address,uint256) |
| 0x112e62a2 | getLink(address,uint256) |
| 0xbd2b5568 | getNodeLink(address,address,uint256) |
| 0xbebc0bfc | setAftermarketDeviceBeneficiary(uint256,address) |

#### Events
| Selector | Signature |
|-|-|
| 0xf6f6de47 | BeneficiarySet(address,uint256,address) |

## MultipleMinter
#### Functions
| Selector | Signature |
|-|-|
| 0xfb1a28e8 | mintVehicleAndSdSign((uint256,address,(string,string)[],uint256,bytes,bytes,address,(string,string)[])) |
| 0x191292f8 | mintVehicleAndSdWithDeviceDefinitionSign((uint256,address,string,uint256,bytes,bytes,address,(string,string)[])) |

#### Events
| Selector | Signature |
|-|-|
| 0xbd79b86f | RoleAdminChanged(bytes32,bytes32,bytes32) |
| 0x2f878811 | RoleGranted(bytes32,address,address) |
| 0xf6391f5c | RoleRevoked(bytes32,address,address) |
| 0xe89d3dc7 | SyntheticDeviceAttributeSet(uint256,string,string) |
| 0x5a560c1a | SyntheticDeviceNodeMinted(uint256,uint256,uint256,address,address) |
| 0x3a259e5d | VehicleAttributeSet(uint256,string,string) |
| 0xd471ae8a | VehicleNodeMinted(uint256,uint256,address) |
| 0xc7c7d9ac | VehicleNodeMintedWithDeviceDefinition(uint256,uint256,address,string) |

#### Errors
| Selector | Signature |
|-|-|
| 0x1c48d49e | AttributeNotWhitelisted(string) |
| 0xcd76e845 | DeviceAlreadyRegistered(address) |
| 0x38a85a8d | InvalidOwnerSignature() |
| 0x5299bab7 | InvalidParentNode(uint256) |
| 0xf8e95d55 | InvalidSdSignature() |
| 0xc9134785 | UintUtils__InsufficientHexLength() |

#### Events
| Selector | Signature |
|-|-|
| 0xbd79b86f | RoleAdminChanged(bytes32,bytes32,bytes32) |
| 0x2f878811 | RoleGranted(bytes32,address,address) |
| 0xf6391f5c | RoleRevoked(bytes32,address,address) |
| 0xe89d3dc7 | SyntheticDeviceAttributeSet(uint256,string,string) |
| 0x5a560c1a | SyntheticDeviceNodeMinted(uint256,uint256,uint256,address,address) |
| 0x3a259e5d | VehicleAttributeSet(uint256,string,string) |
| 0xd471ae8a | VehicleNodeMinted(uint256,uint256,address) |

#### Errors
| Selector | Signature |
|-|-|
| 0x1c48d49e | AttributeNotWhitelisted(string) |
| 0xcd76e845 | DeviceAlreadyRegistered(address) |
| 0x38a85a8d | InvalidOwnerSignature() |
| 0x5299bab7 | InvalidParentNode(uint256) |
| 0xf8e95d55 | InvalidSdSignature() |
| 0xc9134785 | UintUtils__InsufficientHexLength() |

## BaseDataURI
#### Functions
| Selector | Signature |
|-|-|
| 0xe324093f | setBaseDataURI(address,string) |

#### Events
| Selector | Signature |
|-|-|
| 0x9f53d8a6 | BaseDataURISet(address,string) |
| 0xbd79b86f | RoleAdminChanged(bytes32,bytes32,bytes32) |
| 0x2f878811 | RoleGranted(bytes32,address,address) |
| 0xf6391f5c | RoleRevoked(bytes32,address,address) |

#### Errors
| Selector | Signature |
|-|-|
| 0xc9134785 | UintUtils__InsufficientHexLength() |

<<<<<<< HEAD
## DeviceDefinitionTable
#### Functions
| Selector | Signature |
|-|-|
| 0x20954d21 | createDeviceDefinitionTable(address,uint256) |
| 0x396e5987 | getDeviceDefinitionTableId(uint256) |
| 0xa1d17941 | getDeviceDefinitionTableName(uint256) |
| 0x811eed42 | insertDeviceDefinition(uint256,(string,string,uint256,string,string)) |
| 0xb91b4303 | insertDeviceDefinitionBatch(uint256,(string,string,uint256,string,string)[]) |
| 0x088fafdb | setDeviceDefinitionTable(uint256,uint256) |
=======
## StreamrConfigurator
#### Functions
| Selector | Signature |
|-|-|
| 0x9e594424 | setDimoBaseStreamId(string) |
| 0x5f450e29 | setDimoStreamrNode(address) |
| 0x0c3cac3b | setStreamRegistry(address) |
>>>>>>> 03c75dfb

#### Events
| Selector | Signature |
|-|-|
<<<<<<< HEAD
| 0x462ef08c | DeviceDefinitionInserted(uint256,string,string,uint256) |
| 0x34045c03 | DeviceDefinitionTableCreated(address,uint256,uint256) |
| 0x753affc1 | ManufacturerTableSet(uint256,uint256) |
| 0xbd79b86f | RoleAdminChanged(bytes32,bytes32,bytes32) |
| 0x2f878811 | RoleGranted(bytes32,address,address) |
| 0xf6391f5c | RoleRevoked(bytes32,address,address) |
=======
| 0x5c6e4ce4 | DimoStreamrEnsSet(string) |
| 0x49a3b2d5 | DimoStreamrNodeSet(address) |
| 0xbd79b86f | RoleAdminChanged(bytes32,bytes32,bytes32) |
| 0x2f878811 | RoleGranted(bytes32,address,address) |
| 0xf6391f5c | RoleRevoked(bytes32,address,address) |
| 0x42d068f4 | StreamRegistrySet(address) |
>>>>>>> 03c75dfb

#### Errors
| Selector | Signature |
|-|-|
<<<<<<< HEAD
| 0x264e42cf | ChainNotSupported(uint256) |
| 0xa25b0cf9 | InvalidManufacturerId(uint256) |
| 0x3784d0a9 | TableAlreadyExists(uint256) |
| 0x45cbe5ec | TableDoesNotExist(uint256) |
| 0x8e4a23d6 | Unauthorized(address) |
=======
| 0xc9134785 | UintUtils__InsufficientHexLength() |

## VehicleStream
#### Functions
| Selector | Signature |
|-|-|
| 0x497323c8 | createVehicleStream(uint256) |
| 0x180e469a | getVehicleStream(uint256) |
| 0xa91ec798 | onBurnVehicleStream(uint256) |
| 0xc8f11a06 | onSetSubscribePrivilege(uint256,address,uint256) |
| 0x1882b263 | onTransferVehicleStream(address,uint256) |
| 0xbb44bb75 | setSubscriptionToVehicleStream(uint256,address,uint256) |
| 0x6f58f093 | setVehicleStream(uint256,string) |
| 0x37479f7e | subscribeToVehicleStream(uint256,uint256) |
| 0xcd90df7e | unsetVehicleStream(uint256) |

#### Events
| Selector | Signature |
|-|-|
| 0xbd79b86f | RoleAdminChanged(bytes32,bytes32,bytes32) |
| 0x2f878811 | RoleGranted(bytes32,address,address) |
| 0xf6391f5c | RoleRevoked(bytes32,address,address) |
| 0x316c9677 | SubscribedToVehicleStream(string,address,uint256) |
| 0x09d0a780 | VehicleStreamSet(uint256,string) |
| 0x14692607 | VehicleStreamUnset(uint256,string) |

#### Errors
| Selector | Signature |
|-|-|
| 0xe3ca9639 | InvalidNode(address,uint256) |
| 0xc8093930 | NoStreamrPermission(address,uint8) |
| 0xa3f1925a | StreamDoesNotExist(string) |
| 0x8e4a23d6 | Unauthorized(address) |
| 0xf7959f9e | VehicleStreamAlreadySet(uint256,string) |
| 0x42e5dbbe | VehicleStreamNotSet(uint256) |
>>>>>>> 03c75dfb
<|MERGE_RESOLUTION|>--- conflicted
+++ resolved
@@ -42,11 +42,8 @@
 #### Events
 | Selector | Signature |
 |-|-|
-<<<<<<< HEAD
-=======
 | 0x000d5c45 | AftermarketDeviceAttributeSetDevAdmin(uint256,string,string) |
 | 0xb33f329d | AftermarketDeviceNodeBurnedDevAdmin(uint256,address) |
->>>>>>> 03c75dfb
 | 0x89ec1328 | AftermarketDevicePaired(uint256,uint256,address) |
 | 0xaabf86a9 | AftermarketDeviceTransferredDevAdmin(uint256,address,address) |
 | 0xd2a3fcd4 | AftermarketDeviceUnclaimedDevAdmin(uint256) |
@@ -160,18 +157,12 @@
 #### Events
 | Selector | Signature |
 |-|-|
-<<<<<<< HEAD
-=======
 | 0x4993b53b | AftermarketDeviceAddressReset(uint256,uint256,address) |
->>>>>>> 03c75dfb
 | 0x3ef2473c | AftermarketDeviceAttributeAdded(string) |
 | 0x977fe0dd | AftermarketDeviceAttributeSet(uint256,string,string) |
 | 0x8468d811 | AftermarketDeviceClaimed(uint256,address) |
 | 0xe2daa727 | AftermarketDeviceIdProxySet(address) |
-<<<<<<< HEAD
-=======
 | 0xc4d38c0a | AftermarketDeviceNodeBurned(uint256,address) |
->>>>>>> 03c75dfb
 | 0xd624fd4c | AftermarketDeviceNodeMinted(uint256,uint256,address,address) |
 | 0x89ec1328 | AftermarketDevicePaired(uint256,uint256,address) |
 | 0xd9135724 | AftermarketDeviceUnpaired(uint256,uint256,address) |
@@ -306,10 +297,7 @@
 | 0x5a560c1a | SyntheticDeviceNodeMinted(uint256,uint256,uint256,address,address) |
 | 0x3a259e5d | VehicleAttributeSet(uint256,string,string) |
 | 0xd471ae8a | VehicleNodeMinted(uint256,uint256,address) |
-<<<<<<< HEAD
-=======
 | 0xc7c7d9ac | VehicleNodeMintedWithDeviceDefinition(uint256,uint256,address,string) |
->>>>>>> 03c75dfb
 
 #### Errors
 | Selector | Signature |
@@ -352,10 +340,7 @@
 | 0x3e7484c4 | VehicleIdProxySet(address) |
 | 0x7b36384f | VehicleNodeBurned(uint256,address) |
 | 0xd471ae8a | VehicleNodeMinted(uint256,uint256,address) |
-<<<<<<< HEAD
-=======
 | 0xc7c7d9ac | VehicleNodeMintedWithDeviceDefinition(uint256,uint256,address,string) |
->>>>>>> 03c75dfb
 
 #### Errors
 | Selector | Signature |
@@ -421,27 +406,6 @@
 | 0xf8e95d55 | InvalidSdSignature() |
 | 0xc9134785 | UintUtils__InsufficientHexLength() |
 
-#### Events
-| Selector | Signature |
-|-|-|
-| 0xbd79b86f | RoleAdminChanged(bytes32,bytes32,bytes32) |
-| 0x2f878811 | RoleGranted(bytes32,address,address) |
-| 0xf6391f5c | RoleRevoked(bytes32,address,address) |
-| 0xe89d3dc7 | SyntheticDeviceAttributeSet(uint256,string,string) |
-| 0x5a560c1a | SyntheticDeviceNodeMinted(uint256,uint256,uint256,address,address) |
-| 0x3a259e5d | VehicleAttributeSet(uint256,string,string) |
-| 0xd471ae8a | VehicleNodeMinted(uint256,uint256,address) |
-
-#### Errors
-| Selector | Signature |
-|-|-|
-| 0x1c48d49e | AttributeNotWhitelisted(string) |
-| 0xcd76e845 | DeviceAlreadyRegistered(address) |
-| 0x38a85a8d | InvalidOwnerSignature() |
-| 0x5299bab7 | InvalidParentNode(uint256) |
-| 0xf8e95d55 | InvalidSdSignature() |
-| 0xc9134785 | UintUtils__InsufficientHexLength() |
-
 ## BaseDataURI
 #### Functions
 | Selector | Signature |
@@ -461,7 +425,6 @@
 |-|-|
 | 0xc9134785 | UintUtils__InsufficientHexLength() |
 
-<<<<<<< HEAD
 ## DeviceDefinitionTable
 #### Functions
 | Selector | Signature |
@@ -472,45 +435,47 @@
 | 0x811eed42 | insertDeviceDefinition(uint256,(string,string,uint256,string,string)) |
 | 0xb91b4303 | insertDeviceDefinitionBatch(uint256,(string,string,uint256,string,string)[]) |
 | 0x088fafdb | setDeviceDefinitionTable(uint256,uint256) |
-=======
-## StreamrConfigurator
-#### Functions
-| Selector | Signature |
-|-|-|
-| 0x9e594424 | setDimoBaseStreamId(string) |
-| 0x5f450e29 | setDimoStreamrNode(address) |
-| 0x0c3cac3b | setStreamRegistry(address) |
->>>>>>> 03c75dfb
-
-#### Events
-| Selector | Signature |
-|-|-|
-<<<<<<< HEAD
+
+#### Events
+| Selector | Signature |
+|-|-|
 | 0x462ef08c | DeviceDefinitionInserted(uint256,string,string,uint256) |
 | 0x34045c03 | DeviceDefinitionTableCreated(address,uint256,uint256) |
 | 0x753affc1 | ManufacturerTableSet(uint256,uint256) |
 | 0xbd79b86f | RoleAdminChanged(bytes32,bytes32,bytes32) |
 | 0x2f878811 | RoleGranted(bytes32,address,address) |
 | 0xf6391f5c | RoleRevoked(bytes32,address,address) |
-=======
-| 0x5c6e4ce4 | DimoStreamrEnsSet(string) |
-| 0x49a3b2d5 | DimoStreamrNodeSet(address) |
-| 0xbd79b86f | RoleAdminChanged(bytes32,bytes32,bytes32) |
-| 0x2f878811 | RoleGranted(bytes32,address,address) |
-| 0xf6391f5c | RoleRevoked(bytes32,address,address) |
-| 0x42d068f4 | StreamRegistrySet(address) |
->>>>>>> 03c75dfb
-
-#### Errors
-| Selector | Signature |
-|-|-|
-<<<<<<< HEAD
+
+#### Errors
+| Selector | Signature |
+|-|-|
 | 0x264e42cf | ChainNotSupported(uint256) |
 | 0xa25b0cf9 | InvalidManufacturerId(uint256) |
 | 0x3784d0a9 | TableAlreadyExists(uint256) |
 | 0x45cbe5ec | TableDoesNotExist(uint256) |
 | 0x8e4a23d6 | Unauthorized(address) |
-=======
+
+## StreamrConfigurator
+#### Functions
+| Selector | Signature |
+|-|-|
+| 0x9e594424 | setDimoBaseStreamId(string) |
+| 0x5f450e29 | setDimoStreamrNode(address) |
+| 0x0c3cac3b | setStreamRegistry(address) |
+
+#### Events
+| Selector | Signature |
+|-|-|
+| 0x5c6e4ce4 | DimoStreamrEnsSet(string) |
+| 0x49a3b2d5 | DimoStreamrNodeSet(address) |
+| 0xbd79b86f | RoleAdminChanged(bytes32,bytes32,bytes32) |
+| 0x2f878811 | RoleGranted(bytes32,address,address) |
+| 0xf6391f5c | RoleRevoked(bytes32,address,address) |
+| 0x42d068f4 | StreamRegistrySet(address) |
+
+#### Errors
+| Selector | Signature |
+|-|-|
 | 0xc9134785 | UintUtils__InsufficientHexLength() |
 
 ## VehicleStream
@@ -546,4 +511,3 @@
 | 0x8e4a23d6 | Unauthorized(address) |
 | 0xf7959f9e | VehicleStreamAlreadySet(uint256,string) |
 | 0x42e5dbbe | VehicleStreamNotSet(uint256) |
->>>>>>> 03c75dfb
