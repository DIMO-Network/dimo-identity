//SPDX-License-Identifier: BUSL-1.1
pragma solidity ^0.8.13;

import "../../interfaces/INFTMultiPrivilege.sol";
import "../../Eip712/Eip712CheckerInternal.sol";
import "../../libraries/NodesStorage.sol";
import "../../libraries/nodes/ManufacturerStorage.sol";
import "../../libraries/nodes/VehicleStorage.sol";
import "../../libraries/nodes/AftermarketDeviceStorage.sol";
import "../../libraries/MapperStorage.sol";
import "../AdLicenseValidator/AdLicenseValidatorInternal.sol";

import "../../shared/Roles.sol" as Roles;
import "../../shared/Types.sol" as Types;
import "../../shared/Errors.sol" as Errors;

import "@solidstate/contracts/access/access_control/AccessControlInternal.sol";

error RegistryNotApproved();
error DeviceAlreadyRegistered(address addr);
error DeviceAlreadyClaimed(uint256 id);
error InvalidAdSignature();
error AdNotClaimed(uint256 id);
error AdPaired(uint256 id);
error VehicleNotPaired(uint256 id);
error AdNotPaired(uint256 id);
error OwnersDoesNotMatch();

/**
 * @title AftermarketDevice
 * @notice Contract that represents the Aftermarket Device node
 * @dev It uses the Mapper contract to link Aftermarket Devices to Vehicles
 */
contract AftermarketDevice is
    AccessControlInternal,
    AdLicenseValidatorInternal
{
    bytes32 private constant CLAIM_TYPEHASH =
        keccak256(
            "ClaimAftermarketDeviceSign(uint256 aftermarketDeviceNode,address owner)"
        );
    bytes32 private constant PAIR_TYPEHASH =
        keccak256(
            "PairAftermarketDeviceSign(uint256 aftermarketDeviceNode,uint256 vehicleNode)"
        );

    bytes32 private constant UNPAIR_TYPEHASH =
        keccak256(
            "UnPairAftermarketDeviceSign(uint256 aftermarketDeviceNode,uint256 vehicleNode)"
        );
    uint256 private constant MANUFACTURER_MINTER_PRIVILEGE = 1;
    uint256 private constant MANUFACTURER_CLAIMER_PRIVILEGE = 2;

    event AftermarketDeviceIdProxySet(address indexed proxy);
    event AftermarketDeviceAttributeAdded(string attribute);
    event AftermarketDeviceAttributeSet(
        uint256 tokenId,
        string attribute,
        string info
    );
    event AftermarketDeviceNodeMinted(
        uint256 tokenId,
        address indexed aftermarketDeviceAddress,
        address indexed owner
    );
    event AftermarketDeviceClaimed(
        uint256 aftermarketDeviceNode,
        address indexed owner
    );

    event AftermarketDevicePaired(
        uint256 aftermarketDeviceNode,
        uint256 vehicleNode,
        address indexed owner
    );

    event AftermarketDeviceUnpaired(
        uint256 aftermarketDeviceNode,
        uint256 vehicleNode,
        address indexed owner
    );

    // ***** Admin management ***** //

    /**
     * @notice Sets the NFT proxy associated with the Aftermarket Device node
     * @dev Only an admin can set the address
     * @param addr The address of the proxy
     */
    function setAftermarketDeviceIdProxyAddress(address addr)
        external
        onlyRole(Roles.DEFAULT_ADMIN_ROLE)
    {
        if (addr == address(0)) revert Errors.ZeroAddress();
        AftermarketDeviceStorage.getStorage().idProxyAddress = addr;

        emit AftermarketDeviceIdProxySet(addr);
    }

    /**
     * @notice Adds an attribute to the whielist
     * @dev Only an admin can add a new attribute
     * @param attribute The attribute to be added
     */
    function addAftermarketDeviceAttribute(string calldata attribute)
        external
        onlyRole(Roles.DEFAULT_ADMIN_ROLE)
    {
        if (
            !AttributeSet.add(
                AftermarketDeviceStorage.getStorage().whitelistedAttributes,
                attribute
            )
        ) revert Errors.AttributeExists(attribute);

        emit AftermarketDeviceAttributeAdded(attribute);
    }

    // ***** Interaction with nodes *****//

    /**
     * @notice Mints aftermarket devices in batch
     * Caller must be the manufacturer node owner or an authorized address
     * The manufacturer node owner must grant the minter privilege to the authorized address
     * @param manufacturerNode Parent manufacturer node id
     * @param adInfos List of attribute-info pairs and addresses associated with the AD to be added
     *  addr -> AD address
     *  attrInfoPairs[] / attribute
     *                  \ info
     */
    function mintAftermarketDeviceByManufacturerBatch(
        uint256 manufacturerNode,
<<<<<<< HEAD
        Types.AftermarketDeviceInfos[] calldata adInfos
=======
        AftermarketDeviceInfos[] calldata adInfos
>>>>>>> 5bff1446
    ) external {
        NodesStorage.Storage storage ns = NodesStorage.getStorage();
        AftermarketDeviceStorage.Storage storage ads = AftermarketDeviceStorage
            .getStorage();
        uint256 devicesAmount = adInfos.length;
        address adIdProxyAddress = ads.idProxyAddress;
        INFTMultiPrivilege manufacturerIdProxy = INFTMultiPrivilege(
            ManufacturerStorage.getStorage().idProxyAddress
        );

        if (!INFT(adIdProxyAddress).isApprovedForAll(msg.sender, address(this)))
            revert RegistryNotApproved();
        if (!manufacturerIdProxy.exists(manufacturerNode))
            revert Errors.InvalidParentNode(manufacturerNode);
        if (
            !manufacturerIdProxy.hasPrivilege(
                manufacturerNode,
                MANUFACTURER_MINTER_PRIVILEGE,
                msg.sender
            )
        ) revert Errors.Unauthorized(msg.sender);

        uint256 newTokenId;
        address deviceAddress;
        address manufacturerNodeOwner = manufacturerIdProxy.ownerOf(
            manufacturerNode
        );

        for (uint256 i = 0; i < devicesAmount; i++) {
            newTokenId = INFT(adIdProxyAddress).safeMint(manufacturerNodeOwner);

            ns
            .nodes[adIdProxyAddress][newTokenId].parentNode = manufacturerNode;

            deviceAddress = adInfos[i].addr;
            if (ads.deviceAddressToNodeId[deviceAddress] != 0)
                revert DeviceAlreadyRegistered(deviceAddress);

            ads.deviceAddressToNodeId[deviceAddress] = newTokenId;
            ads.nodeIdToDeviceAddress[newTokenId] = deviceAddress;

            _setInfos(newTokenId, adInfos[i].attrInfoPairs);

            emit AftermarketDeviceNodeMinted(
                newTokenId,
                deviceAddress,
                manufacturerNodeOwner
            );
        }

        // Validate license and transfer funds to foundation
        _validateMintRequest(manufacturerNodeOwner, msg.sender, devicesAmount);
    }

    /**
     * @notice Claims the ownership of a list of aftermarket devices to a list of owners
     * Caller must have the admin role or the manufacturer node owner must grant the claimer privilege to the caller
     * @dev This contract must be approved to spend the tokens in advance
     * @param adOwnerPair List of pairs AD-owner
     *  aftermarketDeviceNodeId -> Token ID of the AD
     *  owner -> Address to be the new AD owner
     */
    function claimAftermarketDeviceBatch(
<<<<<<< HEAD
        Types.AftermarketDeviceOwnerPair[] calldata adOwnerPair
    ) external onlyRole(Roles.DEFAULT_ADMIN_ROLE) {
        _claimAftermarketDeviceBatch(adOwnerPair);
    }

    /**
     * @notice Claims the ownership of a list of aftermarket devices to a list of owners
     * The manufacturer node owner must grant the claimer privilege to the caller
     * @dev This contract must be approved to spend the tokens in advance
     * @param adOwnerPair List of pairs AD-owner
     *  aftermarketDeviceNodeId -> Token ID of the AD
     *  owner -> Address to be the new AD owner
     */
    function claimAftermarketDeviceBatchAuthorized(
=======
>>>>>>> 5bff1446
        uint256 manufacturerNode,
        Types.AftermarketDeviceOwnerPair[] calldata adOwnerPair
    ) external {
        INFTMultiPrivilege manufacturerIdProxy = INFTMultiPrivilege(
            ManufacturerStorage.getStorage().idProxyAddress
        );

<<<<<<< HEAD
        if (
            !manufacturerIdProxy.hasPrivilege(
                manufacturerNode,
                MANUFACTURER_CLAIMER_PRIVILEGE,
                msg.sender
            )
        ) revert Errors.Unauthorized(msg.sender);
=======
        require(
            _hasRole(DEFAULT_ADMIN_ROLE, msg.sender) ||
                manufacturerIdProxy.hasPrivilege(
                    manufacturerNode,
                    MANUFACTURER_CLAIMER_PRIVILEGE,
                    msg.sender
                ),
            "Unauthorized"
        );
>>>>>>> 5bff1446

        AftermarketDeviceStorage.Storage storage ads = AftermarketDeviceStorage
            .getStorage();
        INFT adIdProxy = INFT(ads.idProxyAddress);

        uint256 aftermarketDeviceNode;
        address owner;
        for (uint256 i = 0; i < adOwnerPair.length; i++) {
            aftermarketDeviceNode = adOwnerPair[i].aftermarketDeviceNodeId;
            owner = adOwnerPair[i].owner;

            require(
                !ads.deviceClaimed[aftermarketDeviceNode],
                "Device already claimed"
            );

            ads.deviceClaimed[aftermarketDeviceNode] = true;
            adIdProxy.safeTransferFrom(
                adIdProxy.ownerOf(aftermarketDeviceNode),
                owner,
                aftermarketDeviceNode
            );

            emit AftermarketDeviceClaimed(aftermarketDeviceNode, owner);
        }
    }

    /**
     * @notice Claims the ownership of an aftermarket device through a metatransaction
     * The aftermarket device owner signs a typed structured (EIP-712) message in advance and submits to be verified
     * @dev Caller must have the admin role
     * @dev This contract must be approved to spend the tokens in advance
     * @param aftermarketDeviceNode Aftermarket device node id
     * @param owner The address of the new owner
     * @param ownerSig User's signature hash
     * @param aftermarketDeviceSig Aftermarket Device's signature hash
     */
    function claimAftermarketDeviceSign(
        uint256 aftermarketDeviceNode,
        address owner,
        bytes calldata ownerSig,
        bytes calldata aftermarketDeviceSig
    ) external onlyRole(Roles.DEFAULT_ADMIN_ROLE) {
        AftermarketDeviceStorage.Storage storage ads = AftermarketDeviceStorage
            .getStorage();
        bytes32 message = keccak256(
            abi.encode(CLAIM_TYPEHASH, aftermarketDeviceNode, owner)
        );
        address aftermarketDeviceAddress = ads.nodeIdToDeviceAddress[
            aftermarketDeviceNode
        ];
        address adIdProxy = ads.idProxyAddress;

        if (!INFT(adIdProxy).exists(aftermarketDeviceNode))
            revert Errors.InvalidNode(adIdProxy, aftermarketDeviceNode);
        if (ads.deviceClaimed[aftermarketDeviceNode])
            revert DeviceAlreadyClaimed(aftermarketDeviceNode);
        if (!Eip712CheckerInternal._verifySignature(owner, message, ownerSig))
            revert Errors.InvalidOwnerSignature();
        if (
            !Eip712CheckerInternal._verifySignature(
                aftermarketDeviceAddress,
                message,
                aftermarketDeviceSig
            )
        ) revert InvalidAdSignature();

        ads.deviceClaimed[aftermarketDeviceNode] = true;
        INFT(adIdProxy).safeTransferFrom(
            INFT(adIdProxy).ownerOf(aftermarketDeviceNode),
            owner,
            aftermarketDeviceNode
        );

        emit AftermarketDeviceClaimed(aftermarketDeviceNode, owner);
    }

    /**
     * @notice Pairs an aftermarket device with a vehicle through a metatransaction.
     * The vehicle owner and AD sign a typed structured (EIP-712) message in advance and submits to be verified
     * @dev Caller must have the admin role
     * @param aftermarketDeviceNode Aftermarket device node id
     * @param vehicleNode Vehicle node id
     * @param aftermarketDeviceSig Aftermarket Device's signature hash
     * @param vehicleOwnerSig Vehicle owner signature hash
     */
    function pairAftermarketDeviceSign(
        uint256 aftermarketDeviceNode,
        uint256 vehicleNode,
        bytes calldata aftermarketDeviceSig,
        bytes calldata vehicleOwnerSig
    ) external onlyRole(Roles.DEFAULT_ADMIN_ROLE) {
        MapperStorage.Storage storage ms = MapperStorage.getStorage();
        bytes32 message = keccak256(
            abi.encode(PAIR_TYPEHASH, aftermarketDeviceNode, vehicleNode)
        );
        address vehicleIdProxyAddress = VehicleStorage
            .getStorage()
            .idProxyAddress;
        address adIdProxyAddress = AftermarketDeviceStorage
            .getStorage()
            .idProxyAddress;

        if (!INFT(vehicleIdProxyAddress).exists(vehicleNode))
            revert Errors.InvalidNode(vehicleIdProxyAddress, vehicleNode);
        if (!INFT(adIdProxyAddress).exists(aftermarketDeviceNode))
            revert Errors.InvalidNode(adIdProxyAddress, aftermarketDeviceNode);
        if (
            !AftermarketDeviceStorage.getStorage().deviceClaimed[
                aftermarketDeviceNode
            ]
        ) revert AdNotClaimed(aftermarketDeviceNode);
        if (ms.links[vehicleIdProxyAddress][vehicleNode] != 0)
            revert Errors.VehiclePaired(vehicleNode);
        if (ms.links[adIdProxyAddress][aftermarketDeviceNode] != 0)
            revert AdPaired(aftermarketDeviceNode);
        if (
            !Eip712CheckerInternal._verifySignature(
                AftermarketDeviceStorage.getStorage().nodeIdToDeviceAddress[
                    aftermarketDeviceNode
                ],
                message,
                aftermarketDeviceSig
            )
        ) revert InvalidAdSignature();

        if (
            !Eip712CheckerInternal._verifySignature(
                INFT(vehicleIdProxyAddress).ownerOf(vehicleNode),
                message,
                vehicleOwnerSig
            )
        ) revert Errors.InvalidOwnerSignature();

        ms.links[vehicleIdProxyAddress][vehicleNode] = aftermarketDeviceNode;
        ms.links[adIdProxyAddress][aftermarketDeviceNode] = vehicleNode;

        emit AftermarketDevicePaired(
            aftermarketDeviceNode,
            vehicleNode,
            INFT(adIdProxyAddress).ownerOf(aftermarketDeviceNode)
        );
    }

    /**
     * @notice Pairs an aftermarket device with a vehicle through a metatransaction
     * The aftermarket device owner signs a typed structured (EIP-712) message in advance and submits to be verified
     * @dev Caller must have the admin role
     * @param aftermarketDeviceNode Aftermarket device node id
     * @param vehicleNode Vehicle node id
     * @param signature User's signature hash
     */
    function pairAftermarketDeviceSign(
        uint256 aftermarketDeviceNode,
        uint256 vehicleNode,
        bytes calldata signature
    ) external onlyRole(Roles.DEFAULT_ADMIN_ROLE) {
        MapperStorage.Storage storage ms = MapperStorage.getStorage();
        bytes32 message = keccak256(
            abi.encode(PAIR_TYPEHASH, aftermarketDeviceNode, vehicleNode)
        );
        address vehicleIdProxyAddress = VehicleStorage
            .getStorage()
            .idProxyAddress;
        address adIdProxyAddress = AftermarketDeviceStorage
            .getStorage()
            .idProxyAddress;

        if (!INFT(vehicleIdProxyAddress).exists(vehicleNode))
            revert Errors.InvalidNode(vehicleIdProxyAddress, vehicleNode);

        address owner = INFT(vehicleIdProxyAddress).ownerOf(vehicleNode);

        if (!INFT(adIdProxyAddress).exists(aftermarketDeviceNode))
            revert Errors.InvalidNode(adIdProxyAddress, aftermarketDeviceNode);
        if (
            !AftermarketDeviceStorage.getStorage().deviceClaimed[
                aftermarketDeviceNode
            ]
        ) revert AdNotClaimed(aftermarketDeviceNode);
        if (owner != INFT(adIdProxyAddress).ownerOf(aftermarketDeviceNode))
            revert OwnersDoesNotMatch();
        if (ms.links[vehicleIdProxyAddress][vehicleNode] != 0)
            revert Errors.VehiclePaired(vehicleNode);
        if (ms.links[adIdProxyAddress][aftermarketDeviceNode] != 0)
            revert AdPaired(aftermarketDeviceNode);
        if (!Eip712CheckerInternal._verifySignature(owner, message, signature))
            revert Errors.InvalidOwnerSignature();

        ms.links[vehicleIdProxyAddress][vehicleNode] = aftermarketDeviceNode;
        ms.links[adIdProxyAddress][aftermarketDeviceNode] = vehicleNode;

        emit AftermarketDevicePaired(aftermarketDeviceNode, vehicleNode, owner);
    }

    /**
     * @dev Unpairs an aftermarket device from a vehicles through a metatransaction
     * Both vehicle and AD owners can unpair.
     * The aftermarket device owner signs a typed structured (EIP-712) message in advance and submits to be verified
     * @dev Caller must have the admin role
     * @param aftermarketDeviceNode Aftermarket device node id
     * @param vehicleNode Vehicle node id
     * @param signature User's signature hash
     */
    function unpairAftermarketDeviceSign(
        uint256 aftermarketDeviceNode,
        uint256 vehicleNode,
        bytes calldata signature
    ) external onlyRole(Roles.DEFAULT_ADMIN_ROLE) {
        bytes32 message = keccak256(
            abi.encode(UNPAIR_TYPEHASH, aftermarketDeviceNode, vehicleNode)
        );
        MapperStorage.Storage storage ms = MapperStorage.getStorage();
        address vehicleIdProxyAddress = VehicleStorage
            .getStorage()
            .idProxyAddress;
        address adIdProxyAddress = AftermarketDeviceStorage
            .getStorage()
            .idProxyAddress;

        if (!INFT(vehicleIdProxyAddress).exists(vehicleNode))
            revert Errors.InvalidNode(vehicleIdProxyAddress, vehicleNode);
        if (!INFT(adIdProxyAddress).exists(aftermarketDeviceNode))
            revert Errors.InvalidNode(adIdProxyAddress, aftermarketDeviceNode);
        if (
            ms.links[vehicleIdProxyAddress][vehicleNode] !=
            aftermarketDeviceNode
        ) revert VehicleNotPaired(vehicleNode);
        if (ms.links[adIdProxyAddress][aftermarketDeviceNode] != vehicleNode)
            revert AdNotPaired(aftermarketDeviceNode);

        address signer = Eip712CheckerInternal._recover(message, signature);
        address adOwner = INFT(adIdProxyAddress).ownerOf(aftermarketDeviceNode);

        if (
            signer != adOwner &&
            signer != INFT(vehicleIdProxyAddress).ownerOf(vehicleNode)
        ) revert Errors.InvalidSigner();

        ms.links[vehicleIdProxyAddress][vehicleNode] = 0;
        ms.links[adIdProxyAddress][aftermarketDeviceNode] = 0;

        emit AftermarketDeviceUnpaired(
            aftermarketDeviceNode,
            vehicleNode,
            adOwner
        );
    }

    /**
     * @notice Add infos to node
     * @dev attributes must be whitelisted
     * @param tokenId Node id where the info will be added
     * @param attrInfo List of attribute-info pairs to be added
     */
    function setAftermarketDeviceInfo(
        uint256 tokenId,
        Types.AttributeInfoPair[] calldata attrInfo
    ) external onlyRole(Roles.DEFAULT_ADMIN_ROLE) {
        address adIdProxy = AftermarketDeviceStorage
            .getStorage()
            .idProxyAddress;
        if (!INFT(adIdProxy).exists(tokenId))
            revert Errors.InvalidNode(adIdProxy, tokenId);
        _setInfos(tokenId, attrInfo);
    }

    /// @notice Gets the AD Id by the device address
    /// @dev If the device is not minted it will return 0
    /// @param addr Address associated with the aftermarket device
    function getAftermarketDeviceIdByAddress(address addr)
        external
        view
        returns (uint256 nodeId)
    {
        nodeId = AftermarketDeviceStorage.getStorage().deviceAddressToNodeId[
            addr
        ];
    }

    // ***** PRIVATE FUNCTIONS ***** //

    /**
<<<<<<< HEAD
     * @dev Internal function to claim the ownership of a list of aftermarket devices to a list of owners
     * @param adOwnerPair List of pairs AD-owner
     *  aftermarketDeviceNodeId -> Token ID of the AD
     *  owner -> Address to be the new AD owner
     */
    function _claimAftermarketDeviceBatch(
        Types.AftermarketDeviceOwnerPair[] calldata adOwnerPair
    ) private {
        AftermarketDeviceStorage.Storage storage ads = AftermarketDeviceStorage
            .getStorage();
        INFT adIdProxy = INFT(ads.idProxyAddress);

        uint256 aftermarketDeviceNode;
        address owner;
        for (uint256 i = 0; i < adOwnerPair.length; i++) {
            aftermarketDeviceNode = adOwnerPair[i].aftermarketDeviceNodeId;
            owner = adOwnerPair[i].owner;

            if (ads.deviceClaimed[aftermarketDeviceNode])
                revert DeviceAlreadyClaimed(aftermarketDeviceNode);

            ads.deviceClaimed[aftermarketDeviceNode] = true;
            adIdProxy.safeTransferFrom(
                adIdProxy.ownerOf(aftermarketDeviceNode),
                owner,
                aftermarketDeviceNode
            );

            emit AftermarketDeviceClaimed(aftermarketDeviceNode, owner);
        }
    }

    /// @dev Internal function to add infos to node
    /// @dev attributes must be whitelisted
    /// @param tokenId Node where the info will be added
    /// @param attrInfo List of attribute-info pairs to be added
    function _setInfos(
        uint256 tokenId,
        Types.AttributeInfoPair[] calldata attrInfo
    ) private {
=======
     * @dev Internal function to add infos to node
     * @dev attributes must be whitelisted
     * @param tokenId Node where the info will be added
     * @param attrInfo List of attribute-info pairs to be added
     */
    function _setInfos(uint256 tokenId, AttributeInfoPair[] calldata attrInfo)
        private
    {
>>>>>>> 5bff1446
        NodesStorage.Storage storage ns = NodesStorage.getStorage();
        AftermarketDeviceStorage.Storage storage ads = AftermarketDeviceStorage
            .getStorage();
        address idProxyAddress = ads.idProxyAddress;

        for (uint256 i = 0; i < attrInfo.length; i++) {
            if (
                !AttributeSet.exists(
                    ads.whitelistedAttributes,
                    attrInfo[i].attribute
                )
            ) revert Errors.AttributeNotWhitelisted(attrInfo[i].attribute);

            ns.nodes[idProxyAddress][tokenId].info[
                attrInfo[i].attribute
            ] = attrInfo[i].info;

            emit AftermarketDeviceAttributeSet(
                tokenId,
                attrInfo[i].attribute,
                attrInfo[i].info
            );
        }
    }
}<|MERGE_RESOLUTION|>--- conflicted
+++ resolved
@@ -130,11 +130,7 @@
      */
     function mintAftermarketDeviceByManufacturerBatch(
         uint256 manufacturerNode,
-<<<<<<< HEAD
         Types.AftermarketDeviceInfos[] calldata adInfos
-=======
-        AftermarketDeviceInfos[] calldata adInfos
->>>>>>> 5bff1446
     ) external {
         NodesStorage.Storage storage ns = NodesStorage.getStorage();
         AftermarketDeviceStorage.Storage storage ads = AftermarketDeviceStorage
@@ -198,23 +194,6 @@
      *  owner -> Address to be the new AD owner
      */
     function claimAftermarketDeviceBatch(
-<<<<<<< HEAD
-        Types.AftermarketDeviceOwnerPair[] calldata adOwnerPair
-    ) external onlyRole(Roles.DEFAULT_ADMIN_ROLE) {
-        _claimAftermarketDeviceBatch(adOwnerPair);
-    }
-
-    /**
-     * @notice Claims the ownership of a list of aftermarket devices to a list of owners
-     * The manufacturer node owner must grant the claimer privilege to the caller
-     * @dev This contract must be approved to spend the tokens in advance
-     * @param adOwnerPair List of pairs AD-owner
-     *  aftermarketDeviceNodeId -> Token ID of the AD
-     *  owner -> Address to be the new AD owner
-     */
-    function claimAftermarketDeviceBatchAuthorized(
-=======
->>>>>>> 5bff1446
         uint256 manufacturerNode,
         Types.AftermarketDeviceOwnerPair[] calldata adOwnerPair
     ) external {
@@ -222,25 +201,14 @@
             ManufacturerStorage.getStorage().idProxyAddress
         );
 
-<<<<<<< HEAD
-        if (
+        if (
+            !_hasRole(Roles.DEFAULT_ADMIN_ROLE, msg.sender) &&
             !manufacturerIdProxy.hasPrivilege(
                 manufacturerNode,
                 MANUFACTURER_CLAIMER_PRIVILEGE,
                 msg.sender
             )
         ) revert Errors.Unauthorized(msg.sender);
-=======
-        require(
-            _hasRole(DEFAULT_ADMIN_ROLE, msg.sender) ||
-                manufacturerIdProxy.hasPrivilege(
-                    manufacturerNode,
-                    MANUFACTURER_CLAIMER_PRIVILEGE,
-                    msg.sender
-                ),
-            "Unauthorized"
-        );
->>>>>>> 5bff1446
 
         AftermarketDeviceStorage.Storage storage ads = AftermarketDeviceStorage
             .getStorage();
@@ -252,10 +220,8 @@
             aftermarketDeviceNode = adOwnerPair[i].aftermarketDeviceNodeId;
             owner = adOwnerPair[i].owner;
 
-            require(
-                !ads.deviceClaimed[aftermarketDeviceNode],
-                "Device already claimed"
-            );
+            if (ads.deviceClaimed[aftermarketDeviceNode])
+                revert DeviceAlreadyClaimed(aftermarketDeviceNode);
 
             ads.deviceClaimed[aftermarketDeviceNode] = true;
             adIdProxy.safeTransferFrom(
@@ -524,57 +490,15 @@
     // ***** PRIVATE FUNCTIONS ***** //
 
     /**
-<<<<<<< HEAD
-     * @dev Internal function to claim the ownership of a list of aftermarket devices to a list of owners
-     * @param adOwnerPair List of pairs AD-owner
-     *  aftermarketDeviceNodeId -> Token ID of the AD
-     *  owner -> Address to be the new AD owner
-     */
-    function _claimAftermarketDeviceBatch(
-        Types.AftermarketDeviceOwnerPair[] calldata adOwnerPair
-    ) private {
-        AftermarketDeviceStorage.Storage storage ads = AftermarketDeviceStorage
-            .getStorage();
-        INFT adIdProxy = INFT(ads.idProxyAddress);
-
-        uint256 aftermarketDeviceNode;
-        address owner;
-        for (uint256 i = 0; i < adOwnerPair.length; i++) {
-            aftermarketDeviceNode = adOwnerPair[i].aftermarketDeviceNodeId;
-            owner = adOwnerPair[i].owner;
-
-            if (ads.deviceClaimed[aftermarketDeviceNode])
-                revert DeviceAlreadyClaimed(aftermarketDeviceNode);
-
-            ads.deviceClaimed[aftermarketDeviceNode] = true;
-            adIdProxy.safeTransferFrom(
-                adIdProxy.ownerOf(aftermarketDeviceNode),
-                owner,
-                aftermarketDeviceNode
-            );
-
-            emit AftermarketDeviceClaimed(aftermarketDeviceNode, owner);
-        }
-    }
-
-    /// @dev Internal function to add infos to node
-    /// @dev attributes must be whitelisted
-    /// @param tokenId Node where the info will be added
-    /// @param attrInfo List of attribute-info pairs to be added
+     * @dev Internal function to add infos to node
+     * @dev attributes must be whitelisted
+     * @param tokenId Node where the info will be added
+     * @param attrInfo List of attribute-info pairs to be added
+     */
     function _setInfos(
         uint256 tokenId,
         Types.AttributeInfoPair[] calldata attrInfo
     ) private {
-=======
-     * @dev Internal function to add infos to node
-     * @dev attributes must be whitelisted
-     * @param tokenId Node where the info will be added
-     * @param attrInfo List of attribute-info pairs to be added
-     */
-    function _setInfos(uint256 tokenId, AttributeInfoPair[] calldata attrInfo)
-        private
-    {
->>>>>>> 5bff1446
         NodesStorage.Storage storage ns = NodesStorage.getStorage();
         AftermarketDeviceStorage.Storage storage ads = AftermarketDeviceStorage
             .getStorage();
