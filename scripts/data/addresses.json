{
    "polygon": {
        "modules": {
            "DIMORegistry": {
                "address": "0xFA8beC73cebB9D88FF88a2f75E7D7312f2Fd39EC",
                "selectors": [
                    "0x0df5b997",
                    "0x9748a762",
                    "0x06d1d2a1"
                ]
            },
            "Eip712Checker": {
                "address": "0x28f6701ae35879F881511EA6135455e894330116",
                "selectors": [
                    "0x4cd88b76"
                ]
            },
            "DimoAccessControl": {
                "address": "0x385b8Fa7A4bC0dB2149B1AB1928AfD21D551bd3d",
                "selectors": [
                    "0x248a9ca3",
                    "0x2f2ff15d",
                    "0x91d14854",
                    "0x8bb9c5bf",
                    "0xd547741f"
                ]
            },
            "Nodes": {
                "address": "0x4fAfd447b757a0316B3B1DBd476dDAd4739C1618",
                "selectors": [
                    "0xbc60a6ba",
                    "0xdce2f860",
                    "0x82087d24"
                ]
            },
            "BaseDataURI": {
                "address": "0x49CF1F785037DEa3D9d66cB10FB90d608C417D4c",
                "selectors": [
                    "0xe324093f"
                ]
            },
            "Manufacturer": {
                "address": "0xf67BC4dBb947E45b3Aa2a54C0EEA9cac9B6A13f1",
                "selectors": [
                    "0x50300a3f",
                    "0xce55aab0",
                    "0x9109b30b",
                    "0xd9c27c40",
                    "0xb429afeb",
                    "0x456bf169",
                    "0x5f36da6b",
                    "0x9abb3000",
                    "0x92eefe9b",
                    "0xd159f49a",
                    "0x63545ffa",
                    "0x20d60248"
                ]
            },
            "Integration": {
                "address": "0x25f58785A56bEC607a5932ad4B0e910d39B84d3e",
                "selectors": [
                    "0x044d2498",
                    "0x714b7cfb",
                    "0x123141bd",
                    "0xbc8002f0",
                    "0xe21f68b7",
                    "0x603dd1db",
                    "0xd6739004",
                    "0x653af271",
                    "0x106129aa",
                    "0x636c1d1b",
                    "0x8d7e6001",
                    "0x440707b5"
                ]
            },
            "Vehicle": {
                "address": "0x9F67f131507F5D9e491beA439222b29AAD9ba082",
                "selectors": [
                    "0xf0d1a557",
                    "0x3da44e56",
                    "0x1b1a82c8",
                    "0x9bfae6da",
                    "0xd9c3ae61"
                ]
            },
            "AftermarketDevice": {
                "address": "0x6397e67AC10D7cC53DCFC34e1ef578E05B2C6D53",
                "selectors": [
                    "0x6111afa3",
                    "0x60deec60",
                    "0x89a841bb",
                    "0x682a25e3",
                    "0x9796cf22",
                    "0xc6b36f2a",
                    "0x7ba79a39",
                    "0xb50df2f7",
                    "0xcfe642dd",
                    "0x9b3abd48",
                    "0x9d0b139b",
                    "0x4d49d82a",
                    "0x4d13b709",
                    "0xee4d9596",
                    "0x3f65997a"
                ]
            },
            "SyntheticDevice": {
                "address": "0x22e9F325c8d06F6e2F71320b440989254016bf0F",
                "selectors": [
                    "0xe1f371df",
                    "0x7c7c9978",
                    "0x493b27e1",
                    "0x795b910a",
                    "0x261d982a",
                    "0xc624e8a1",
                    "0xecf452d7",
                    "0x80430e0d"
                ]
            },
            "AdLicenseValidator": {
                "address": "0x8AA7EbCa4202d49de98DF90149d1C970793f17D3",
                "selectors": [
                    "0x46946743",
                    "0x2390baa8",
                    "0x5b6c1979",
                    "0xf41377ca",
                    "0x0fd21c17"
                ]
            },
            "Mapper": {
                "address": "0xe9A927Ee6f6D6b41B4c0599D5Df4EB5ebD7537eA",
                "selectors": [
                    "0x0a6cef46",
                    "0x112e62a2",
                    "0xbd2b5568",
                    "0xbebc0bfc"
                ]
            },
            "MultipleMinter": {
                "address": "0x30B3CEd3547bD9B8661f6E619772b19a3149a965",
                "selectors": [
                    "0xfb1a28e8"
                ]
            },
            "StreamrConfigurator": {
                "address": "0xf61A840e86c6C70E6A547CEa62F9680e5c15fC63",
                "selectors": [
                    "0x9e594424",
                    "0x5f450e29",
                    "0x0c3cac3b"
                ]
            },
            "VehicleStream": {
                "address": "0x97f5C59064dF9527268ede53e4B429683E3be5AA",
                "selectors": [
                    "0x497323c8",
                    "0x180e469a",
                    "0xa91ec798",
                    "0xc8f11a06",
                    "0x1882b263",
                    "0xbb44bb75",
                    "0x6f58f093",
                    "0x37479f7e",
                    "0xcd90df7e"
                ]
            },
            "Multicall": {
                "address": "0x4dc23B40c952aBc34344c4dCDF9d8f5777DA2b0c",
                "selectors": [
                    "0x415c2d96",
                    "0x1c0c6e51"
                ]
            },
            "DeviceDefinitionTable": {
                "address": "",
                "selectors": []
            },
            "ERC721Holder": {
                "address": "",
                "selectors": []
            },
            "DeviceDefinitionController": {
                "address": "",
                "selectors": []
            }
        },
        "nfts": {
            "ManufacturerId": {
                "proxy": "0x3b07e2A2ABdd0A9B8F7878bdE6487c502164B9dd",
                "implementation": "0x9dAbfAB72049809C2b702892edbe8eF6Ad59d1f9"
            },
            "IntegrationId": {
                "proxy": "0xf41cE833C1A35C80eB5Feb69e23F1Ed2ECBE20e0",
                "implementation": "0x0F98fDf1E3166aB99859c7A040ba09daF95c8c84"
            },
            "VehicleId": {
                "proxy": "0xbA5738a18d83D41847dfFbDC6101d37C69c9B0cF",
                "implementation": "0xA95F69F7D84E10ec9e77Da34b1E4253DD91B0265"
            },
            "AftermarketDeviceId": {
                "proxy": "0x9c94C395cBcBDe662235E0A9d3bB87Ad708561BA",
                "implementation": "0xB20c246761157F970a8B75743beCF63868528B3E"
            },
            "SyntheticDeviceId": {
                "proxy": "0x4804e8D1661cd1a1e5dDdE1ff458A7f878c0aC6D",
                "implementation": "0x14e26D1B5A9E47DDBeF2Eb5326CE3B296CE9B1B6"
            }
        },
        "misc": {
            "DimoToken": {
                "proxy": "0xe261d618a959afffd53168cd07d12e37b26761db",
                "implementation": "0x379e5770d36Bf563C267097E3fA54DdCcbEFC00B"
            },
            "Stake": {
                "proxy": "0xaa32a9e74486dd136ccedf17061fe4efc95a621e",
                "implementation": ""
            },
            "DimoForwarder": {
                "proxy": "0xA6D4a36CECAdd7b23C7B6DC2377746D08cf5a609",
                "implementation": "0xA6c4e0938835cb6d66074833737A87Fc1400533b"
            },
            "Foundation": "0xCED3c922200559128930180d3f0bfFd4d9f4F123",
            "Kms": [
                "0xcce4eF41A67E28C3CF3dbc51a6CD3d004F53aCBd",
                "0xE92a1B8078EBc01412ba6Ef878425f35B32D6bBb"
            ],
            "StreamRegistry": "0x0D483E10612F327FC11965Fc82E90dC19b141641",
            "DimoStreamrNode": "0x3F3ab5A20F704D6e7299EdEE84200fDA5d849BE7"
        }
    },
    "mumbai": {
        "modules": {
            "DIMORegistry": {
                "address": "0x4De1bCf2B7E851E31216fC07989caA902A604784",
                "selectors": [
                    "0x0df5b997",
                    "0x9748a762",
                    "0x06d1d2a1"
                ]
            },
            "Eip712Checker": {
                "address": "0x9ef6718843E1Cab0b7680bbA092C452d103F5D63",
                "selectors": [
                    "0x4cd88b76"
                ]
            },
            "DimoAccessControl": {
                "address": "0xdd20aC4946c1aa40e6a6183bC1B7271699C57B7A",
                "selectors": [
                    "0x248a9ca3",
                    "0x2f2ff15d",
                    "0x91d14854",
                    "0x8bb9c5bf",
                    "0xd547741f"
                ]
            },
            "Nodes": {
                "address": "0x655c79d873330D0C9AA82cd23cA7af7A686e00d6",
                "selectors": [
                    "0xbc60a6ba",
                    "0xdce2f860",
                    "0x82087d24"
                ]
            },
            "BaseDataURI": {
                "address": "0x8753a925701e5dC2C51f50496A014E9844542e71",
                "selectors": [
                    "0xe324093f"
                ]
            },
            "Manufacturer": {
                "address": "0xdE729C6dAd5Ddc04c99ad4d057290436c12Db27d",
                "selectors": [
                    "0x50300a3f",
                    "0xce55aab0",
                    "0x9109b30b",
                    "0xd9c27c40",
                    "0xb429afeb",
                    "0x456bf169",
                    "0x5f36da6b",
                    "0x9abb3000",
                    "0x92eefe9b",
                    "0xd159f49a",
                    "0x63545ffa",
                    "0x20d60248"
                ]
            },
            "Integration": {
                "address": "0xc00ecC3D1C4244623494b5A3D34e0b6F4034cb8D",
                "selectors": [
                    "0x044d2498",
                    "0x714b7cfb",
                    "0x123141bd",
                    "0xbc8002f0",
                    "0xe21f68b7",
                    "0x603dd1db",
                    "0xd6739004",
                    "0x653af271",
                    "0x106129aa",
                    "0x636c1d1b",
                    "0x8d7e6001",
                    "0x440707b5"
                ]
            },
            "Vehicle": {
                "address": "0xe515194BcC8e3624B10Fc077c0c310aA1D06e746",
                "selectors": [
                    "0xf0d1a557",
                    "0xd0b61156",
                    "0xb7bded95",
                    "0x3da44e56",
                    "0x1b1a82c8",
                    "0xf8ddeada",
                    "0xd3b47405",
                    "0x9bfae6da",
                    "0xd9c3ae61",
                    "0xea0e7d3a"
                ]
            },
            "AftermarketDevice": {
                "address": "0x216f6e4e9ddF79992CbA690b35FB78d56F7532D6",
                "selectors": [
                    "0x6111afa3",
                    "0x60deec60",
                    "0x89a841bb",
                    "0x682a25e3",
                    "0x9796cf22",
                    "0xc6b36f2a",
                    "0x7ba79a39",
                    "0xb50df2f7",
                    "0xcfe642dd",
                    "0x9b3abd48",
                    "0x9d0b139b",
                    "0x4d49d82a",
                    "0x4d13b709",
                    "0xee4d9596",
                    "0x3f65997a"
                ]
            },
            "SyntheticDevice": {
                "address": "0xFE67f4854BFE20E3EFc382f40a656018af544C30",
                "selectors": [
                    "0xe1f371df",
                    "0x7c7c9978",
                    "0x493b27e1",
                    "0x795b910a",
                    "0x261d982a",
                    "0xc624e8a1",
                    "0xecf452d7",
                    "0x80430e0d"
                ]
            },
            "AdLicenseValidator": {
                "address": "0x9FC51E77506F11Ec5e3c16e7D505B854A3D50110",
                "selectors": [
                    "0x46946743",
                    "0x2390baa8",
                    "0x5b6c1979",
                    "0xf41377ca",
                    "0x0fd21c17"
                ]
            },
            "Mapper": {
                "address": "0xe7d8efC01687442Dde2c43Ef188239A6471F79F3",
                "selectors": [
                    "0x0a6cef46",
                    "0x112e62a2",
                    "0xbd2b5568",
                    "0xbebc0bfc"
                ]
            },
            "MultipleMinter": {
                "address": "0xEAE0B5CecB16C443DC36Df01158DDc176502ccd7",
                "selectors": [
                    "0xfb1a28e8",
                    "0x191292f8"
                ]
            },
            "StreamrConfigurator": {
                "address": "0xAfded80D163479554568C54C1b29613e6545D70D",
                "selectors": [
                    "0x9e594424",
                    "0x5f450e29",
                    "0x0c3cac3b"
                ]
            },
            "VehicleStream": {
                "address": "0x64C65101ebB797529f3AfAa3243FfF0d5E709366",
                "selectors": [
                    "0x497323c8",
                    "0x180e469a",
                    "0xa91ec798",
                    "0xc8f11a06",
                    "0x1882b263",
                    "0xbb44bb75",
                    "0x6f58f093",
                    "0x37479f7e",
                    "0xcd90df7e"
                ]
            },
            "DevAdmin": {
                "address": "0x2E77D085c7DbC314F253857ED2bbB84f34296ee5",
                "selectors": [
                    "0xd7376bae",
                    "0x63dec203",
                    "0x52878b61",
                    "0x282eb387",
                    "0x11d679c9",
                    "0xb17b974b",
                    "0x56936962",
                    "0x3febacab",
                    "0xf73a8f04",
                    "0xff96b761",
                    "0x5c129493",
                    "0x71193956",
                    "0x8c2ee9bb"
                ]
            },
            "Multicall": {
                "address": "0x82420a6a13B8c56C99132e4A6f4b53f962Ff7211",
                "selectors": [
                    "0x415c2d96",
                    "0x1c0c6e51"
                ]
            },
            "DeviceDefinitionTable": {
                "address": "0xEFE51fD602A358E3906cC12184099f040aE1e43F",
                "selectors": [
                    "0x20954d21",
                    "0x396e5987",
                    "0xa1d17941",
                    "0x811eed42",
                    "0xb91b4303",
                    "0x088fafdb"
                ]
            },
            "ERC721Holder": {
                "address": "0x89701AA4Feb42224eeAA5e9e592400FBc2dB4069",
                "selectors": [
                    "0x150b7a02"
                ]
            },
            "DeviceDefinitionController": {
                "address": "0x3289b5AcdD140BeDab63b1F911e70720395cAC0f",
                "selectors": [
                    "0x66df322e"
                ]
            }
        },
        "nfts": {
            "ManufacturerId": {
                "proxy": "0x3082cBCb476443923ff4d915Acc31217c9c3C6D5",
                "implementation": "0x6e299F0B64A8202043d23368d65236140474406e"
            },
            "IntegrationId": {
                "proxy": "0x44f2d6184E4F57b5d358d7D311c6909e2BFb1fdc",
                "implementation": "0x402D67d4927Faa1E432f8dD73a267E0f0fA929d7"
            },
            "VehicleId": {
                "proxy": "0x90C4D6113Ec88dd4BDf12f26DB2b3998fd13A144",
                "implementation": "0x172633c625ea9fBa443F40Cd46d7f6b7d1EC986B"
            },
            "AftermarketDeviceId": {
                "proxy": "0xcf9Af64522162da85164a714c23a7705E6e466b3",
                "implementation": "0x56E82e4F58dF50E55364cE77c4CDa48b23c56AB6"
            },
            "SyntheticDeviceId": {
                "proxy": "0x85226A67FF1b3Ec6cb033162f7df5038a6C3bAB2",
                "implementation": "0xA90bd7dD4c459cbcd3ec9aed5a45FF495cF144dB"
            }
        },
        "misc": {
            "DimoToken": {
                "proxy": "0x80ee7ec4493a1d7975ab900f94db25ba7c688201",
                "implementation": ""
            },
            "Stake": {
                "proxy": "0xB84d17B7b7BC9b3D03bfE8880AF0116B6d4EB5FC",
                "implementation": ""
            },
            "DimoForwarder": {
                "proxy": "0x58fA62Ff906A8b9B77AAAE60d93d2C9a46EF561F",
                "implementation": "0x38ddD442FE4F7D9d65112DE0f659e12aaD2aB3C4"
            },
            "Foundation": "0x1741ec2915ab71fc03492715b5640133da69420b",
            "Kms": [
                "0x74cb2b8ed0c1789d84ef701921d1152e592c330c"
            ],
            "StreamRegistry": "0x4F0779292bd0aB33B9EBC1DBE8e0868f3940E3F2",
            "DimoStreamrNode": "0x577f22f5369046B7eF09B6b01424fA860533d243"
        }
    },
    "amoy": {
        "modules": {
            "DIMORegistry": {
                "address": "0x5eAA326fB2fc97fAcCe6A79A304876daD0F2e96c",
                "selectors": [
                    "0x0df5b997",
                    "0x9748a762",
                    "0x06d1d2a1"
                ]
            },
            "Eip712Checker": {
                "address": "0x55204033f7A73A9E2FE43d6A6b9A85894F294608",
                "selectors": [
                    "0x4cd88b76"
                ]
            },
            "DimoAccessControl": {
                "address": "0x775989D0eDA30E03A0e8388563C278656A45897A",
                "selectors": [
                    "0x248a9ca3",
                    "0x2f2ff15d",
                    "0x91d14854",
                    "0x8bb9c5bf",
                    "0xd547741f"
                ]
            },
            "Nodes": {
                "address": "0x9ad81AF8A0476C55Fa6eF7ecB830aE20A85B6d6C",
                "selectors": [
                    "0xbc60a6ba",
                    "0xdce2f860",
                    "0x82087d24"
                ]
            },
            "BaseDataURI": {
                "address": "0xc67872EB67cdaB3d42270D100c491fd70ab1A448",
                "selectors": [
                    "0xe324093f"
                ]
            },
            "Manufacturer": {
                "address": "0x5D0fb132D182bBcdE91952c8396C93F8356d9613",
                "selectors": [
                    "0x50300a3f",
                    "0xce55aab0",
                    "0x9109b30b",
                    "0xd9c27c40",
                    "0xb429afeb",
                    "0x456bf169",
                    "0x5f36da6b",
                    "0x9abb3000",
                    "0x92eefe9b",
                    "0xd159f49a",
                    "0x63545ffa",
                    "0x20d60248"
                ]
            },
            "Integration": {
                "address": "0xedFD19B9347ac3d38a66Fc3ee26de27D1D0d7154",
                "selectors": [
                    "0x044d2498",
                    "0x714b7cfb",
                    "0x123141bd",
                    "0xbc8002f0",
                    "0xe21f68b7",
                    "0x603dd1db",
                    "0xd6739004",
                    "0x653af271",
                    "0x106129aa",
                    "0x636c1d1b",
                    "0x8d7e6001",
                    "0x440707b5"
                ]
            },
            "Vehicle": {
                "address": "0x341704C0b697d454B8918225A6d0fB5be6d87C0D",
                "selectors": [
                    "0xf0d1a557",
                    "0xd0b61156",
                    "0xb7bded95",
                    "0x3da44e56",
                    "0x1b1a82c8",
                    "0xf8ddeada",
                    "0xd3b47405",
                    "0x9bfae6da",
                    "0xd9c3ae61",
                    "0xea0e7d3a"
                ]
            },
            "AftermarketDevice": {
                "address": "0x98C7f3ff54372993358a53b6d66f06f23028eba6",
                "selectors": [
                    "0x6111afa3",
                    "0x60deec60",
                    "0x89a841bb",
                    "0x682a25e3",
                    "0x9796cf22",
                    "0xc6b36f2a",
                    "0x7ba79a39",
                    "0xb50df2f7",
                    "0xcfe642dd",
                    "0x9b3abd48",
                    "0x9d0b139b",
                    "0x4d49d82a",
                    "0x4d13b709",
                    "0xee4d9596",
                    "0x3f65997a"
                ]
            },
            "SyntheticDevice": {
                "address": "0xe8444A22F5ba4fde599d65442b3563c8Dd7f5FaA",
                "selectors": [
                    "0xe1f371df",
                    "0x7c7c9978",
                    "0x493b27e1",
                    "0x795b910a",
                    "0x261d982a",
                    "0xc624e8a1",
                    "0xecf452d7",
                    "0x80430e0d"
                ]
            },
            "AdLicenseValidator": {
                "address": "0xf3589240D848413c8861AC80277087493F329D93",
                "selectors": [
                    "0x46946743",
                    "0x2390baa8",
                    "0x5b6c1979",
                    "0xf41377ca",
                    "0x0fd21c17"
                ]
            },
            "Mapper": {
                "address": "0x0fa62821b07eC5d86042503Ce03BBC36A16F185a",
                "selectors": [
                    "0x0a6cef46",
                    "0x112e62a2",
                    "0xbd2b5568",
                    "0xbebc0bfc"
                ]
            },
            "MultipleMinter": {
                "address": "0x48e2F9039176f554Dd2Ab42735dd65f833dBd585",
                "selectors": [
                    "0xfb1a28e8",
                    "0x191292f8"
                ]
            },
            "StreamrConfigurator": {
                "address": "0xb2ED9094A1d3a2b310f1d238b733bE6F6A5153E8",
                "selectors": [
                    "0x9e594424",
                    "0x5f450e29",
                    "0x0c3cac3b"
                ]
            },
            "VehicleStream": {
                "address": "0xF663e51f46Bab352FAb0d44D6249eCD27026bce9",
                "selectors": [
                    "0x497323c8",
                    "0x180e469a",
                    "0xa91ec798",
                    "0xc8f11a06",
                    "0x1882b263",
                    "0xbb44bb75",
                    "0x6f58f093",
                    "0x37479f7e",
                    "0xcd90df7e"
                ]
            },
            "DevAdmin": {
                "address": "0xD2eD7fcE7AB55824671B66c143543B053ef06c14",
                "selectors": [
                    "0xd7376bae",
                    "0x63dec203",
                    "0x52878b61",
                    "0x282eb387",
                    "0x11d679c9",
                    "0xb17b974b",
                    "0x56936962",
                    "0x3febacab",
                    "0xf73a8f04",
                    "0xff96b761",
                    "0x5c129493",
                    "0x71193956",
                    "0x8c2ee9bb"
                ]
            },
            "Multicall": {
                "address": "0x9FFBF4AF07DC383b5d4100cb2Bf90e95a7b150bF",
                "selectors": [
                    "0x415c2d96",
                    "0x1c0c6e51"
                ]
            },
            "DeviceDefinitionTable": {
                "address": "0x286A6ca588F55E4E909dBCd47a7055122a1E444F",
                "selectors": [
                    "0x20954d21",
                    "0x794c6790",
                    "0x396e5987",
                    "0xa1d17941",
                    "0x23536c5f",
                    "0x80d50451",
                    "0x088fafdb"
                ]
            },
            "ERC721Holder": {
                "address": "0x288082d19ca3E739Ca0202d991D2815Fbc3D21db",
                "selectors": [
                    "0x150b7a02"
                ]
            },
            "DeviceDefinitionController": {
                "address": "0x3A1bCD8d56a324e23DAd1E9e1AED6a92399C2A5b",
                "selectors": [
                    "0x66df322e"
                ]
            }
        },
        "nfts": {
            "ManufacturerId": {
                "proxy": "0xA4ad0F9c722588910791A9BAC63ADbB365614Bc7",
                "implementation": "0x9493E8A35cc5566581FD6335BcB34e7cD99f2654"
            },
            "IntegrationId": {
                "proxy": "0x80Ee7ec4493A1d7975ab900F94dB25ba7C688201",
                "implementation": "0xbA450e606860C24a9f1Ed711F642ae27b4Ad5684"
            },
            "VehicleId": {
                "proxy": "0x45fbCD3ef7361d156e8b16F5538AE36DEdf61Da8",
                "implementation": "0xc24c60b970736454fDF268488F2308bd24dD28d5"
            },
            "AftermarketDeviceId": {
                "proxy": "0x325b45949C833986bC98e98a49F3CA5C5c4643B5",
                "implementation": "0xE03D589cA38587eaaEC146AE2609fF2B8F69ca2C"
            },
            "SyntheticDeviceId": {
                "proxy": "0x78513c8CB4D6B6079f813850376bc9c7fc8aE67f",
                "implementation": "0x72b7268bD15EC670BfdA1445bD380C9400F4b1A6"
            }
        },
        "misc": {
            "DimoToken": {
                "proxy": "0x21cFE003997fB7c2B3cfe5cf71e7833B7B2eCe10",
                "implementation": "0x05e044bC83B1D2158dBd31ECAfC9210319fb742d"
            },
            "Stake": {
                "proxy": "0x2cF1d5e60c38eB5795C00Ce72d0D5392ae1e15e1",
                "implementation": "0xff5b42eb2019f8513dc021ce926c5d662c3b432f"
            },
            "DimoForwarder": {
                "proxy": "0xBF050bA5f13F4D7ba1744fcCd6087EDde78a337e",
                "implementation": "0x7dc21878C58BDbC8E07d7DEC09c94E0d9a2972E8"
            },
            "Foundation": "0x07B584f6a7125491C991ca2a45ab9e641B1CeE1b",
<<<<<<< HEAD
            "Kms1": "0x74cb2b8ed0c1789d84ef701921d1152e592c330c",
            "Kms2": "0x6903B9cE4bFAf9D900E40B9dd2F486a4530cA74f",
            "StreamRegistry": "0xE9C98bdE63248e58E9137Db8270D9675B9E34b93",
            "DimoStreamrNode": "0x577f22f5369046B7eF09B6b01424fA860533d243"
=======
            "Kms": [
                "0x74cb2b8ed0c1789d84ef701921d1152e592c330c",
                "0x6903B9cE4bFAf9D900E40B9dd2F486a4530cA74f"
            ],
            "StreamRegistry": "",
            "DimoStreamrNode": ""
>>>>>>> 9a0bd459
        }
    },
    "hardhat": {
        "modules": {
            "DIMORegistry": {
                "address": "0x5FbDB2315678afecb367f032d93F642f64180aa3",
                "selectors": [
                    "0x0df5b997",
                    "0x9748a762",
                    "0x06d1d2a1"
                ]
            },
            "Eip712Checker": {
                "address": "0xe7f1725E7734CE288F8367e1Bb143E90bb3F0512",
                "selectors": [
                    "0x4cd88b76"
                ]
            },
            "DimoAccessControl": {
                "address": "0x9fE46736679d2D9a65F0992F2272dE9f3c7fa6e0",
                "selectors": [
                    "0x248a9ca3",
                    "0x2f2ff15d",
                    "0x91d14854",
                    "0x8bb9c5bf",
                    "0xd547741f"
                ]
            },
            "Nodes": {
                "address": "0xCf7Ed3AccA5a467e9e704C703E8D87F634fB0Fc9",
                "selectors": [
                    "0xbc60a6ba",
                    "0xdce2f860",
                    "0x82087d24"
                ]
            },
            "BaseDataURI": {
                "address": "0xDc64a140Aa3E981100a9becA4E685f962f0cF6C9",
                "selectors": [
                    "0xe324093f"
                ]
            },
            "Manufacturer": {
                "address": "0x5FC8d32690cc91D4c39d9d3abcBD16989F875707",
                "selectors": [
                    "0x50300a3f",
                    "0xce55aab0",
                    "0x9109b30b",
                    "0xd9c27c40",
                    "0xb429afeb",
                    "0x456bf169",
                    "0x5f36da6b",
                    "0x9abb3000",
                    "0x92eefe9b",
                    "0xd159f49a",
                    "0x63545ffa",
                    "0x20d60248"
                ]
            },
            "Integration": {
                "address": "0x0165878A594ca255338adfa4d48449f69242Eb8F",
                "selectors": [
                    "0x044d2498",
                    "0x714b7cfb",
                    "0x123141bd",
                    "0xbc8002f0",
                    "0xe21f68b7",
                    "0x603dd1db",
                    "0xd6739004",
                    "0x653af271",
                    "0x106129aa",
                    "0x636c1d1b",
                    "0x8d7e6001",
                    "0x440707b5"
                ]
            },
            "Vehicle": {
                "address": "0xa513E6E4b8f2a923D98304ec87F64353C4D5C853",
                "selectors": [
                    "0xf0d1a557",
                    "0xd0b61156",
                    "0xb7bded95",
                    "0x3da44e56",
                    "0x1b1a82c8",
                    "0xf8ddeada",
                    "0xd3b47405",
                    "0x9bfae6da",
                    "0xd9c3ae61",
                    "0xea0e7d3a"
                ]
            },
            "AftermarketDevice": {
                "address": "0x2279B7A0a67DB372996a5FaB50D91eAA73d2eBe6",
                "selectors": [
                    "0x6111afa3",
                    "0x60deec60",
                    "0x89a841bb",
                    "0x682a25e3",
                    "0x9796cf22",
                    "0xc6b36f2a",
                    "0x7ba79a39",
                    "0xb50df2f7",
                    "0xcfe642dd",
                    "0x9b3abd48",
                    "0x9d0b139b",
                    "0x4d49d82a",
                    "0x4d13b709",
                    "0xee4d9596",
                    "0x3f65997a"
                ]
            },
            "SyntheticDevice": {
                "address": "0x8A791620dd6260079BF849Dc5567aDC3F2FdC318",
                "selectors": [
                    "0xe1f371df",
                    "0x7c7c9978",
                    "0x493b27e1",
                    "0x795b910a",
                    "0x261d982a",
                    "0xc624e8a1",
                    "0xecf452d7",
                    "0x80430e0d"
                ]
            },
            "AdLicenseValidator": {
                "address": "0x610178dA211FEF7D417bC0e6FeD39F05609AD788",
                "selectors": [
                    "0x46946743",
                    "0x2390baa8",
                    "0x5b6c1979",
                    "0xf41377ca",
                    "0x0fd21c17"
                ]
            },
            "Mapper": {
                "address": "0xB7f8BC63BbcaD18155201308C8f3540b07f84F5e",
                "selectors": [
                    "0x0a6cef46",
                    "0x112e62a2",
                    "0xbd2b5568",
                    "0xbebc0bfc"
                ]
            },
            "MultipleMinter": {
                "address": "0xA51c1fc2f0D1a1b8494Ed1FE312d7C3a78Ed91C0",
                "selectors": [
                    "0xfb1a28e8",
                    "0x191292f8"
                ]
            },
            "StreamrConfigurator": {
                "address": "0x0DCd1Bf9A1b36cE34237eEaFef220932846BCD82",
                "selectors": [
                    "0x9e594424",
                    "0x5f450e29",
                    "0x0c3cac3b"
                ]
            },
            "VehicleStream": {
                "address": "0x9A676e781A523b5d0C0e43731313A708CB607508",
                "selectors": [
                    "0x497323c8",
                    "0x180e469a",
                    "0xa91ec798",
                    "0xc8f11a06",
                    "0x1882b263",
                    "0xbb44bb75",
                    "0x6f58f093",
                    "0x37479f7e",
                    "0xcd90df7e"
                ]
            },
            "DevAdmin": {
                "address": "0x0B306BF915C4d645ff596e518fAf3F9669b97016",
                "selectors": [
                    "0xd7376bae",
                    "0x63dec203",
                    "0x52878b61",
                    "0x282eb387",
                    "0x11d679c9",
                    "0xb17b974b",
                    "0x56936962",
                    "0x3febacab",
                    "0xf73a8f04",
                    "0xff96b761",
                    "0x5c129493",
                    "0x71193956",
                    "0x8c2ee9bb"
                ]
            },
            "Multicall": {
                "address": "0x959922bE3CAee4b8Cd9a407cc3ac1C251C2007B1",
                "selectors": [
                    "0x415c2d96",
                    "0x1c0c6e51"
                ]
            },
            "DeviceDefinitionTable": {
                "address": "0x9A9f2CCfdE556A7E9Ff0848998Aa4a0CFD8863AE",
                "selectors": [
                    "0x20954d21",
                    "0x396e5987",
                    "0xa1d17941",
                    "0x23536c5f",
                    "0x80d50451",
                    "0x088fafdb"
                ]
            },
            "ERC721Holder": {
                "address": "0x68B1D87F95878fE05B998F19b66F4baba5De1aed",
                "selectors": [
                    "0x150b7a02"
                ]
            },
            "DeviceDefinitionController": {
                "address": "0x3Aa5ebB10DC797CAC828524e59A333d0A371443c",
                "selectors": [
                    "0x66df322e"
                ]
            }
        },
        "nfts": {
            "ManufacturerId": {
                "proxy": "0x0E801D84Fa97b50751Dbf25036d067dCf18858bF",
                "implementation": "0x99bbA657f2BbC93c02D617f8bA121cB8Fc104Acf"
            },
            "IntegrationId": {
                "proxy": "0x9d4454B023096f34B160D6B654540c56A1F81688",
                "implementation": "0x8f86403A4DE0BB5791fa46B8e795C547942fE4Cf"
            },
            "VehicleId": {
                "proxy": "0x36C02dA8a0983159322a80FFE9F24b1acfF8B570",
                "implementation": "0x5eb3Bc0a489C5A8288765d2336659EbCA68FCd00"
            },
            "AftermarketDeviceId": {
                "proxy": "0x4c5859f0F772848b2D91F1D83E2Fe57935348029",
                "implementation": "0x809d550fca64d94Bd9F66E60752A544199cfAC3D"
            },
            "SyntheticDeviceId": {
                "proxy": "0x5f3f1dBD7B74C6B46e8c44f98792A1dAf8d69154",
                "implementation": "0x1291Be112d480055DaFd8a610b7d1e203891C274"
            }
        },
        "misc": {
            "DimoToken": {
                "proxy": "0xB0D4afd8879eD9F52b28595d31B441D079B2Ca07",
                "implementation": ""
            },
            "Stake": {
                "proxy": "0x162A433068F51e18b7d13932F27e66a3f99E6890",
                "implementation": ""
            },
            "DimoForwarder": {
                "proxy": "0x4826533B4897376654Bb4d4AD88B7faFD0C98528",
                "implementation": "0x70e0bA845a1A0F2DA3359C97E0285013525FFC49"
            },
            "Foundation": "0x70997970C51812dc3A010C7d01b50e0d17dc79C8",
            "Kms": [
                "0x3C44CdDdB6a900fa2b585dd299e03d12FA4293BC"
            ],
            "StreamRegistry": "0x0000000000000000000000000000000000000000",
            "DimoStreamrNode": "0x0000000000000000000000000000000000000000"
        }
    },
    "localhost": {
        "modules": {
            "DIMORegistry": {
                "address": "0xf953b3A269d80e3eB0F2947630Da976B896A8C5b",
                "selectors": [
                    "0x0df5b997",
                    "0x9748a762",
                    "0x06d1d2a1"
                ]
            },
            "Eip712Checker": {
                "address": "0xAA292E8611aDF267e563f334Ee42320aC96D0463",
                "selectors": [
                    "0x4cd88b76"
                ]
            },
            "DimoAccessControl": {
                "address": "0x5c74c94173F05dA1720953407cbb920F3DF9f887",
                "selectors": [
                    "0x248a9ca3",
                    "0x2f2ff15d",
                    "0x91d14854",
                    "0x8bb9c5bf",
                    "0xd547741f"
                ]
            },
            "Nodes": {
                "address": "0x720472c8ce72c2A2D711333e064ABD3E6BbEAdd3",
                "selectors": [
                    "0xbc60a6ba",
                    "0xdce2f860",
                    "0x82087d24"
                ]
            },
            "BaseDataURI": {
                "address": "0xe8D2A1E88c91DCd5433208d4152Cc4F399a7e91d",
                "selectors": [
                    "0xe324093f"
                ]
            },
            "Manufacturer": {
                "address": "0x5067457698Fd6Fa1C6964e416b3f42713513B3dD",
                "selectors": [
                    "0x50300a3f",
                    "0xce55aab0",
                    "0x9109b30b",
                    "0xd9c27c40",
                    "0xb429afeb",
                    "0x456bf169",
                    "0x5f36da6b",
                    "0x9abb3000",
                    "0x92eefe9b",
                    "0xd159f49a",
                    "0x63545ffa",
                    "0x20d60248"
                ]
            },
            "Integration": {
                "address": "0x18E317A7D70d8fBf8e6E893616b52390EbBdb629",
                "selectors": [
                    "0x044d2498",
                    "0x714b7cfb",
                    "0x123141bd",
                    "0xbc8002f0",
                    "0xe21f68b7",
                    "0x603dd1db",
                    "0xd6739004",
                    "0x653af271",
                    "0x106129aa",
                    "0x636c1d1b",
                    "0x8d7e6001",
                    "0x440707b5"
                ]
            },
            "Vehicle": {
                "address": "0x4b6aB5F819A515382B0dEB6935D793817bB4af28",
                "selectors": [
                    "0xf0d1a557",
                    "0xd0b61156",
                    "0xb7bded95",
                    "0x3da44e56",
                    "0x1b1a82c8",
                    "0xf8ddeada",
                    "0xd3b47405",
                    "0x9bfae6da",
                    "0xd9c3ae61",
                    "0xea0e7d3a"
                ]
            },
            "AftermarketDevice": {
                "address": "0xCace1b78160AE76398F486c8a18044da0d66d86D",
                "selectors": [
                    "0x6111afa3",
                    "0x60deec60",
                    "0x89a841bb",
                    "0x682a25e3",
                    "0x9796cf22",
                    "0xc6b36f2a",
                    "0x7ba79a39",
                    "0xb50df2f7",
                    "0xcfe642dd",
                    "0x9b3abd48",
                    "0x9d0b139b",
                    "0x4d49d82a",
                    "0x4d13b709",
                    "0xee4d9596",
                    "0x3f65997a"
                ]
            },
            "SyntheticDevice": {
                "address": "0xD5ac451B0c50B9476107823Af206eD814a2e2580",
                "selectors": [
                    "0xe1f371df",
                    "0x7c7c9978",
                    "0x493b27e1",
                    "0x795b910a",
                    "0x261d982a",
                    "0xc624e8a1",
                    "0xecf452d7",
                    "0x80430e0d"
                ]
            },
            "AdLicenseValidator": {
                "address": "0xF8e31cb472bc70500f08Cd84917E5A1912Ec8397",
                "selectors": [
                    "0x46946743",
                    "0x2390baa8",
                    "0x5b6c1979",
                    "0xf41377ca",
                    "0x0fd21c17"
                ]
            },
            "Mapper": {
                "address": "0xc0F115A19107322cFBf1cDBC7ea011C19EbDB4F8",
                "selectors": [
                    "0x0a6cef46",
                    "0x112e62a2",
                    "0xbd2b5568",
                    "0xbebc0bfc"
                ]
            },
            "MultipleMinter": {
                "address": "0xc96304e3c037f81dA488ed9dEa1D8F2a48278a75",
                "selectors": [
                    "0xfb1a28e8",
                    "0x191292f8"
                ]
            },
            "StreamrConfigurator": {
                "address": "0x34B40BA116d5Dec75548a9e9A8f15411461E8c70",
                "selectors": [
                    "0x9e594424",
                    "0x5f450e29",
                    "0x0c3cac3b"
                ]
            },
            "VehicleStream": {
                "address": "0xD0141E899a65C95a556fE2B27e5982A6DE7fDD7A",
                "selectors": [
                    "0x497323c8",
                    "0x180e469a",
                    "0xa91ec798",
                    "0xc8f11a06",
                    "0x1882b263",
                    "0xbb44bb75",
                    "0x6f58f093",
                    "0x37479f7e",
                    "0xcd90df7e"
                ]
            },
            "DevAdmin": {
                "address": "0x07882Ae1ecB7429a84f1D53048d35c4bB2056877",
                "selectors": [
                    "0xd7376bae",
                    "0x63dec203",
                    "0x52878b61",
                    "0x282eb387",
                    "0x11d679c9",
                    "0xb17b974b",
                    "0x56936962",
                    "0x3febacab",
                    "0xf73a8f04",
                    "0xff96b761",
                    "0x5c129493",
                    "0x71193956",
                    "0x8c2ee9bb"
                ]
            },
            "Multicall": {
                "address": "0x22753E4264FDDc6181dc7cce468904A80a363E44",
                "selectors": [
                    "0x415c2d96",
                    "0x1c0c6e51"
                ]
            },
            "DeviceDefinitionTable": {
                "address": "0xA7c59f010700930003b33aB25a7a0679C860f29c",
                "selectors": [
                    "0x20954d21",
                    "0x396e5987",
                    "0xa1d17941",
                    "0x811eed42",
                    "0xb91b4303",
                    "0x088fafdb"
                ]
            },
            "ERC721Holder": {
                "address": "0xfaAddC93baf78e89DCf37bA67943E1bE8F37Bb8c",
                "selectors": [
                    "0x150b7a02"
                ]
            },
            "DeviceDefinitionController": {
                "address": "0x276C216D241856199A83bf27b2286659e5b877D3",
                "selectors": [
                    "0x66df322e"
                ]
            }
        },
        "nfts": {
            "ManufacturerId": {
                "proxy": "0xffa7CA1AEEEbBc30C874d32C7e22F052BbEa0429",
                "implementation": "0x5bf5b11053e734690269C6B9D438F8C9d48F528A"
            },
            "IntegrationId": {
                "proxy": "0xab16A69A5a8c12C732e0DEFF4BE56A70bb64c926",
                "implementation": "0x3aAde2dCD2Df6a8cAc689EE797591b2913658659"
            },
            "VehicleId": {
                "proxy": "0x1f10F3Ba7ACB61b2F50B9d6DdCf91a6f787C0E82",
                "implementation": "0xE3011A37A904aB90C8881a99BD1F6E21401f1522"
            },
            "AftermarketDeviceId": {
                "proxy": "0x525C7063E7C20997BaaE9bDa922159152D0e8417",
                "implementation": "0x457cCf29090fe5A24c19c1bc95F492168C0EaFdb"
            },
            "SyntheticDeviceId": {
                "proxy": "0x5fc748f1FEb28d7b76fa1c6B07D8ba2d5535177c",
                "implementation": "0x38a024C0b412B9d1db8BC398140D00F5Af3093D4"
            }
        },
        "misc": {
            "DimoToken": {
                "proxy": "0x3347B4d90ebe72BeFb30444C9966B2B990aE9FcB",
                "implementation": ""
            },
            "Stake": {
                "proxy": "0x3155755b79aA083bd953911C92705B7aA82a18F9",
                "implementation": ""
            },
            "DimoForwarder": {
                "proxy": "0x3155755b79aA083bd953911C92705B7aA82a18F9",
                "implementation": "0x3347B4d90ebe72BeFb30444C9966B2B990aE9FcB"
            },
            "Foundation": "0x70997970C51812dc3A010C7d01b50e0d17dc79C8",
            "Kms": [
                "0x3C44CdDdB6a900fa2b585dd299e03d12FA4293BC"
            ],
            "StreamRegistry": "0x0000000000000000000000000000000000000000",
            "DimoStreamrNode": "0x0000000000000000000000000000000000000000"
        }
    }
}<|MERGE_RESOLUTION|>--- conflicted
+++ resolved
@@ -745,19 +745,12 @@
                 "implementation": "0x7dc21878C58BDbC8E07d7DEC09c94E0d9a2972E8"
             },
             "Foundation": "0x07B584f6a7125491C991ca2a45ab9e641B1CeE1b",
-<<<<<<< HEAD
-            "Kms1": "0x74cb2b8ed0c1789d84ef701921d1152e592c330c",
-            "Kms2": "0x6903B9cE4bFAf9D900E40B9dd2F486a4530cA74f",
-            "StreamRegistry": "0xE9C98bdE63248e58E9137Db8270D9675B9E34b93",
-            "DimoStreamrNode": "0x577f22f5369046B7eF09B6b01424fA860533d243"
-=======
             "Kms": [
                 "0x74cb2b8ed0c1789d84ef701921d1152e592c330c",
                 "0x6903B9cE4bFAf9D900E40B9dd2F486a4530cA74f"
             ],
-            "StreamRegistry": "",
-            "DimoStreamrNode": ""
->>>>>>> 9a0bd459
+            "StreamRegistry": "0xE9C98bdE63248e58E9137Db8270D9675B9E34b93",
+            "DimoStreamrNode": "0x577f22f5369046B7eF09B6b01424fA860533d243"
         }
     },
     "hardhat": {
