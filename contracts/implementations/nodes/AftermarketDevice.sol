--- conflicted
+++ resolved
@@ -284,7 +284,6 @@
         emit AftermarketDeviceClaimed(aftermarketDeviceNode, owner);
     }
 
-<<<<<<< HEAD
     /**
      * @notice Pairs an aftermarket device with a vehicle through a metatransaction.
      * The vehicle owner and AD sign a typed structured (EIP-712) message in advance and submits to be verified
@@ -360,14 +359,6 @@
      * @param vehicleNode Vehicle node id
      * @param signature User's signature hash
      */
-=======
-    /// @notice Pairs an aftermarket device with a vehicle through a metatransaction
-    /// The aftermarket device owner signs a typed structured (EIP-712) message in advance and submits to be verified
-    /// @dev Caller must have the admin role
-    /// @param aftermarketDeviceNode Aftermarket device node id
-    /// @param vehicleNode Vehicle node id
-    /// @param signature User's signature hash
->>>>>>> 811bce13
     function pairAftermarketDeviceSign(
         uint256 aftermarketDeviceNode,
         uint256 vehicleNode,
@@ -435,7 +426,6 @@
         address adIdProxyAddress = AftermarketDeviceStorage
             .getStorage()
             .idProxyAddress;
-<<<<<<< HEAD
 
         if (!INFT(vehicleIdProxyAddress).exists(vehicleNode))
             revert Errors.InvalidNode(vehicleIdProxyAddress, vehicleNode);
@@ -455,36 +445,6 @@
             signer != adOwner &&
             signer != INFT(vehicleIdProxyAddress).ownerOf(vehicleNode)
         ) revert Errors.InvalidSigner();
-=======
-        require(
-            INFT(vehicleIdProxyAddress).exists(vehicleNode),
-            "Invalid vehicle node"
-        );
-
-        address owner = INFT(vehicleIdProxyAddress).ownerOf(vehicleNode);
-
-        require(
-            INFT(adIdProxyAddress).exists(aftermarketDeviceNode),
-            "Invalid AD node"
-        );
-        require(
-            owner == INFT(adIdProxyAddress).ownerOf(aftermarketDeviceNode),
-            "Owner of the nodes does not match"
-        );
-        require(
-            ms.links[vehicleIdProxyAddress][vehicleNode] ==
-                aftermarketDeviceNode,
-            "Vehicle not paired to AD"
-        );
-        require(
-            ms.links[adIdProxyAddress][aftermarketDeviceNode] == vehicleNode,
-            "AD is not paired to vehicle"
-        );
-        require(
-            Eip712CheckerInternal._verifySignature(owner, message, signature),
-            "Invalid signature"
-        );
->>>>>>> 811bce13
 
         ms.links[vehicleIdProxyAddress][vehicleNode] = 0;
         ms.links[adIdProxyAddress][aftermarketDeviceNode] = 0;
