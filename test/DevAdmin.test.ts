--- conflicted
+++ resolved
@@ -30,10 +30,7 @@
   MockDimoToken,
   MockDimoCredit,
   MockManufacturerLicense,
-<<<<<<< HEAD
   MockSacd,
-=======
->>>>>>> 6a3d4162
   MockConnectionsManager,
   DevAdmin,
 } from '../typechain-types';
@@ -193,13 +190,10 @@
     );
     mockDimoCreditInstance = await MockDimoCreditFactory.connect(admin).deploy();
 
-<<<<<<< HEAD
     // Deploy MockSacd contract
     const MockSacdFactory = await ethers.getContractFactory('MockSacd');
     mockSacdInstance = await MockSacdFactory.connect(admin).deploy();
 
-=======
->>>>>>> 6a3d4162
     // Deploy MockConnectionsManager contract
     const MockConnectionsManagerFactory = await ethers.getContractFactory(
       'MockConnectionsManager'
@@ -277,12 +271,9 @@
     await sharedInstance
       .connect(admin)
       .setConnectionsManager(await mockConnectionsManagerInstance.getAddress());
-<<<<<<< HEAD
     await sharedInstance
       .connect(admin)
       .setSacd(await mockSacdInstance.getAddress());
-=======
->>>>>>> 6a3d4162
 
     // Setup Charging variables
     await chargingInstance
