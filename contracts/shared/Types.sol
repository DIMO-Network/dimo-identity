--- conflicted
+++ resolved
@@ -71,18 +71,17 @@
     string imageURI; // The image uri of the Device Definition
 }
 
-<<<<<<< HEAD
 struct DeviceDefinitionUpdateInput {
     string id; // The alphanumeric ID of the Device Definition
     string metadata; // The metadata stringfied object of the Device Definition
     string ksuid; // K-Sortable Unique IDentifier
     string deviceType; // The deviceType of the Device Definition
     string imageURI; // The image uri of the Device Definition
-=======
+}
+
 struct SacdInput {
     address grantee;
     uint256 permissions;
     uint256 expiration;
     string source;
->>>>>>> c495ee8b
 }