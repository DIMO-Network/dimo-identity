## DIMORegistry
#### Functions
| Selector | Signature |
|-|-|
| 0x0df5b997 | addModule(address,bytes4[]) |
| 0x9748a762 | removeModule(address,bytes4[]) |
| 0x06d1d2a1 | updateModule(address,address,bytes4[],bytes4[]) |

#### Events
| Selector | Signature |
|-|-|
| 0x02d0c334 | ModuleAdded(address,bytes4[]) |
| 0x7c3eb4f9 | ModuleRemoved(address,bytes4[]) |
| 0xa062c2c0 | ModuleUpdated(address,address,bytes4[],bytes4[]) |
| 0xbd79b86f | RoleAdminChanged(bytes32,bytes32,bytes32) |
| 0x2f878811 | RoleGranted(bytes32,address,address) |
| 0xf6391f5c | RoleRevoked(bytes32,address,address) |

#### Errors
| Selector | Signature |
|-|-|
| 0xc9134785 | UintUtils__InsufficientHexLength() |

## DevAdmin
#### Functions
| Selector | Signature |
|-|-|
| 0xd7376bae | adminBurnAftermarketDevices(uint256[]) |
| 0x63dec203 | adminBurnAftermarketDevicesAndDeletePairings(uint256[]) |
| 0x52878b61 | adminBurnSyntheticDevicesAndDeletePairings(uint256[]) |
| 0x282eb387 | adminBurnVehicles(uint256[]) |
| 0x11d679c9 | adminBurnVehiclesAndDeletePairings(uint256[]) |
| 0x56936962 | adminChangeParentNode(uint256,address,uint256[]) |
| 0x3febacab | adminPairAftermarketDevice(uint256,uint256) |
| 0xf73a8f04 | renameManufacturers((uint256,string)[]) |
| 0xff96b761 | transferAftermarketDeviceOwnership(uint256,address) |
| 0x5c129493 | unclaimAftermarketDeviceNode(uint256[]) |
| 0x71193956 | unpairAftermarketDeviceByDeviceNode(uint256[]) |
| 0x8c2ee9bb | unpairAftermarketDeviceByVehicleNode(uint256[]) |

#### Events
| Selector | Signature |
|-|-|
| 0x000d5c45 | AftermarketDeviceAttributeSetDevAdmin(uint256,string,string) |
| 0xb33f329d | AftermarketDeviceNodeBurnedDevAdmin(uint256,address) |
| 0x89ec1328 | AftermarketDevicePaired(uint256,uint256,address) |
| 0xaabf86a9 | AftermarketDeviceTransferredDevAdmin(uint256,address,address) |
| 0xd2a3fcd4 | AftermarketDeviceUnclaimedDevAdmin(uint256) |
| 0x1ba4ec81 | AftermarketDeviceUnpairedDevAdmin(uint256,uint256,address) |
| 0xbd79b86f | RoleAdminChanged(bytes32,bytes32,bytes32) |
| 0x2f878811 | RoleGranted(bytes32,address,address) |
| 0xf6391f5c | RoleRevoked(bytes32,address,address) |
| 0x8ad18187 | SyntheticDeviceAttributeSetDevAdmin(uint256,string,string) |
| 0x81741fdd | SyntheticDeviceNodeBurnedDevAdmin(uint256,uint256,address) |
| 0x1d91e00c | VehicleAttributeSetDevAdmin(uint256,string,string) |
| 0xb956d027 | VehicleNodeBurnedDevAdmin(uint256,address) |

#### Errors
| Selector | Signature |
|-|-|
| 0x15bdaac1 | AdNotClaimed(uint256) |
| 0x762116ae | AdPaired(uint256) |
| 0xe3ca9639 | InvalidNode(address,uint256) |
| 0xc9134785 | UintUtils__InsufficientHexLength() |
| 0xc46a5168 | VehiclePaired(uint256) |

## DimoAccessControl
#### Functions
| Selector | Signature |
|-|-|
| 0x248a9ca3 | getRoleAdmin(bytes32) |
| 0x2f2ff15d | grantRole(bytes32,address) |
| 0x91d14854 | hasRole(bytes32,address) |
| 0x8bb9c5bf | renounceRole(bytes32) |
| 0xd547741f | revokeRole(bytes32,address) |

#### Events
| Selector | Signature |
|-|-|
| 0xbd79b86f | RoleAdminChanged(bytes32,bytes32,bytes32) |
| 0x2f878811 | RoleGranted(bytes32,address,address) |
| 0xf6391f5c | RoleRevoked(bytes32,address,address) |

#### Errors
| Selector | Signature |
|-|-|
| 0xc9134785 | UintUtils__InsufficientHexLength() |

## Eip712Checker
#### Functions
| Selector | Signature |
|-|-|
| 0x4cd88b76 | initialize(string,string) |

#### Events
| Selector | Signature |
|-|-|
| 0xbd79b86f | RoleAdminChanged(bytes32,bytes32,bytes32) |
| 0x2f878811 | RoleGranted(bytes32,address,address) |
| 0xf6391f5c | RoleRevoked(bytes32,address,address) |

#### Errors
| Selector | Signature |
|-|-|
| 0xc9134785 | UintUtils__InsufficientHexLength() |

## Multicall
#### Functions
| Selector | Signature |
|-|-|
| 0x415c2d96 | multiDelegateCall(bytes[]) |
| 0x1c0c6e51 | multiStaticCall(bytes[]) |

## AdLicenseValidator
#### Functions
| Selector | Signature |
|-|-|
| 0x46946743 | getAdMintCost() |
| 0x2390baa8 | setAdMintCost(uint256) |
| 0x5b6c1979 | setDimoToken(address) |
| 0xf41377ca | setFoundationAddress(address) |
| 0x0fd21c17 | setLicense(address) |

#### Events
| Selector | Signature |
|-|-|
| 0xbd79b86f | RoleAdminChanged(bytes32,bytes32,bytes32) |
| 0x2f878811 | RoleGranted(bytes32,address,address) |
| 0xf6391f5c | RoleRevoked(bytes32,address,address) |

#### Errors
| Selector | Signature |
|-|-|
| 0xc9134785 | UintUtils__InsufficientHexLength() |

## AftermarketDevice
#### Functions
| Selector | Signature |
|-|-|
| 0x6111afa3 | addAftermarketDeviceAttribute(string) |
| 0x60deec60 | claimAftermarketDeviceBatch(uint256,(uint256,address)[]) |
| 0x89a841bb | claimAftermarketDeviceSign(uint256,address,bytes,bytes) |
| 0x682a25e3 | getAftermarketDeviceAddressById(uint256) |
| 0x9796cf22 | getAftermarketDeviceIdByAddress(address) |
| 0xc6b36f2a | isAftermarketDeviceClaimed(uint256) |
| 0x7ba79a39 | mintAftermarketDeviceByManufacturerBatch(uint256,(address,(string,string)[])[]) |
| 0xb50df2f7 | pairAftermarketDeviceSign(uint256,uint256,bytes,bytes) |
| 0xcfe642dd | pairAftermarketDeviceSign(uint256,uint256,bytes) |
| 0x9d0b139b | resetAftermarketDeviceAddressByManufacturerBatch((uint256,address)[]) |
| 0x4d49d82a | setAftermarketDeviceIdProxyAddress(address) |
| 0x4d13b709 | setAftermarketDeviceInfo(uint256,(string,string)[]) |
| 0xee4d9596 | unpairAftermarketDevice(uint256,uint256) |
| 0x3f65997a | unpairAftermarketDeviceSign(uint256,uint256,bytes) |

#### Events
| Selector | Signature |
|-|-|
<<<<<<< HEAD
=======
| 0x4993b53b | AftermarketDeviceAddressReset(uint256,uint256,address) |
>>>>>>> dfbd59d6
| 0x3ef2473c | AftermarketDeviceAttributeAdded(string) |
| 0x977fe0dd | AftermarketDeviceAttributeSet(uint256,string,string) |
| 0x8468d811 | AftermarketDeviceClaimed(uint256,address) |
| 0xe2daa727 | AftermarketDeviceIdProxySet(address) |
| 0xd624fd4c | AftermarketDeviceNodeMinted(uint256,uint256,address,address) |
| 0x89ec1328 | AftermarketDevicePaired(uint256,uint256,address) |
| 0xd9135724 | AftermarketDeviceUnpaired(uint256,uint256,address) |
| 0xbd79b86f | RoleAdminChanged(bytes32,bytes32,bytes32) |
| 0x2f878811 | RoleGranted(bytes32,address,address) |
| 0xf6391f5c | RoleRevoked(bytes32,address,address) |

#### Errors
| Selector | Signature |
|-|-|
| 0x15bdaac1 | AdNotClaimed(uint256) |
| 0xd11e35b4 | AdNotPaired(uint256) |
| 0x762116ae | AdPaired(uint256) |
| 0x130e2668 | AttributeExists(string) |
| 0x1c48d49e | AttributeNotWhitelisted(string) |
| 0x4dec88eb | DeviceAlreadyClaimed(uint256) |
| 0xcd76e845 | DeviceAlreadyRegistered(address) |
| 0xdbe5383b | InvalidAdSignature() |
| 0x5d608519 | InvalidLicense() |
| 0xe3ca9639 | InvalidNode(address,uint256) |
| 0x38a85a8d | InvalidOwnerSignature() |
| 0x5299bab7 | InvalidParentNode(uint256) |
| 0x815e1d64 | InvalidSigner() |
| 0x4fc280ab | OwnersDoNotMatch() |
| 0xc9134785 | UintUtils__InsufficientHexLength() |
| 0x8e4a23d6 | Unauthorized(address) |
| 0x2d91fcb5 | VehicleNotPaired(uint256) |
| 0xc46a5168 | VehiclePaired(uint256) |
| 0xd92e233d | ZeroAddress() |

## Manufacturer
#### Functions
| Selector | Signature |
|-|-|
| 0x50300a3f | addManufacturerAttribute(string) |
| 0xce55aab0 | getManufacturerIdByName(string) |
| 0x9109b30b | getManufacturerNameById(uint256) |
| 0xd9c27c40 | isAllowedToOwnManufacturerNode(address) |
| 0xb429afeb | isController(address) |
| 0x456bf169 | isManufacturerMinted(address) |
| 0x5f36da6b | mintManufacturer(address,string,(string,string)[]) |
| 0x9abb3000 | mintManufacturerBatch(address,string[]) |
| 0x92eefe9b | setController(address) |
| 0xd159f49a | setManufacturerIdProxyAddress(address) |
| 0x63545ffa | setManufacturerInfo(uint256,(string,string)[]) |
| 0x20d60248 | updateManufacturerMinted(address,address) |

#### Events
| Selector | Signature |
|-|-|
| 0x79f74fd5 | ControllerSet(address) |
| 0x47ff34ba | ManufacturerAttributeAdded(string) |
| 0xb81a4ce1 | ManufacturerAttributeSet(uint256,string,string) |
| 0xf9bca5f2 | ManufacturerIdProxySet(address) |
| 0xc1279f9a | ManufacturerNodeMinted(string,uint256,address) |
| 0xbd79b86f | RoleAdminChanged(bytes32,bytes32,bytes32) |
| 0x2f878811 | RoleGranted(bytes32,address,address) |
| 0xf6391f5c | RoleRevoked(bytes32,address,address) |

#### Errors
| Selector | Signature |
|-|-|
| 0xc9134785 | UintUtils__InsufficientHexLength() |

## Integration
#### Functions
| Selector | Signature |
|-|-|
| 0x044d2498 | addIntegrationAttribute(string) |
| 0x714b7cfb | getIntegrationIdByName(string) |
| 0x123141bd | getIntegrationNameById(uint256) |
| 0xbc8002f0 | isAllowedToOwnIntegrationNode(address) |
| 0xe21f68b7 | isIntegrationController(address) |
| 0x603dd1db | isIntegrationMinted(address) |
| 0xd6739004 | mintIntegration(address,string,(string,string)[]) |
| 0x653af271 | mintIntegrationBatch(address,string[]) |
| 0x106129aa | setIntegrationController(address) |
| 0x636c1d1b | setIntegrationIdProxyAddress(address) |
| 0x8d7e6001 | setIntegrationInfo(uint256,(string,string)[]) |
| 0x440707b5 | updateIntegrationMinted(address,address) |

#### Events
| Selector | Signature |
|-|-|
| 0x79f74fd5 | ControllerSet(address) |
| 0x8a60d58f | IntegrationAttributeAdded(string) |
| 0x7ad258fa | IntegrationAttributeSet(uint256,string,string) |
| 0x25dd5f73 | IntegrationIdProxySet(address) |
| 0x98490372 | IntegrationNodeMinted(uint256,address) |
| 0xbd79b86f | RoleAdminChanged(bytes32,bytes32,bytes32) |
| 0x2f878811 | RoleGranted(bytes32,address,address) |
| 0xf6391f5c | RoleRevoked(bytes32,address,address) |

#### Errors
| Selector | Signature |
|-|-|
| 0xb9f36dab | AlreadyController(address) |
| 0x130e2668 | AttributeExists(string) |
| 0x1c48d49e | AttributeNotWhitelisted(string) |
| 0xb9cb244b | IntegrationNameRegisterd(string) |
| 0xe3ca9639 | InvalidNode(address,uint256) |
| 0x33c5677b | MustBeAdmin(address) |
| 0xfa5cd00f | NotAllowed(address) |
| 0x87e6ac10 | OnlyNftProxy() |
| 0xc9134785 | UintUtils__InsufficientHexLength() |
| 0x8e4a23d6 | Unauthorized(address) |
| 0xd92e233d | ZeroAddress() |

## SyntheticDevice
#### Functions
| Selector | Signature |
|-|-|
| 0xe1f371df | addSyntheticDeviceAttribute(string) |
| 0x7c7c9978 | burnSyntheticDeviceSign(uint256,uint256,bytes) |
| 0x493b27e1 | getSyntheticDeviceAddressById(uint256) |
| 0x795b910a | getSyntheticDeviceIdByAddress(address) |
| 0x261d982a | mintSyntheticDeviceBatch(uint256,(uint256,address,(string,string)[])[]) |
| 0xc624e8a1 | mintSyntheticDeviceSign((uint256,uint256,bytes,bytes,address,(string,string)[])) |
| 0xecf452d7 | setSyntheticDeviceIdProxyAddress(address) |
| 0x80430e0d | setSyntheticDeviceInfo(uint256,(string,string)[]) |

#### Events
| Selector | Signature |
|-|-|
| 0xbd79b86f | RoleAdminChanged(bytes32,bytes32,bytes32) |
| 0x2f878811 | RoleGranted(bytes32,address,address) |
| 0xf6391f5c | RoleRevoked(bytes32,address,address) |
| 0x6e358be2 | SyntheticDeviceAttributeAdded(string) |
| 0xe89d3dc7 | SyntheticDeviceAttributeSet(uint256,string,string) |
| 0x03f4b74a | SyntheticDeviceIdProxySet(address) |
| 0xe4edc3c1 | SyntheticDeviceNodeBurned(uint256,uint256,address) |
| 0x5a560c1a | SyntheticDeviceNodeMinted(uint256,uint256,uint256,address,address) |
| 0x3a259e5d | VehicleAttributeSet(uint256,string,string) |
| 0xd471ae8a | VehicleNodeMinted(uint256,uint256,address) |

#### Errors
| Selector | Signature |
|-|-|
| 0x130e2668 | AttributeExists(string) |
| 0x1c48d49e | AttributeNotWhitelisted(string) |
| 0xcd76e845 | DeviceAlreadyRegistered(address) |
| 0xe3ca9639 | InvalidNode(address,uint256) |
| 0x38a85a8d | InvalidOwnerSignature() |
| 0x5299bab7 | InvalidParentNode(uint256) |
| 0xf8e95d55 | InvalidSdSignature() |
| 0xc9134785 | UintUtils__InsufficientHexLength() |
| 0x2d91fcb5 | VehicleNotPaired(uint256) |
| 0xc46a5168 | VehiclePaired(uint256) |
| 0xd92e233d | ZeroAddress() |

## Vehicle
#### Functions
| Selector | Signature |
|-|-|
| 0xf0d1a557 | addVehicleAttribute(string) |
| 0xd0b61156 | burnVehicleSign(uint256,bytes) |
| 0x3da44e56 | mintVehicle(uint256,address,(string,string)[]) |
| 0x1b1a82c8 | mintVehicleSign(uint256,address,(string,string)[],bytes) |
| 0x9bfae6da | setVehicleIdProxyAddress(address) |
| 0xd9c3ae61 | setVehicleInfo(uint256,(string,string)[]) |
| 0xea0e7d3a | validateBurnAndResetNode(uint256) |

#### Events
| Selector | Signature |
|-|-|
| 0xbd79b86f | RoleAdminChanged(bytes32,bytes32,bytes32) |
| 0x2f878811 | RoleGranted(bytes32,address,address) |
| 0xf6391f5c | RoleRevoked(bytes32,address,address) |
| 0x2b7d41dc | VehicleAttributeAdded(string) |
| 0x3a259e5d | VehicleAttributeSet(uint256,string,string) |
| 0x3e7484c4 | VehicleIdProxySet(address) |
| 0x7b36384f | VehicleNodeBurned(uint256,address) |
| 0xd471ae8a | VehicleNodeMinted(uint256,uint256,address) |

#### Errors
| Selector | Signature |
|-|-|
| 0x130e2668 | AttributeExists(string) |
| 0x1c48d49e | AttributeNotWhitelisted(string) |
| 0xe3ca9639 | InvalidNode(address,uint256) |
| 0x38a85a8d | InvalidOwnerSignature() |
| 0x5299bab7 | InvalidParentNode(uint256) |
| 0x87e6ac10 | OnlyNftProxy() |
| 0xc9134785 | UintUtils__InsufficientHexLength() |
| 0xc46a5168 | VehiclePaired(uint256) |
| 0xd92e233d | ZeroAddress() |

## Nodes
#### Functions
| Selector | Signature |
|-|-|
| 0xbc60a6ba | getDataURI(address,uint256) |
| 0xdce2f860 | getInfo(address,uint256,string) |
| 0x82087d24 | getParentNode(address,uint256) |

## Mapper
#### Functions
| Selector | Signature |
|-|-|
| 0x0a6cef46 | getBeneficiary(address,uint256) |
| 0x112e62a2 | getLink(address,uint256) |
| 0xbd2b5568 | getNodeLink(address,address,uint256) |
| 0xbebc0bfc | setAftermarketDeviceBeneficiary(uint256,address) |

#### Events
| Selector | Signature |
|-|-|
| 0xf6f6de47 | BeneficiarySet(address,uint256,address) |

## MultipleMinter
#### Functions
| Selector | Signature |
|-|-|
| 0xfb1a28e8 | mintVehicleAndSdSign((uint256,address,(string,string)[],uint256,bytes,bytes,address,(string,string)[])) |

#### Events
| Selector | Signature |
|-|-|
| 0xbd79b86f | RoleAdminChanged(bytes32,bytes32,bytes32) |
| 0x2f878811 | RoleGranted(bytes32,address,address) |
| 0xf6391f5c | RoleRevoked(bytes32,address,address) |
| 0xe89d3dc7 | SyntheticDeviceAttributeSet(uint256,string,string) |
| 0x5a560c1a | SyntheticDeviceNodeMinted(uint256,uint256,uint256,address,address) |
| 0x3a259e5d | VehicleAttributeSet(uint256,string,string) |
| 0xd471ae8a | VehicleNodeMinted(uint256,uint256,address) |

#### Errors
| Selector | Signature |
|-|-|
| 0x1c48d49e | AttributeNotWhitelisted(string) |
| 0xcd76e845 | DeviceAlreadyRegistered(address) |
| 0x38a85a8d | InvalidOwnerSignature() |
| 0x5299bab7 | InvalidParentNode(uint256) |
| 0xf8e95d55 | InvalidSdSignature() |
| 0xc9134785 | UintUtils__InsufficientHexLength() |

## BaseDataURI
#### Functions
| Selector | Signature |
|-|-|
| 0xe324093f | setBaseDataURI(address,string) |

#### Events
| Selector | Signature |
|-|-|
| 0x9f53d8a6 | BaseDataURISet(address,string) |
| 0xbd79b86f | RoleAdminChanged(bytes32,bytes32,bytes32) |
| 0x2f878811 | RoleGranted(bytes32,address,address) |
| 0xf6391f5c | RoleRevoked(bytes32,address,address) |

#### Errors
| Selector | Signature |
|-|-|
| 0xc9134785 | UintUtils__InsufficientHexLength() |
<<<<<<< HEAD

## StreamrConfigurator
#### Functions
| Selector | Signature |
|-|-|
| 0x0c3cac3b | setStreamRegistry(address) |

#### Events
| Selector | Signature |
|-|-|
| 0xbd79b86f | RoleAdminChanged(bytes32,bytes32,bytes32) |
| 0x2f878811 | RoleGranted(bytes32,address,address) |
| 0xf6391f5c | RoleRevoked(bytes32,address,address) |
| 0x42d068f4 | StreamRegistrySet(address) |

#### Errors
| Selector | Signature |
|-|-|
| 0xc9134785 | UintUtils__InsufficientHexLength() |

## VehicleStream
#### Functions
| Selector | Signature |
|-|-|
| 0x497323c8 | createVehicleStream(uint256) |
| 0x4337a026 | subscribeToVehicleStream(uint256,address,uint256) |

#### Events
| Selector | Signature |
|-|-|
| 0xbd79b86f | RoleAdminChanged(bytes32,bytes32,bytes32) |
| 0x2f878811 | RoleGranted(bytes32,address,address) |
| 0xf6391f5c | RoleRevoked(bytes32,address,address) |
| 0x316c9677 | SubscribedToVehicleStream(string,address,uint256) |
| 0x228a7421 | VehicleStreamAssociated(string,uint256) |

#### Errors
| Selector | Signature |
|-|-|
| 0xe3ca9639 | InvalidNode(address,uint256) |
| 0x8e4a23d6 | Unauthorized(address) |
=======
>>>>>>> dfbd59d6
<|MERGE_RESOLUTION|>--- conflicted
+++ resolved
@@ -155,10 +155,7 @@
 #### Events
 | Selector | Signature |
 |-|-|
-<<<<<<< HEAD
-=======
 | 0x4993b53b | AftermarketDeviceAddressReset(uint256,uint256,address) |
->>>>>>> dfbd59d6
 | 0x3ef2473c | AftermarketDeviceAttributeAdded(string) |
 | 0x977fe0dd | AftermarketDeviceAttributeSet(uint256,string,string) |
 | 0x8468d811 | AftermarketDeviceClaimed(uint256,address) |
@@ -417,7 +414,6 @@
 | Selector | Signature |
 |-|-|
 | 0xc9134785 | UintUtils__InsufficientHexLength() |
-<<<<<<< HEAD
 
 ## StreamrConfigurator
 #### Functions
@@ -459,5 +455,3 @@
 |-|-|
 | 0xe3ca9639 | InvalidNode(address,uint256) |
 | 0x8e4a23d6 | Unauthorized(address) |
-=======
->>>>>>> dfbd59d6
