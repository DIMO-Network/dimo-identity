//SPDX-License-Identifier: Unlicense
pragma solidity ^0.8.13;

import "../../interfaces/INFT.sol";
import "../../Eip712/Eip712CheckerInternal.sol";
import "../../libraries/NodesStorage.sol";
import "../../libraries/nodes/ManufacturerStorage.sol";
import "../../libraries/nodes/VehicleStorage.sol";

import {DEFAULT_ADMIN_ROLE} from "../../shared/Roles.sol";
import {AttributeInfoPair} from "../../shared/Types.sol";

import "@solidstate/contracts/access/access_control/AccessControlInternal.sol";

// TODO Documentation
contract Vehicle is AccessControlInternal {
    bytes32 private constant MINT_TYPEHASH =
        keccak256(
            "MintVehicleSign(uint256 manufacturerNode,address owner,string[] attributes,string[] infos)"
        );

    event VehicleNftProxySet(address indexed proxy);
    event VehicleAttributeAdded(string attribute);
    event VehicleAttributeSet(
        uint256 indexed tokenId,
        string indexed attribute,
        string indexed info
    );
    event VehicleNodeMinted(uint256 tokenId, address owner);

    // ***** Admin management ***** //

    // TODO Documentation
    function setVehicleNftProxyAddress(
        address addr
    ) external onlyRole(DEFAULT_ADMIN_ROLE) {
        require(addr != address(0), "Non zero address");
        VehicleStorage.getStorage().nftProxyAddress = addr;

        emit VehicleNftProxySet(addr);
    }

    /// @notice Adds an attribute to the whielist
    /// @dev Only an admin can add a new attribute
    /// @param attribute The attribute to be added
    function addVehicleAttribute(
        string calldata attribute
    ) external onlyRole(DEFAULT_ADMIN_ROLE) {
        require(
            AttributeSet.add(
                VehicleStorage.getStorage().whitelistedAttributes,
                attribute
            ),
            "Attribute already exists"
        );

        emit VehicleAttributeAdded(attribute);
    }

    // ***** Interaction with nodes *****//

    /// @notice Mints a vehicle
    /// @dev Caller must have the admin role
    /// @param manufacturerNode Parent manufacturer node id
    /// @param owner The address of the new owner
    /// @param attrInfo List of attribute-info pairs to be added
    function mintVehicle(
        uint256 manufacturerNode,
        address owner,
        AttributeInfoPair[] calldata attrInfo
    ) external onlyRole(DEFAULT_ADMIN_ROLE) {
        // NodesStorage.Storage storage ns = NodesStorage.getStorage();
        // ManufacturerStorage.Storage storage ms = ManufacturerStorage
        //     .getStorage();
        // VehicleStorage.Storage storage vs = VehicleStorage.getStorage();
        address vehicleNftProxyAddress = VehicleStorage
            .getStorage()
            .nftProxyAddress;

        // TODO Check if manufacturerNode is a manufacturer ?
        // require(
        //     ns.nodes[manufacturerNode].nodeType == ms.nodeType,
        //     "Invalid parent node"
        // );

        uint256 newTokenId = INFT(vehicleNftProxyAddress).safeMint(owner);

        NodesStorage
        .getStorage()
        .nodes[vehicleNftProxyAddress][newTokenId]
            .parentNode = manufacturerNode;

        _setInfo(newTokenId, attrInfo);

        emit VehicleNodeMinted(newTokenId, owner);
    }

    /// @notice Mints a vehicle through a metatransaction
    /// The vehicle owner signs a typed structured (EIP-712) message in advance and submits to be verified
    /// @dev Caller must have the admin role
    /// @param manufacturerNode Parent manufacturer node id
    /// @param owner The address of the new owner
    /// @param attrInfo List of attribute-info pairs to be added
    /// @param signature User's signature hash
    function mintVehicleSign(
        uint256 manufacturerNode,
        address owner,
        AttributeInfoPair[] calldata attrInfo,
        bytes calldata signature
    ) external onlyRole(DEFAULT_ADMIN_ROLE) {
        NodesStorage.Storage storage ns = NodesStorage.getStorage();
        // VehicleStorage.Storage storage vs = VehicleStorage.getStorage();
        address vehicleNftProxyAddress = VehicleStorage
            .getStorage()
            .nftProxyAddress;

        // TODO Check if manufacturerNode is a manufacturer ?
        // require(
        //     ns.nodes[manufacturerNode].nodeType ==
        //         ManufacturerStorage.getStorage().nodeType,
        //     "Invalid parent node"
        // );

        uint256 newTokenId = INFT(vehicleNftProxyAddress).safeMint(owner);

        ns
        .nodes[vehicleNftProxyAddress][newTokenId]
            .parentNode = manufacturerNode;

        (bytes32 attributesHash, bytes32 infosHash) = _setInfoHash(
            newTokenId,
            attrInfo
        );

        bytes32 message = keccak256(
            abi.encode(
                MINT_TYPEHASH,
                manufacturerNode,
                owner,
                attributesHash,
                infosHash
            )
        );

        require(
            Eip712CheckerInternal._verifySignature(owner, message, signature),
            "Invalid signature"
        );

        emit VehicleNodeMinted(newTokenId, owner);
    }

    /// @notice Add infos to node
    /// @dev attributes and infos arrays length must match
    /// @dev attributes must be whitelisted
    /// @dev Caller must have the admin role
    /// @param tokenId Node where the info will be added
    /// @param attrInfo List of attribute-info pairs to be added
    function setVehicleInfo(
        uint256 tokenId,
        AttributeInfoPair[] calldata attrInfo
    ) external onlyRole(DEFAULT_ADMIN_ROLE) {
        // TODO Check nft id ?
        _setInfo(tokenId, attrInfo);
    }

    // ***** PRIVATE FUNCTIONS ***** //

    /// @dev Internal function to add infos to node
    /// @dev attributes and infos arrays length must match
    /// @dev attributes must be whitelisted
    /// @param tokenId Node where the info will be added
    /// @param attrInfo List of attribute-info pairs to be added
    function _setInfo(
        uint256 tokenId,
        AttributeInfoPair[] calldata attrInfo
    ) private {
        NodesStorage.Storage storage ns = NodesStorage.getStorage();
        VehicleStorage.Storage storage s = VehicleStorage.getStorage();
        address nftProxyAddress = s.nftProxyAddress;

        for (uint256 i = 0; i < attrInfo.length; i++) {
            require(
                AttributeSet.exists(
                    s.whitelistedAttributes,
                    attrInfo[i].attribute
                ),
                "Not whitelisted"
            );
            ns.nodes[nftProxyAddress][tokenId].info[
                attrInfo[i].attribute
            ] = attrInfo[i].info;
<<<<<<< HEAD
            emit VehicleAttributeSet(
                tokenId,
                attrInfo[i].attribute,
                attrInfo[i].info
            );
=======
            // TODO Add event
>>>>>>> 7909dd75
        }
    }

    /// @dev Internal function to update a single attribute
    /// @dev attribute must be whitelisted
    /// @param tokenId Node where the info will be added
    /// @param attribute Attribute to be updated
    /// @param info Info to be set
    function _updateAttributeInfo(
        uint256 tokenId,
        string calldata attribute,
        string calldata info
    ) private {
        NodesStorage.Storage storage ns = NodesStorage.getStorage();
        VehicleStorage.Storage storage s = VehicleStorage.getStorage();

        require(
            AttributeSet.exists(s.whitelistedAttributes, attribute),
            "Not whitelisted"
        );

        address nftProxyAddress = s.nftProxyAddress;

        ns.nodes[nftProxyAddress][tokenId].info[attribute] = info;

        emit VehicleAttributeSet(tokenId, attribute, info);
    }

    /// @dev Internal function to add infos to node and calculate attribute and info hashes
    /// @dev attributes and infos arrays length must match
    /// @dev attributes must be whitelisted
    /// @param tokenId Node where the info will be added
    /// @param attrInfo List of attribute-info pairs to be added
    /// @return keccak256 of the list of attributes and infos
    function _setInfoHash(
        uint256 tokenId,
        AttributeInfoPair[] calldata attrInfo
    ) private returns (bytes32, bytes32) {
        NodesStorage.Storage storage ns = NodesStorage.getStorage();
        VehicleStorage.Storage storage s = VehicleStorage.getStorage();
        address nftProxyAddress = s.nftProxyAddress;

        bytes32[] memory attributeHashes = new bytes32[](attrInfo.length);
        bytes32[] memory infoHashes = new bytes32[](attrInfo.length);

        for (uint256 i = 0; i < attrInfo.length; i++) {
            require(
                AttributeSet.exists(
                    s.whitelistedAttributes,
                    attrInfo[i].attribute
                ),
                "Not whitelisted"
            );

            attributeHashes[i] = keccak256(bytes(attrInfo[i].attribute));
            infoHashes[i] = keccak256(bytes(attrInfo[i].info));

            ns.nodes[nftProxyAddress][tokenId].info[
                attrInfo[i].attribute
            ] = attrInfo[i].info;
<<<<<<< HEAD

            emit VehicleAttributeSet(
                tokenId,
                attrInfo[i].attribute,
                attrInfo[i].info
            );
=======
            // TODO Add event
>>>>>>> 7909dd75
        }

        return (
            keccak256(abi.encodePacked(attributeHashes)),
            keccak256(abi.encodePacked(infoHashes))
        );
    }
}<|MERGE_RESOLUTION|>--- conflicted
+++ resolved
@@ -190,15 +190,13 @@
             ns.nodes[nftProxyAddress][tokenId].info[
                 attrInfo[i].attribute
             ] = attrInfo[i].info;
-<<<<<<< HEAD
+
             emit VehicleAttributeSet(
                 tokenId,
                 attrInfo[i].attribute,
                 attrInfo[i].info
             );
-=======
-            // TODO Add event
->>>>>>> 7909dd75
+
         }
     }
 
@@ -259,16 +257,12 @@
             ns.nodes[nftProxyAddress][tokenId].info[
                 attrInfo[i].attribute
             ] = attrInfo[i].info;
-<<<<<<< HEAD
 
             emit VehicleAttributeSet(
                 tokenId,
                 attrInfo[i].attribute,
                 attrInfo[i].info
             );
-=======
-            // TODO Add event
->>>>>>> 7909dd75
         }
 
         return (
