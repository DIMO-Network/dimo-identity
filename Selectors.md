--- conflicted
+++ resolved
@@ -419,21 +419,15 @@
 #### Functions
 | Selector | Signature |
 |-|-|
-<<<<<<< HEAD
+| 0x9e594424 | setDimoBaseStreamId(string) |
 | 0x5f450e29 | setDimoStreamrNode(address) |
-=======
-| 0x9e594424 | setDimoBaseStreamId(string) |
->>>>>>> c28a2141
 | 0x0c3cac3b | setStreamRegistry(address) |
 
 #### Events
 | Selector | Signature |
 |-|-|
-<<<<<<< HEAD
+| 0x5c6e4ce4 | DimoStreamrEnsSet(string) |
 | 0x49a3b2d5 | DimoStreamrNodeSet(address) |
-=======
-| 0x5c6e4ce4 | DimoStreamrEnsSet(string) |
->>>>>>> c28a2141
 | 0xbd79b86f | RoleAdminChanged(bytes32,bytes32,bytes32) |
 | 0x2f878811 | RoleGranted(bytes32,address,address) |
 | 0xf6391f5c | RoleRevoked(bytes32,address,address) |
