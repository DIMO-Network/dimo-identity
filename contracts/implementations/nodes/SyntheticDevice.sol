//SPDX-License-Identifier: BUSL-1.1
pragma solidity ^0.8.13;

import "./VehicleInternal.sol";
import "./SyntheticDeviceInternal.sol";
import "../../interfaces/INFT.sol";
import "../../Eip712/Eip712CheckerInternal.sol";
import "../../libraries/NodesStorage.sol";
import "../../libraries/nodes/ManufacturerStorage.sol";
import "../../libraries/nodes/VehicleStorage.sol";
import "../../libraries/nodes/SyntheticDeviceStorage.sol";
import "../../libraries/MapperStorage.sol";
import "../../libraries/SharedStorage.sol";

import {ADMIN_ROLE, MINT_SD_ROLE, BURN_SD_ROLE, SET_SD_INFO_ROLE} from "../../shared/Roles.sol";

import "@solidstate/contracts/access/access_control/AccessControlInternal.sol";

error DeviceAlreadyRegistered(address addr);
error InvalidSdSignature();

/**
 * @title SyntheticDevice
 * @notice Contract that represents the Synthetic Device node
 * @dev It uses the Mapper contract to link Synthetic Devices to Vehicles
 */
contract SyntheticDevice is
    AccessControlInternal,
    VehicleInternal,
    SyntheticDeviceInternal
{
    bytes32 private constant MINT_TYPEHASH =
        keccak256(
            "MintSyntheticDeviceSign(uint256 connectionId,uint256 vehicleNode)"
        );
    bytes32 private constant BURN_TYPEHASH =
        keccak256(
            "BurnSyntheticDeviceSign(uint256 vehicleNode,uint256 syntheticDeviceNode)"
        );

    event SyntheticDeviceIdProxySet(address proxy);
    event SyntheticDeviceAttributeAdded(string attribute);
    event SyntheticDeviceNodeBurned(
        uint256 indexed syntheticDeviceNode,
        uint256 indexed vehicleNode,
        address indexed owner
    );

    modifier onlyNftProxy() {
        if (msg.sender != SyntheticDeviceStorage.getStorage().idProxyAddress)
            revert OnlyNftProxy();
        _;
    }

    // ***** Admin management ***** //

    /**
     * @notice Sets the NFT proxy associated with the Synthetic Device node
     * @dev Only an admin can set the address
     * @param addr The address of the proxy
     */
    function setSyntheticDeviceIdProxyAddress(
        address addr
    ) external onlyRole(ADMIN_ROLE) {
        if (addr == address(0)) revert ZeroAddress();
        SyntheticDeviceStorage.getStorage().idProxyAddress = addr;

        emit SyntheticDeviceIdProxySet(addr);
    }

    /**
     * @notice Adds an attribute to the whielist
     * @dev Only an admin can add a new attribute
     * @param attribute The attribute to be added
     */
    function addSyntheticDeviceAttribute(
        string calldata attribute
    ) external onlyRole(ADMIN_ROLE) {
        if (
            !AttributeSet.add(
                SyntheticDeviceStorage.getStorage().whitelistedAttributes,
                attribute
            )
        ) revert AttributeExists(attribute);

        emit SyntheticDeviceAttributeAdded(attribute);
    }

    // ***** Interaction with nodes *****//

    /**
     * @notice Mints a list of synthetic devices and links them to vehicles
     * To be called for existing vehicles already connected
     * @dev Caller must have the admin role
     * @dev All devices will be minted under the same connection id
     * @param connectionId Parent connection id
     * @param data Input data with the following fields:
     *  vehicleNode -> Vehicle node id
     *  syntheticDeviceAddr -> Address associated with the synthetic device
     *  attrInfoPairs -> List of attribute-info pairs to be added
     */
    function mintSyntheticDeviceBatch(
        uint256 connectionId,
        MintSyntheticDeviceBatchInput[] calldata data
    ) external onlyRole(MINT_SD_ROLE) {
        NodesStorage.Storage storage ns = NodesStorage.getStorage();
        MapperStorage.Storage storage ms = MapperStorage.getStorage();
        SyntheticDeviceStorage.Storage storage sds = SyntheticDeviceStorage
            .getStorage();

        address vehicleIdProxyAddress = VehicleStorage
            .getStorage()
            .idProxyAddress;
        address sdIdProxyAddress = sds.idProxyAddress;

        if (
            !INFT(SharedStorage.getStorage().connectionsManager).exists(
                connectionId
            )
        ) revert InvalidParentNode(connectionId);

        address owner;
        uint256 newTokenId;
        for (uint256 i = 0; i < data.length; i++) {
            if (!INFT(vehicleIdProxyAddress).exists(data[i].vehicleNode))
                revert InvalidNode(vehicleIdProxyAddress, data[i].vehicleNode);
            if (sds.deviceAddressToNodeId[data[i].syntheticDeviceAddr] != 0)
                revert DeviceAlreadyRegistered(data[i].syntheticDeviceAddr);
            if (
                ms.nodeLinks[vehicleIdProxyAddress][sdIdProxyAddress][
                    data[i].vehicleNode
                ] != 0
            ) revert VehiclePaired(data[i].vehicleNode);

            owner = INFT(vehicleIdProxyAddress).ownerOf(data[i].vehicleNode);
            newTokenId = INFT(sdIdProxyAddress).safeMint(owner);

            ns.nodes[sdIdProxyAddress][newTokenId].parentNode = connectionId;

            ms.nodeLinks[vehicleIdProxyAddress][sdIdProxyAddress][
                data[i].vehicleNode
            ] = newTokenId;
            ms.nodeLinks[sdIdProxyAddress][vehicleIdProxyAddress][
                newTokenId
            ] = data[i].vehicleNode;

            sds.deviceAddressToNodeId[data[i].syntheticDeviceAddr] = newTokenId;
            sds.nodeIdToDeviceAddress[newTokenId] = data[i].syntheticDeviceAddr;

            emit SyntheticDeviceNodeMinted(
                connectionId,
                newTokenId,
                data[i].vehicleNode,
                data[i].syntheticDeviceAddr,
                owner
            );

            if (data[i].attrInfoPairs.length > 0)
                _setInfos(newTokenId, data[i].attrInfoPairs);
        }
    }

    /**
     * @notice Mints a synthetic device and pair it with a vehicle
     * @dev Caller must have the admin role
     * @param data Input data with the following fields:
     *  connectionId -> Parent connection id
     *  vehicleNode -> Vehicle node id
     *  syntheticDeviceSig -> Synthetic Device's signature hash
     *  vehicleOwnerSig -> Vehicle owner signature hash
     *  syntheticDeviceAddr -> Address associated with the synthetic device
     *  attrInfoPairs -> List of attribute-info pairs to be added
     */
    function mintSyntheticDeviceSign(
        MintSyntheticDeviceInput calldata data
    ) external onlyRole(MINT_SD_ROLE) {
        NodesStorage.Storage storage ns = NodesStorage.getStorage();
        MapperStorage.Storage storage ms = MapperStorage.getStorage();
        SyntheticDeviceStorage.Storage storage sds = SyntheticDeviceStorage
            .getStorage();

        address vehicleIdProxyAddress = VehicleStorage
            .getStorage()
            .idProxyAddress;
        address sdIdProxyAddress = sds.idProxyAddress;

        if (
<<<<<<< HEAD
            !ISacd(sharedStorage.sacd).hasPermission(
                sharedStorage.connectionsManager,
                data.connectionId,
                msg.sender,
                CONNECTION_MINT_SD_PERMISSION
=======
            !INFT(SharedStorage.getStorage().connectionsManager).exists(
                data.connectionId
>>>>>>> 6a3d4162
            )
        ) revert InvalidParentNode(data.connectionId);
        if (!INFT(vehicleIdProxyAddress).exists(data.vehicleNode))
            revert InvalidNode(vehicleIdProxyAddress, data.vehicleNode);
        if (sds.deviceAddressToNodeId[data.syntheticDeviceAddr] != 0)
            revert DeviceAlreadyRegistered(data.syntheticDeviceAddr);
        if (
            ms.nodeLinks[vehicleIdProxyAddress][sdIdProxyAddress][
                data.vehicleNode
            ] != 0
        ) revert VehiclePaired(data.vehicleNode);

        address owner = INFT(vehicleIdProxyAddress).ownerOf(data.vehicleNode);
        bytes32 message = keccak256(
            abi.encode(MINT_TYPEHASH, data.connectionId, data.vehicleNode)
        );

        if (
            !Eip712CheckerInternal._verifySignature(
                data.syntheticDeviceAddr,
                message,
                data.syntheticDeviceSig
            )
        ) revert InvalidSdSignature();
        if (
            !Eip712CheckerInternal._verifySignature(
                owner,
                message,
                data.vehicleOwnerSig
            )
        ) revert InvalidOwnerSignature();

        uint256 newTokenId = INFT(sdIdProxyAddress).safeMint(owner);

        ns.nodes[sdIdProxyAddress][newTokenId].parentNode = data.connectionId;

        ms.nodeLinks[vehicleIdProxyAddress][sdIdProxyAddress][
            data.vehicleNode
        ] = newTokenId;
        ms.nodeLinks[sdIdProxyAddress][vehicleIdProxyAddress][newTokenId] = data
            .vehicleNode;

        sds.deviceAddressToNodeId[data.syntheticDeviceAddr] = newTokenId;
        sds.nodeIdToDeviceAddress[newTokenId] = data.syntheticDeviceAddr;

        emit SyntheticDeviceNodeMinted(
            data.connectionId,
            newTokenId,
            data.vehicleNode,
            data.syntheticDeviceAddr,
            owner
        );

        if (data.attrInfoPairs.length > 0)
            _setInfos(newTokenId, data.attrInfoPairs);
    }

    /**
     * @notice Burns a synthetic device and reset all its attributes and links
     * @dev Caller must have the admin role
     * @dev This contract has the BURNER_ROLE in the SyntheticDeviceId
     * @param vehicleNode Vehicle node id
     * @param syntheticDeviceNode Synthetic Device node id
     * @param ownerSig Vehicle/Synthetic Device's owner signature hash
     */
    function burnSyntheticDeviceSign(
        uint256 vehicleNode,
        uint256 syntheticDeviceNode,
        bytes calldata ownerSig
    ) external onlyRole(BURN_SD_ROLE) {
        NodesStorage.Storage storage ns = NodesStorage.getStorage();
        MapperStorage.Storage storage ms = MapperStorage.getStorage();
        SyntheticDeviceStorage.Storage storage sds = SyntheticDeviceStorage
            .getStorage();

        address vehicleIdProxyAddress = VehicleStorage
            .getStorage()
            .idProxyAddress;
        address sdIdProxyAddress = sds.idProxyAddress;

        if (!INFT(vehicleIdProxyAddress).exists(vehicleNode))
            revert InvalidNode(vehicleIdProxyAddress, vehicleNode);
        if (!INFT(sdIdProxyAddress).exists(syntheticDeviceNode))
            revert InvalidNode(sdIdProxyAddress, syntheticDeviceNode);
        if (
            ms.nodeLinks[vehicleIdProxyAddress][sdIdProxyAddress][
                vehicleNode
            ] != syntheticDeviceNode
        ) revert VehicleNotPaired(vehicleNode);

        address owner = INFT(sdIdProxyAddress).ownerOf(syntheticDeviceNode);
        bytes32 message = keccak256(
            abi.encode(BURN_TYPEHASH, vehicleNode, syntheticDeviceNode)
        );

        if (!Eip712CheckerInternal._verifySignature(owner, message, ownerSig))
            revert InvalidOwnerSignature();

        delete ns.nodes[sdIdProxyAddress][syntheticDeviceNode].parentNode;

        delete ms.nodeLinks[vehicleIdProxyAddress][sdIdProxyAddress][
            vehicleNode
        ];
        delete ms.nodeLinks[sdIdProxyAddress][vehicleIdProxyAddress][
            syntheticDeviceNode
        ];

        delete sds.deviceAddressToNodeId[
            sds.nodeIdToDeviceAddress[syntheticDeviceNode]
        ];
        delete sds.nodeIdToDeviceAddress[syntheticDeviceNode];

        INFT(sdIdProxyAddress).burn(syntheticDeviceNode);

        emit SyntheticDeviceNodeBurned(syntheticDeviceNode, vehicleNode, owner);

        _resetInfos(syntheticDeviceNode);
    }

    /**
     * @notice Validates burning of a synthetic device and reset all its attributes
     * @dev Can only be called by the Synthetic Proxy when a token owner calls the `burn` function
     * @dev The actual burn takes place on the VehicleId contract
     * @param tokenId Synthetic Device node id
     */
    function validateSdBurnAndResetNode(uint256 tokenId) external onlyNftProxy {
        MapperStorage.Storage storage ms = MapperStorage.getStorage();
        SyntheticDeviceStorage.Storage storage sds = SyntheticDeviceStorage
            .getStorage();

        address vehicleIdProxyAddress = VehicleStorage
            .getStorage()
            .idProxyAddress;
        address sdIdProxyAddress = sds.idProxyAddress;

        if (!INFT(sdIdProxyAddress).exists(tokenId))
            revert InvalidNode(sdIdProxyAddress, tokenId);

        uint256 vehicleNode = ms.nodeLinks[sdIdProxyAddress][
            vehicleIdProxyAddress
        ][tokenId];
        address owner = INFT(sdIdProxyAddress).ownerOf(tokenId);

        delete NodesStorage
        .getStorage()
        .nodes[sdIdProxyAddress][tokenId].parentNode;

        delete ms.nodeLinks[vehicleIdProxyAddress][sdIdProxyAddress][
            vehicleNode
        ];
        delete ms.nodeLinks[sdIdProxyAddress][vehicleIdProxyAddress][tokenId];

        delete sds.deviceAddressToNodeId[sds.nodeIdToDeviceAddress[tokenId]];
        delete sds.nodeIdToDeviceAddress[tokenId];

        emit SyntheticDeviceNodeBurned(tokenId, vehicleNode, owner);

        _resetInfos(tokenId);
    }

    /**
     * @notice Add infos to node
     * @dev attributes must be whitelisted
     * @param tokenId Node id where the info will be added
     * @param attrInfo List of attribute-info pairs to be added
     */
    function setSyntheticDeviceInfo(
        uint256 tokenId,
        AttributeInfoPair[] calldata attrInfo
    ) external onlyRole(SET_SD_INFO_ROLE) {
        address sdIdProxy = SyntheticDeviceStorage.getStorage().idProxyAddress;
        if (!INFT(sdIdProxy).exists(tokenId))
            revert InvalidNode(sdIdProxy, tokenId);
        _setInfos(tokenId, attrInfo);
    }

    /**
     * @notice Gets the Synthetic Device Id by the device address
     * @dev If the device is not minted it will return 0
     * @param addr Address associated with the synthetic device
     */
    function getSyntheticDeviceIdByAddress(
        address addr
    ) external view returns (uint256 nodeId) {
        nodeId = SyntheticDeviceStorage.getStorage().deviceAddressToNodeId[
            addr
        ];
    }

    /**
     * @notice Gets the SD address by the node ID
     * @dev If the device is not minted it will return 0x00 address
     * @param nodeId Node ID associated with the synthetic device
     */
    function getSyntheticDeviceAddressById(
        uint256 nodeId
    ) external view returns (address addr) {
        addr = SyntheticDeviceStorage.getStorage().nodeIdToDeviceAddress[
            nodeId
        ];
    }

    // ***** PRIVATE FUNCTIONS ***** //

    /**
     * @dev Internal function to reset node infos
     * It iterates over all whitelisted attributes to reset each info
     * @param tokenId Node which will have the infos reset
     */
    function _resetInfos(uint256 tokenId) private {
        NodesStorage.Storage storage ns = NodesStorage.getStorage();
        SyntheticDeviceStorage.Storage storage sds = SyntheticDeviceStorage
            .getStorage();
        address idProxyAddress = sds.idProxyAddress;
        string[] memory attributes = AttributeSet.values(
            sds.whitelistedAttributes
        );

        for (
            uint256 i = 0;
            i < AttributeSet.count(sds.whitelistedAttributes);
            i++
        ) {
            delete ns.nodes[idProxyAddress][tokenId].info[attributes[i]];

            emit SyntheticDeviceAttributeSet(tokenId, attributes[i], "");
        }
    }
}<|MERGE_RESOLUTION|>--- conflicted
+++ resolved
@@ -185,16 +185,11 @@
         address sdIdProxyAddress = sds.idProxyAddress;
 
         if (
-<<<<<<< HEAD
             !ISacd(sharedStorage.sacd).hasPermission(
                 sharedStorage.connectionsManager,
                 data.connectionId,
                 msg.sender,
                 CONNECTION_MINT_SD_PERMISSION
-=======
-            !INFT(SharedStorage.getStorage().connectionsManager).exists(
-                data.connectionId
->>>>>>> 6a3d4162
             )
         ) revert InvalidParentNode(data.connectionId);
         if (!INFT(vehicleIdProxyAddress).exists(data.vehicleNode))
