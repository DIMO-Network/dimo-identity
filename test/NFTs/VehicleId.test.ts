--- conflicted
+++ resolved
@@ -237,12 +237,9 @@
     await sharedInstance
       .connect(admin)
       .setConnectionsManager(await mockConnectionsManagerInstance.getAddress());
-<<<<<<< HEAD
     await sharedInstance
       .connect(admin)
       .setSacd(await mockSacdInstance.getAddress());
-=======
->>>>>>> 6a3d4162
 
     // Setup Charging variables
     await chargingInstance
