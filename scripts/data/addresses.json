--- conflicted
+++ resolved
@@ -960,53 +960,10 @@
                     "0x415c2d96",
                     "0x1c0c6e51"
                 ]
-            },
-            "DeviceDefinitionTable": {
-                "address": "0x9A9f2CCfdE556A7E9Ff0848998Aa4a0CFD8863AE",
-                "selectors": [
-                    "0x20954d21",
-                    "0x396e5987",
-                    "0xa1d17941",
-                    "0x23536c5f",
-                    "0x80d50451",
-                    "0x088fafdb"
-                ]
-            },
-            "ERC721Holder": {
-                "address": "0x68B1D87F95878fE05B998F19b66F4baba5De1aed",
-                "selectors": [
-                    "0x150b7a02"
-                ]
-            },
-            "DeviceDefinitionController": {
-                "address": "0x3Aa5ebB10DC797CAC828524e59A333d0A371443c",
-                "selectors": [
-                    "0x66df322e"
-                ]
             }
         },
         "nfts": {
             "ManufacturerId": {
-<<<<<<< HEAD
-                "proxy": "0x0E801D84Fa97b50751Dbf25036d067dCf18858bF",
-                "implementation": "0x99bbA657f2BbC93c02D617f8bA121cB8Fc104Acf"
-            },
-            "IntegrationId": {
-                "proxy": "0x9d4454B023096f34B160D6B654540c56A1F81688",
-                "implementation": "0x8f86403A4DE0BB5791fa46B8e795C547942fE4Cf"
-            },
-            "VehicleId": {
-                "proxy": "0x36C02dA8a0983159322a80FFE9F24b1acfF8B570",
-                "implementation": "0x5eb3Bc0a489C5A8288765d2336659EbCA68FCd00"
-            },
-            "AftermarketDeviceId": {
-                "proxy": "0x4c5859f0F772848b2D91F1D83E2Fe57935348029",
-                "implementation": "0x809d550fca64d94Bd9F66E60752A544199cfAC3D"
-            },
-            "SyntheticDeviceId": {
-                "proxy": "0x5f3f1dBD7B74C6B46e8c44f98792A1dAf8d69154",
-                "implementation": "0x1291Be112d480055DaFd8a610b7d1e203891C274"
-=======
                 "proxy": "0xf5059a5D33d5853360D16C683c16e67980206f36",
                 "implementation": "0x851356ae760d987E095750cCeb3bC6014560891C"
             },
@@ -1025,23 +982,10 @@
             "SyntheticDeviceId": {
                 "proxy": "0x9d4454B023096f34B160D6B654540c56A1F81688",
                 "implementation": "0x8f86403A4DE0BB5791fa46B8e795C547942fE4Cf"
->>>>>>> ddda488d
             }
         },
         "misc": {
             "DimoToken": {
-<<<<<<< HEAD
-                "proxy": "0xB0D4afd8879eD9F52b28595d31B441D079B2Ca07",
-                "implementation": ""
-            },
-            "Stake": {
-                "proxy": "0x162A433068F51e18b7d13932F27e66a3f99E6890",
-                "implementation": ""
-            },
-            "DimoForwarder": {
-                "proxy": "0x4826533B4897376654Bb4d4AD88B7faFD0C98528",
-                "implementation": "0x70e0bA845a1A0F2DA3359C97E0285013525FFC49"
-=======
                 "proxy": "0x7969c5eD335650692Bc04293B07F5BF2e7A673C0",
                 "implementation": ""
             },
@@ -1052,7 +996,6 @@
             "DimoForwarder": {
                 "proxy": "0x1613beB3B2C4f22Ee086B2b38C1476A3cE7f78E8",
                 "implementation": "0xa82fF9aFd8f496c3d6ac40E2a0F282E47488CFc9"
->>>>>>> ddda488d
             },
             "Foundation": "0x70997970C51812dc3A010C7d01b50e0d17dc79C8",
             "Kms": [
@@ -1065,11 +1008,7 @@
     "localhost": {
         "modules": {
             "DIMORegistry": {
-<<<<<<< HEAD
                 "address": "0xf953b3A269d80e3eB0F2947630Da976B896A8C5b",
-=======
-                "address": "0x5FbDB2315678afecb367f032d93F642f64180aa3",
->>>>>>> ddda488d
                 "selectors": [
                     "0x0df5b997",
                     "0x9748a762",
@@ -1077,21 +1016,13 @@
                 ]
             },
             "Eip712Checker": {
-<<<<<<< HEAD
                 "address": "0xAA292E8611aDF267e563f334Ee42320aC96D0463",
-=======
-                "address": "0xe7f1725E7734CE288F8367e1Bb143E90bb3F0512",
->>>>>>> ddda488d
                 "selectors": [
                     "0x4cd88b76"
                 ]
             },
             "DimoAccessControl": {
-<<<<<<< HEAD
                 "address": "0x5c74c94173F05dA1720953407cbb920F3DF9f887",
-=======
-                "address": "0x9fE46736679d2D9a65F0992F2272dE9f3c7fa6e0",
->>>>>>> ddda488d
                 "selectors": [
                     "0x248a9ca3",
                     "0x2f2ff15d",
@@ -1101,11 +1032,7 @@
                 ]
             },
             "Nodes": {
-<<<<<<< HEAD
                 "address": "0x720472c8ce72c2A2D711333e064ABD3E6BbEAdd3",
-=======
-                "address": "0xCf7Ed3AccA5a467e9e704C703E8D87F634fB0Fc9",
->>>>>>> ddda488d
                 "selectors": [
                     "0xbc60a6ba",
                     "0xdce2f860",
@@ -1113,21 +1040,13 @@
                 ]
             },
             "BaseDataURI": {
-<<<<<<< HEAD
                 "address": "0xe8D2A1E88c91DCd5433208d4152Cc4F399a7e91d",
-=======
-                "address": "0xDc64a140Aa3E981100a9becA4E685f962f0cF6C9",
->>>>>>> ddda488d
                 "selectors": [
                     "0xe324093f"
                 ]
             },
             "Manufacturer": {
-<<<<<<< HEAD
                 "address": "0x5067457698Fd6Fa1C6964e416b3f42713513B3dD",
-=======
-                "address": "0x5FC8d32690cc91D4c39d9d3abcBD16989F875707",
->>>>>>> ddda488d
                 "selectors": [
                     "0x50300a3f",
                     "0xce55aab0",
@@ -1144,11 +1063,7 @@
                 ]
             },
             "Integration": {
-<<<<<<< HEAD
                 "address": "0x18E317A7D70d8fBf8e6E893616b52390EbBdb629",
-=======
-                "address": "0x0165878A594ca255338adfa4d48449f69242Eb8F",
->>>>>>> ddda488d
                 "selectors": [
                     "0x044d2498",
                     "0x714b7cfb",
@@ -1165,7 +1080,6 @@
                 ]
             },
             "Vehicle": {
-<<<<<<< HEAD
                 "address": "0x4b6aB5F819A515382B0dEB6935D793817bB4af28",
                 "selectors": [
                     "0xf0d1a557",
@@ -1175,25 +1089,13 @@
                     "0x1b1a82c8",
                     "0xf8ddeada",
                     "0xd3b47405",
-=======
-                "address": "0xa513E6E4b8f2a923D98304ec87F64353C4D5C853",
-                "selectors": [
-                    "0xf0d1a557",
-                    "0xd0b61156",
-                    "0x3da44e56",
-                    "0x1b1a82c8",
->>>>>>> ddda488d
                     "0x9bfae6da",
                     "0xd9c3ae61",
                     "0xea0e7d3a"
                 ]
             },
             "AftermarketDevice": {
-<<<<<<< HEAD
                 "address": "0xCace1b78160AE76398F486c8a18044da0d66d86D",
-=======
-                "address": "0x2279B7A0a67DB372996a5FaB50D91eAA73d2eBe6",
->>>>>>> ddda488d
                 "selectors": [
                     "0x6111afa3",
                     "0x60deec60",
@@ -1213,11 +1115,7 @@
                 ]
             },
             "SyntheticDevice": {
-<<<<<<< HEAD
                 "address": "0xD5ac451B0c50B9476107823Af206eD814a2e2580",
-=======
-                "address": "0x8A791620dd6260079BF849Dc5567aDC3F2FdC318",
->>>>>>> ddda488d
                 "selectors": [
                     "0xe1f371df",
                     "0x7c7c9978",
@@ -1230,11 +1128,7 @@
                 ]
             },
             "AdLicenseValidator": {
-<<<<<<< HEAD
                 "address": "0xF8e31cb472bc70500f08Cd84917E5A1912Ec8397",
-=======
-                "address": "0x610178dA211FEF7D417bC0e6FeD39F05609AD788",
->>>>>>> ddda488d
                 "selectors": [
                     "0x46946743",
                     "0x2390baa8",
@@ -1244,11 +1138,7 @@
                 ]
             },
             "Mapper": {
-<<<<<<< HEAD
                 "address": "0xc0F115A19107322cFBf1cDBC7ea011C19EbDB4F8",
-=======
-                "address": "0xB7f8BC63BbcaD18155201308C8f3540b07f84F5e",
->>>>>>> ddda488d
                 "selectors": [
                     "0x0a6cef46",
                     "0x112e62a2",
@@ -1257,7 +1147,6 @@
                 ]
             },
             "MultipleMinter": {
-<<<<<<< HEAD
                 "address": "0xc96304e3c037f81dA488ed9dEa1D8F2a48278a75",
                 "selectors": [
                     "0xfb1a28e8",
@@ -1266,15 +1155,6 @@
             },
             "StreamrConfigurator": {
                 "address": "0x34B40BA116d5Dec75548a9e9A8f15411461E8c70",
-=======
-                "address": "0xA51c1fc2f0D1a1b8494Ed1FE312d7C3a78Ed91C0",
-                "selectors": [
-                    "0xfb1a28e8"
-                ]
-            },
-            "StreamrConfigurator": {
-                "address": "0x0DCd1Bf9A1b36cE34237eEaFef220932846BCD82",
->>>>>>> ddda488d
                 "selectors": [
                     "0x9e594424",
                     "0x5f450e29",
@@ -1282,11 +1162,7 @@
                 ]
             },
             "VehicleStream": {
-<<<<<<< HEAD
                 "address": "0xD0141E899a65C95a556fE2B27e5982A6DE7fDD7A",
-=======
-                "address": "0x9A676e781A523b5d0C0e43731313A708CB607508",
->>>>>>> ddda488d
                 "selectors": [
                     "0x497323c8",
                     "0x180e469a",
@@ -1300,11 +1176,7 @@
                 ]
             },
             "DevAdmin": {
-<<<<<<< HEAD
                 "address": "0x07882Ae1ecB7429a84f1D53048d35c4bB2056877",
-=======
-                "address": "0x0B306BF915C4d645ff596e518fAf3F9669b97016",
->>>>>>> ddda488d
                 "selectors": [
                     "0xd7376bae",
                     "0x63dec203",
@@ -1322,16 +1194,11 @@
                 ]
             },
             "Multicall": {
-<<<<<<< HEAD
                 "address": "0x22753E4264FDDc6181dc7cce468904A80a363E44",
-=======
-                "address": "0x959922bE3CAee4b8Cd9a407cc3ac1C251C2007B1",
->>>>>>> ddda488d
                 "selectors": [
                     "0x415c2d96",
                     "0x1c0c6e51"
                 ]
-<<<<<<< HEAD
             },
             "DeviceDefinitionTable": {
                 "address": "0xA7c59f010700930003b33aB25a7a0679C860f29c",
@@ -1355,13 +1222,10 @@
                 "selectors": [
                     "0x66df322e"
                 ]
-=======
->>>>>>> ddda488d
             }
         },
         "nfts": {
             "ManufacturerId": {
-<<<<<<< HEAD
                 "proxy": "0xffa7CA1AEEEbBc30C874d32C7e22F052BbEa0429",
                 "implementation": "0x5bf5b11053e734690269C6B9D438F8C9d48F528A"
             },
@@ -1380,31 +1244,10 @@
             "SyntheticDeviceId": {
                 "proxy": "0x5fc748f1FEb28d7b76fa1c6B07D8ba2d5535177c",
                 "implementation": "0x38a024C0b412B9d1db8BC398140D00F5Af3093D4"
-=======
-                "proxy": "0xc6e7DF5E7b4f2A278906862b61205850344D4e7d",
-                "implementation": "0x3Aa5ebB10DC797CAC828524e59A333d0A371443c"
-            },
-            "IntegrationId": {
-                "proxy": "0x4ed7c70F96B99c776995fB64377f0d4aB3B0e1C1",
-                "implementation": "0x59b670e9fA9D0A427751Af201D676719a970857b"
-            },
-            "VehicleId": {
-                "proxy": "0xa85233C63b9Ee964Add6F2cffe00Fd84eb32338f",
-                "implementation": "0x322813Fd9A801c5507c9de605d63CEA4f2CE6c44"
-            },
-            "AftermarketDeviceId": {
-                "proxy": "0x7a2088a1bFc9d81c55368AE168C2C02570cB814F",
-                "implementation": "0x4A679253410272dd5232B3Ff7cF5dbB88f295319"
-            },
-            "SyntheticDeviceId": {
-                "proxy": "0xc5a5C42992dECbae36851359345FE25997F5C42d",
-                "implementation": "0x09635F643e140090A9A8Dcd712eD6285858ceBef"
->>>>>>> ddda488d
             }
         },
         "misc": {
             "DimoToken": {
-<<<<<<< HEAD
                 "proxy": "0x3347B4d90ebe72BeFb30444C9966B2B990aE9FcB",
                 "implementation": ""
             },
@@ -1415,18 +1258,6 @@
             "DimoForwarder": {
                 "proxy": "0x3155755b79aA083bd953911C92705B7aA82a18F9",
                 "implementation": "0x3347B4d90ebe72BeFb30444C9966B2B990aE9FcB"
-=======
-                "proxy": "0x4c5859f0F772848b2D91F1D83E2Fe57935348029",
-                "implementation": ""
-            },
-            "Stake": {
-                "proxy": "0x1291Be112d480055DaFd8a610b7d1e203891C274",
-                "implementation": ""
-            },
-            "DimoForwarder": {
-                "proxy": "0x68B1D87F95878fE05B998F19b66F4baba5De1aed",
-                "implementation": "0x9A9f2CCfdE556A7E9Ff0848998Aa4a0CFD8863AE"
->>>>>>> ddda488d
             },
             "Foundation": "0x70997970C51812dc3A010C7d01b50e0d17dc79C8",
             "Kms": [
