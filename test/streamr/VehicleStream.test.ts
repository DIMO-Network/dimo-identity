import chai from 'chai';
import { ethers, HardhatEthersSigner } from 'hardhat';
import { time } from '@nomicfoundation/hardhat-network-helpers';

import {
  streamRegistryABI,
  streamRegistryBytecode,
  ENSCacheV2ABI,
  ENSCacheV2Bytecode
} from '@streamr/network-contracts';
import type { StreamRegistry, ENSCacheV2 } from '@streamr/network-contracts';

import {
  DIMORegistry,
  Eip712Checker,
  DimoAccessControl,
  Manufacturer,
  ManufacturerId,
  Vehicle,
  VehicleId,
  StreamrConfigurator,
  VehicleStream
} from '../../typechain-types';

import {
  setup,
  createSnapshot,
  revertToSnapshot,
  grantAdminRoles,
  C
} from '../../utils';

const { expect } = chai;

describe('VehicleStream', async function () {
  let snapshot: string;
  let subscriptionExpiresDefault: number;
  let dimoRegistryInstance: DIMORegistry;
  let eip712CheckerInstance: Eip712Checker;
  let dimoAccessControlInstance: DimoAccessControl;
  let manufacturerInstance: Manufacturer;
  let vehicleInstance: Vehicle;
  let manufacturerIdInstance: ManufacturerId;
  let vehicleIdInstance: VehicleId;
  let streamrConfiguratorInstance: StreamrConfigurator;
  let vehicleStreamInstance: VehicleStream;
  let ensCache: ENSCacheV2;
  let streamRegistry: StreamRegistry;

  let DIMO_REGISTRY_ADDRESS: string;

  let admin: HardhatEthersSigner;
  let streamrAdmin: HardhatEthersSigner;
  let manufacturer1: HardhatEthersSigner;
  let user1: HardhatEthersSigner;
  let user2: HardhatEthersSigner;
  let subscriber: HardhatEthersSigner;

  async function setupStreamr(dimoRegistryAddress: string) {
    const ensCacheFactory = new ethers.ContractFactory(ENSCacheV2ABI, ENSCacheV2Bytecode, streamrAdmin);
    ensCache = await ensCacheFactory.deploy() as unknown as ENSCacheV2
    const streamRegistryFactory = new ethers.ContractFactory(streamRegistryABI, streamRegistryBytecode, streamrAdmin);
    streamRegistry = await streamRegistryFactory.deploy() as unknown as StreamRegistry;

    await streamRegistry
      .connect(streamrAdmin)
      .initialize(await ensCache.getAddress(), ethers.ZeroAddress);
    await ensCache
      .connect(streamrAdmin)
      .initialize(streamrAdmin.address, await streamRegistry.getAddress(), ethers.ZeroAddress);
    await streamRegistry
      .connect(streamrAdmin)
      .grantRole(C.TRUSTED_ROLE, await ensCache.getAddress());

    // Fill Streamr ENSCache with the dimo ENS and vehicle path streams.dimo.eth/vehicle/
    await ensCache
      .connect(streamrAdmin)
      .fulfillENSOwner(C.DIMO_STREAMR_ENS, '/vehicle/', '{}', dimoRegistryAddress);
  }

  before(async () => {
    [
      admin,
      streamrAdmin,
      manufacturer1,
      user1,
      user2,
      subscriber
    ] = await ethers.getSigners();

    subscriptionExpiresDefault = await time.latest() + 31556926; // + 1 year

    const deployments = await setup(admin, {
      modules: [
        'Eip712Checker',
        'DimoAccessControl',
        'Nodes',
        'Manufacturer',
        'Vehicle',
        'Mapper',
        'StreamrConfigurator',
        'VehicleStream'
      ],
      nfts: ['ManufacturerId', 'VehicleId'],
      upgradeableContracts: []
    });

    dimoRegistryInstance = deployments.DIMORegistry;
    eip712CheckerInstance = deployments.Eip712Checker;
    dimoAccessControlInstance = deployments.DimoAccessControl;
    manufacturerInstance = deployments.Manufacturer;
    vehicleInstance = deployments.Vehicle;
    manufacturerIdInstance = deployments.ManufacturerId;
    vehicleIdInstance = deployments.VehicleId;
    streamrConfiguratorInstance = deployments.StreamrConfigurator;
    vehicleStreamInstance = deployments.VehicleStream;

    DIMO_REGISTRY_ADDRESS = await dimoRegistryInstance.getAddress();

    await grantAdminRoles(admin, dimoAccessControlInstance);

    await manufacturerIdInstance
      .connect(admin)
      .grantRole(C.NFT_MINTER_ROLE, DIMO_REGISTRY_ADDRESS);
    await vehicleIdInstance
      .connect(admin)
      .grantRole(C.NFT_MINTER_ROLE, DIMO_REGISTRY_ADDRESS);

    // Set NFT Proxies
    await manufacturerInstance
      .connect(admin)
      .setManufacturerIdProxyAddress(await manufacturerIdInstance.getAddress());
    await vehicleInstance
      .connect(admin)
      .setVehicleIdProxyAddress(await vehicleIdInstance.getAddress());

    // Initialize EIP-712
    await eip712CheckerInstance.initialize(
      C.defaultDomainName,
      C.defaultDomainVersion
    );

    // Whitelist Manufacturer attributes
    await manufacturerInstance
      .connect(admin)
      .addManufacturerAttribute(C.mockManufacturerAttribute1);
    await manufacturerInstance
      .connect(admin)
      .addManufacturerAttribute(C.mockManufacturerAttribute2);

    // Whitelist Vehicle attributes
    await vehicleInstance
      .connect(admin)
      .addVehicleAttribute(C.mockVehicleAttribute1);
    await vehicleInstance
      .connect(admin)
      .addVehicleAttribute(C.mockVehicleAttribute2);

    // Mint Manufacturer Node
    await manufacturerInstance
      .connect(admin)
      .mintManufacturer(
        manufacturer1.address,
        C.mockManufacturerNames[0],
        C.mockManufacturerAttributeInfoPairs
      );

    // Setting DIMORegistry address
    await manufacturerIdInstance.setDimoRegistryAddress(
      DIMO_REGISTRY_ADDRESS,
    );

    await vehicleInstance
      .connect(admin)
      .mintVehicle(1, user1.address, C.mockVehicleAttributeInfoPairs);

    await setupStreamr(DIMO_REGISTRY_ADDRESS);

    await streamrConfiguratorInstance
      .connect(admin)
      .setStreamRegistry(await streamRegistry.getAddress());
    await streamrConfiguratorInstance
      .connect(admin)
<<<<<<< HEAD
      .setDimoStreamrNode(C.DIMO_STREAMR_NODE);
=======
      .setDimoBaseStreamId(C.DIMO_STREAMR_ENS);
>>>>>>> c28a2141
  });

  beforeEach(async () => {
    snapshot = await createSnapshot();
  });

  afterEach(async () => {
    await revertToSnapshot(snapshot);
  });

  describe('createVehicleStream', () => {
    const streamId = `${C.DIMO_STREAM_ENS}/vehicle/1`;

    context('Error handling', () => {
      it('Should revert if caller is not the vehicle ID owner', async () => {
        await expect(
          vehicleStreamInstance
            .connect(user2)
            .createVehicleStream(1)
        ).to.be.revertedWithCustomError(
          vehicleStreamInstance,
          'Unauthorized'
        ).withArgs(user2.address);
      });
      it('Should revert if vehicle ID does not exist', async () => {
        await expect(
          vehicleStreamInstance
            .connect(user1)
            .createVehicleStream(99)
        ).to.be.revertedWithCustomError(
          vehicleStreamInstance,
          'InvalidNode'
        ).withArgs(
          await vehicleIdInstance.getAddress(),
          99
        );
      });
    });

    context('State', () => {
      it('Should correctly associate stream ID to vehicle ID', async () => {
        const streamIdBefore = await vehicleStreamInstance.getVehicleStream(1);
        expect(streamIdBefore).to.be.empty;

        await vehicleStreamInstance
          .connect(user1)
          .createVehicleStream(1);

        const streamIdAfter = await vehicleStreamInstance.getVehicleStream(1);
        expect(streamIdAfter).to.eql(streamId);
      });
      it('Should correctly set vehicle stream metadata', async () => {
        const streamId = `${C.DIMO_STREAMR_ENS}/vehicle/1`;

        await vehicleStreamInstance
          .connect(user1)
          .createVehicleStream(1);

        expect(await streamRegistry.getStreamMetadata(streamId)).to.be.equal('{}');
      });
      it('Should correctly set all permissions to DIMORegistry', async () => {
<<<<<<< HEAD
=======
        const streamId = `${C.DIMO_STREAMR_ENS}/vehicle/1`;

>>>>>>> c28a2141
        await vehicleStreamInstance
          .connect(user1)
          .createVehicleStream(1);

        const permissions = await streamRegistry.getPermissionsForUser(streamId, DIMO_REGISTRY_ADDRESS);

        expect(permissions).to.eql([
          true,
          true,
          ethers.MaxUint256,
          ethers.MaxUint256,
          true
        ]);
      });
      it('Should correctly set publishing permissions to DIMO Streamr Node', async () => {
        await vehicleStreamInstance
          .connect(user1)
          .createVehicleStream(1);

        const permissions = await streamRegistry.getPermissionsForUser(streamId, C.DIMO_STREAMR_NODE);

        expect(permissions[0]).to.eql(false);
        expect(permissions[1]).to.eql(false);
        expect(permissions[2]).to.equal(ethers.MaxUint256);
        expect(permissions[3]).to.equal('0');
        expect(permissions[4]).to.eql(false);
      });
    });

    context('Events', () => {
<<<<<<< HEAD
      it('Should emit VehicleStreamDissociated event with correct params when vehicle ID was already associated with a stream ID', async () => {
        const oldStreamId = `${await user1.address.toString().toLowerCase()}${C.MOCK_STREAM_PATH}`;
        await streamRegistry
          .connect(user1)
          .createStream(C.MOCK_STREAM_PATH, '{}');
        await streamRegistry
          .connect(user1)
          .grantPermission(oldStreamId, C.DIMO_STREAMR_NODE, C.StreamrPermissionType.Publish);
        await streamRegistry
          .connect(user1)
          .grantPermission(oldStreamId, DIMO_REGISTRY_ADDRESS, C.StreamrPermissionType.Grant);
        await vehicleStreamInstance
          .connect(user1)
          .setVehicleStream(1, oldStreamId);
=======
      it('Should emit VehicleStreamAssociated event with correct params', async () => {
        const streamId = `${C.DIMO_STREAMR_ENS}/vehicle/1`;
>>>>>>> c28a2141

        await expect(
          vehicleStreamInstance
            .connect(user1)
            .createVehicleStream(1)
        ).to.emit(vehicleStreamInstance, 'VehicleStreamDissociated')
          .withArgs(1, oldStreamId);
      });
      it('Should emit VehicleStreamAssociated event with correct params', async () => {
        await expect(
          vehicleStreamInstance
            .connect(user1)
            .createVehicleStream(1)
        ).to.emit(vehicleStreamInstance, 'VehicleStreamAssociated')
          .withArgs(1, streamId);
      });
    });
  });

  describe('setVehicleStream', () => {
    let mockStreamId: string;
    beforeEach(async () => {
      mockStreamId = `${await user1.address.toString().toLowerCase()}${C.MOCK_STREAM_PATH}`;

      await streamRegistry
        .connect(user1)
        .createStream(C.MOCK_STREAM_PATH, '{}');

      await streamRegistry
        .connect(user1)
        .grantPermission(mockStreamId, C.DIMO_STREAMR_NODE, C.StreamrPermissionType.Publish);
      await streamRegistry
        .connect(user1)
        .grantPermission(mockStreamId, DIMO_REGISTRY_ADDRESS, C.StreamrPermissionType.Grant);
    });

    context('Error Handling', () => {
      it('Should revert if caller is not the vehicle ID owner', async () => {
        await expect(
          vehicleStreamInstance
            .connect(user2)
            .setVehicleStream(1, mockStreamId)
        ).to.be.revertedWithCustomError(
          vehicleStreamInstance,
          'Unauthorized'
        ).withArgs(user2.address);
      });
      it('Should revert if vehicle ID does not exist', async () => {
        await expect(
          vehicleStreamInstance
            .connect(user1)
            .setVehicleStream(99, mockStreamId)
        ).to.be.revertedWithCustomError(
          vehicleStreamInstance,
          'InvalidNode'
        ).withArgs(
          await vehicleIdInstance.getAddress(),
          99
        );
      });
      it('Should revert if stream ID does not exist', async () => {
        const invalidStreamId: string = `${user1.address.toString()}/invalidStreamPath`;
        await expect(
          vehicleStreamInstance
            .connect(user1)
            .setVehicleStream(1, invalidStreamId)
        ).to.be.revertedWithCustomError(
          vehicleStreamInstance,
          'StreamDoesNotExist'
        ).withArgs(
          invalidStreamId
        );
      });
      it('Should revert if DIMO Streamr Node does not have Publish permission', async () => {
        await streamRegistry
          .connect(user1)
          .revokePermission(mockStreamId, C.DIMO_STREAMR_NODE, C.StreamrPermissionType.Publish);

        await expect(
          vehicleStreamInstance
            .connect(user1)
            .setVehicleStream(1, mockStreamId)
        ).to.be.revertedWithCustomError(
          vehicleStreamInstance,
          'NoStreamrPermission'
        ).withArgs(
          C.DIMO_STREAMR_NODE,
          C.StreamrPermissionType.Publish
        );
      });
      it('Should revert if DIMO Registry does not have Grant permission', async () => {
        await streamRegistry
          .connect(user1)
          .revokePermission(mockStreamId, DIMO_REGISTRY_ADDRESS, C.StreamrPermissionType.Grant);

        await expect(
          vehicleStreamInstance
            .connect(user1)
            .setVehicleStream(1, mockStreamId)
        ).to.be.revertedWithCustomError(
          vehicleStreamInstance,
          'NoStreamrPermission'
        ).withArgs(
          DIMO_REGISTRY_ADDRESS,
          C.StreamrPermissionType.Grant
        );
      });
    });

    context('State', () => {
      it('Should correctly associate stream ID to vehicle ID', async () => {
        const streamIdBefore = await vehicleStreamInstance.getVehicleStream(1);
        expect(streamIdBefore).to.be.empty;

        await vehicleStreamInstance
          .connect(user1)
          .setVehicleStream(1, mockStreamId);

        const streamIdAfter = await vehicleStreamInstance.getVehicleStream(1);
        expect(streamIdAfter).to.eql(mockStreamId);
      });
    });

    context('Events', () => {
      it('Should emit VehicleStreamDissociated event with correct params when vehicle ID was already associated with a stream ID', async () => {
        const oldStreamId = `${C.DIMO_STREAM_ENS}/vehicle/1`;

        await vehicleStreamInstance
          .connect(user1)
          .createVehicleStream(1);

        await expect(
          vehicleStreamInstance
            .connect(user1)
            .setVehicleStream(1, mockStreamId)
        ).to.emit(vehicleStreamInstance, 'VehicleStreamDissociated')
          .withArgs(1, oldStreamId);
      });
      it('Should emit VehicleStreamAssociated event with correct params', async () => {
        await expect(
          vehicleStreamInstance
            .connect(user1)
            .setVehicleStream(1, mockStreamId)
        ).to.emit(vehicleStreamInstance, 'VehicleStreamAssociated')
          .withArgs(1, mockStreamId);
      });
    });
  });

  describe('dissociateVehicleStream', () => {
    let mockStreamId: string;
    beforeEach(async () => {
      await vehicleStreamInstance
        .connect(user1)
        .createVehicleStream(1);

      mockStreamId = `${C.DIMO_STREAM_ENS}/vehicle/1`;
    });

    context('Error Handling', () => {
      it('Should revert if caller is not the vehicle ID owner', async () => {
        await expect(
          vehicleStreamInstance
            .connect(user2)
            .dissociateVehicleStream(1)
        ).to.be.revertedWithCustomError(
          vehicleStreamInstance,
          'Unauthorized'
        ).withArgs(user2.address);
      });
      it('Should revert if vehicle ID does not exist', async () => {
        await expect(
          vehicleStreamInstance
            .connect(user1)
            .dissociateVehicleStream(99)
        ).to.be.revertedWithCustomError(
          vehicleStreamInstance,
          'InvalidNode'
        ).withArgs(
          await vehicleIdInstance.getAddress(),
          99
        );
      });
      it('Should revert if there is no stream ID associated to the vehicle ID', async () => {
        await vehicleInstance
          .connect(admin)
          .mintVehicle(1, user2.address, C.mockVehicleAttributeInfoPairs);

<<<<<<< HEAD
        await expect(
          vehicleStreamInstance
            .connect(user2)
            .dissociateVehicleStream(2)
        ).to.be.revertedWithCustomError(
          vehicleStreamInstance,
          'VehicleStreamNotSet'
        ).withArgs(
          2
        );
      });
    });
=======
      context('State', () => {
        it('Should correctly set only subscription', async () => {
          const streamId = `${C.DIMO_STREAMR_ENS}/vehicle/1`;
>>>>>>> c28a2141

    context('State', () => {
      it('Should correctly dissociate stream ID from vehicle ID', async () => {
        const streamIdBefore = await vehicleStreamInstance.getVehicleStream(1);
        expect(streamIdBefore).to.eql(mockStreamId);

        await vehicleStreamInstance
          .connect(user1)
          .dissociateVehicleStream(1);

        const streamIdAfter = await vehicleStreamInstance.getVehicleStream(1);
        expect(streamIdAfter).to.be.empty;
      });
    });

    context('Events', () => {
      it('Should emit VehicleStreamDissociated event with correct params', async () => {
        await expect(
          vehicleStreamInstance
            .connect(user1)
            .dissociateVehicleStream(1)
        ).to.emit(vehicleStreamInstance, 'VehicleStreamDissociated')
          .withArgs(1, mockStreamId);
      });
    });
  });

  describe('subscribeToVehicleStream', () => {
    const streamId = `${C.DIMO_STREAM_ENS}/vehicle/1`;

    beforeEach(async () => {
      await vehicleStreamInstance
        .connect(user1)
        .createVehicleStream(1);
    });

    context('Error Handling', () => {
      it('Should revert if caller is not the vehicle ID owner', async () => {
        await expect(
          vehicleStreamInstance
            .connect(user2)
            .subscribeToVehicleStream(1, subscriber.address, subscriptionExpiresDefault)
        ).to.be.revertedWithCustomError(
          vehicleStreamInstance,
          'Unauthorized'
        ).withArgs(user2.address);
      });
      it('Should revert if vehicle ID does not exist', async () => {
        await expect(
          vehicleStreamInstance
            .connect(user1)
            .subscribeToVehicleStream(99, subscriber.address, subscriptionExpiresDefault)
        ).to.be.revertedWithCustomError(
          vehicleStreamInstance,
          'InvalidNode'
        ).withArgs(
          await vehicleIdInstance.getAddress(),
          99
        );
      });
    });

    context('State', () => {
      it('Should correctly set only subscription', async () => {
        await vehicleStreamInstance
          .connect(user1)
          .subscribeToVehicleStream(1, subscriber.address, subscriptionExpiresDefault)

        const permissions = await streamRegistry.getPermissionsForUser(streamId, subscriber.address);

        expect(permissions[0]).to.eql(false);
        expect(permissions[1]).to.eql(false);
        expect(permissions[2]).to.equal('0');
        expect(permissions[3]).to.equal(subscriptionExpiresDefault.toString());
        expect(permissions[4]).to.eql(false);
      });
    });

<<<<<<< HEAD
    context('Events', () => {
      it('Should emit SubscribedToVehicleStream event with correct params', async () => {
        await expect(
          vehicleStreamInstance
            .connect(user1)
            .subscribeToVehicleStream(1, subscriber.address, subscriptionExpiresDefault)
        ).to.emit(vehicleStreamInstance, 'SubscribedToVehicleStream')
          .withArgs(streamId, subscriber.address, subscriptionExpiresDefault);
=======
      context('Events', () => {
        it('Should emit SubscribedToVehicleStream event with correct params', async () => {
          const streamId = `${C.DIMO_STREAMR_ENS}/vehicle/1`;

          await expect(
            vehicleStreamInstance
              .connect(user1)
              .subscribeToVehicleStream(1, subscriber.address, subscriptionExpiresDefault)
          ).to.emit(vehicleStreamInstance, 'SubscribedToVehicleStream')
            .withArgs(streamId, subscriber.address, subscriptionExpiresDefault);
        });
>>>>>>> c28a2141
      });
    });
  });
});<|MERGE_RESOLUTION|>--- conflicted
+++ resolved
@@ -181,11 +181,10 @@
       .setStreamRegistry(await streamRegistry.getAddress());
     await streamrConfiguratorInstance
       .connect(admin)
-<<<<<<< HEAD
       .setDimoStreamrNode(C.DIMO_STREAMR_NODE);
-=======
+    await streamrConfiguratorInstance
+      .connect(admin)
       .setDimoBaseStreamId(C.DIMO_STREAMR_ENS);
->>>>>>> c28a2141
   });
 
   beforeEach(async () => {
@@ -197,7 +196,7 @@
   });
 
   describe('createVehicleStream', () => {
-    const streamId = `${C.DIMO_STREAM_ENS}/vehicle/1`;
+    const streamId = `${C.DIMO_STREAMR_ENS}/vehicle/1`;
 
     context('Error handling', () => {
       it('Should revert if caller is not the vehicle ID owner', async () => {
@@ -247,11 +246,8 @@
         expect(await streamRegistry.getStreamMetadata(streamId)).to.be.equal('{}');
       });
       it('Should correctly set all permissions to DIMORegistry', async () => {
-<<<<<<< HEAD
-=======
         const streamId = `${C.DIMO_STREAMR_ENS}/vehicle/1`;
 
->>>>>>> c28a2141
         await vehicleStreamInstance
           .connect(user1)
           .createVehicleStream(1);
@@ -282,7 +278,6 @@
     });
 
     context('Events', () => {
-<<<<<<< HEAD
       it('Should emit VehicleStreamDissociated event with correct params when vehicle ID was already associated with a stream ID', async () => {
         const oldStreamId = `${await user1.address.toString().toLowerCase()}${C.MOCK_STREAM_PATH}`;
         await streamRegistry
@@ -297,10 +292,6 @@
         await vehicleStreamInstance
           .connect(user1)
           .setVehicleStream(1, oldStreamId);
-=======
-      it('Should emit VehicleStreamAssociated event with correct params', async () => {
-        const streamId = `${C.DIMO_STREAMR_ENS}/vehicle/1`;
->>>>>>> c28a2141
 
         await expect(
           vehicleStreamInstance
@@ -426,7 +417,7 @@
 
     context('Events', () => {
       it('Should emit VehicleStreamDissociated event with correct params when vehicle ID was already associated with a stream ID', async () => {
-        const oldStreamId = `${C.DIMO_STREAM_ENS}/vehicle/1`;
+        const oldStreamId = `${C.DIMO_STREAMR_ENS}/vehicle/1`;
 
         await vehicleStreamInstance
           .connect(user1)
@@ -457,7 +448,7 @@
         .connect(user1)
         .createVehicleStream(1);
 
-      mockStreamId = `${C.DIMO_STREAM_ENS}/vehicle/1`;
+      mockStreamId = `${C.DIMO_STREAMR_ENS}/vehicle/1`;
     });
 
     context('Error Handling', () => {
@@ -489,7 +480,6 @@
           .connect(admin)
           .mintVehicle(1, user2.address, C.mockVehicleAttributeInfoPairs);
 
-<<<<<<< HEAD
         await expect(
           vehicleStreamInstance
             .connect(user2)
@@ -502,11 +492,6 @@
         );
       });
     });
-=======
-      context('State', () => {
-        it('Should correctly set only subscription', async () => {
-          const streamId = `${C.DIMO_STREAMR_ENS}/vehicle/1`;
->>>>>>> c28a2141
 
     context('State', () => {
       it('Should correctly dissociate stream ID from vehicle ID', async () => {
@@ -535,7 +520,7 @@
   });
 
   describe('subscribeToVehicleStream', () => {
-    const streamId = `${C.DIMO_STREAM_ENS}/vehicle/1`;
+    const streamId = `${C.DIMO_STREAMR_ENS}/vehicle/1`;
 
     beforeEach(async () => {
       await vehicleStreamInstance
@@ -585,7 +570,6 @@
       });
     });
 
-<<<<<<< HEAD
     context('Events', () => {
       it('Should emit SubscribedToVehicleStream event with correct params', async () => {
         await expect(
@@ -594,19 +578,22 @@
             .subscribeToVehicleStream(1, subscriber.address, subscriptionExpiresDefault)
         ).to.emit(vehicleStreamInstance, 'SubscribedToVehicleStream')
           .withArgs(streamId, subscriber.address, subscriptionExpiresDefault);
-=======
-      context('Events', () => {
-        it('Should emit SubscribedToVehicleStream event with correct params', async () => {
-          const streamId = `${C.DIMO_STREAMR_ENS}/vehicle/1`;
-
-          await expect(
-            vehicleStreamInstance
-              .connect(user1)
-              .subscribeToVehicleStream(1, subscriber.address, subscriptionExpiresDefault)
-          ).to.emit(vehicleStreamInstance, 'SubscribedToVehicleStream')
-            .withArgs(streamId, subscriber.address, subscriptionExpiresDefault);
-        });
->>>>>>> c28a2141
+
+        const permissions = await streamRegistry.getPermissionsForUser(streamId, subscriber.address);
+
+        expect(permissions[0]).to.eql(false);
+        expect(permissions[1]).to.eql(false);
+        expect(permissions[2]).to.equal('0');
+        expect(permissions[3]).to.equal(subscriptionExpiresDefault.toString());
+        expect(permissions[4]).to.eql(false);
+      });
+      it('Should emit SubscribedToVehicleStream event with correct params', async () => {
+        await expect(
+          vehicleStreamInstance
+            .connect(user1)
+            .subscribeToVehicleStream(1, subscriber.address, subscriptionExpiresDefault)
+        ).to.emit(vehicleStreamInstance, 'SubscribedToVehicleStream')
+          .withArgs(streamId, subscriber.address, subscriptionExpiresDefault);
       });
     });
   });
