import chai from 'chai';
import { ethers, HardhatEthersSigner } from 'hardhat';

import {
  DIMORegistry,
  Eip712Checker,
  DimoAccessControl,
  Nodes,
  Manufacturer,
  ManufacturerId,
  Integration,
  IntegrationId,
  Vehicle,
  VehicleId,
  AftermarketDevice,
  AftermarketDeviceId,
  SyntheticDevice,
  SyntheticDeviceId,
  AdLicenseValidator,
  Mapper,
  MockDimoToken,
  MockStake,
  DevAdmin,
} from '../typechain-types';
import {
  setup,
  grantAdminRoles,
  createSnapshot,
  revertToSnapshot,
  signMessage,
  IdManufacturerName,
  C,
} from '../utils';

const { expect } = chai;

describe('DevAdmin', function () {
  let snapshot: string;
  let dimoRegistryInstance: DIMORegistry;
  let eip712CheckerInstance: Eip712Checker;
  let dimoAccessControlInstance: DimoAccessControl;
  let nodesInstance: Nodes;
  let manufacturerInstance: Manufacturer;
  let integrationInstance: Integration;
  let vehicleInstance: Vehicle;
  let aftermarketDeviceInstance: AftermarketDevice;
  let syntheticDeviceInstance: SyntheticDevice;
  let adLicenseValidatorInstance: AdLicenseValidator;
  let mapperInstance: Mapper;
  let mockDimoTokenInstance: MockDimoToken;
  let mockStakeInstance: MockStake;
  let devAdminInstance: DevAdmin;
  let manufacturerIdInstance: ManufacturerId;
  let integrationIdInstance: IntegrationId;
  let vehicleIdInstance: VehicleId;
  let adIdInstance: AftermarketDeviceId;
  let sdIdInstance: SyntheticDeviceId;

  let admin: HardhatEthersSigner;
  let nonAdmin: HardhatEthersSigner;
  let foundation: HardhatEthersSigner;
  let manufacturer1: HardhatEthersSigner;
  let integrationOwner1: HardhatEthersSigner;
  let user1: HardhatEthersSigner;
  let user2: HardhatEthersSigner;
  let adAddress1: HardhatEthersSigner;
  let adAddress2: HardhatEthersSigner;
  let sdAddress1: HardhatEthersSigner;

  const mockAftermarketDeviceInfosList = JSON.parse(
    JSON.stringify(C.mockAftermarketDeviceInfosList),
  );
  const mockAftermarketDeviceInfosListNotWhitelisted = JSON.parse(
    JSON.stringify(C.mockAftermarketDeviceInfosListNotWhitelisted),
  );

  before(async () => {
    [
      admin,
      nonAdmin,
      foundation,
      manufacturer1,
      integrationOwner1,
      user1,
      user2,
      adAddress1,
      adAddress2,
      sdAddress1,
    ] = await ethers.getSigners();
    mockAftermarketDeviceInfosList[0].addr = adAddress1.address;
    mockAftermarketDeviceInfosList[1].addr = adAddress2.address;
    mockAftermarketDeviceInfosListNotWhitelisted[0].addr = adAddress1.address;
    mockAftermarketDeviceInfosListNotWhitelisted[1].addr = adAddress2.address;

    const deployments = await setup(admin, {
      modules: [
        'Eip712Checker',
        'DimoAccessControl',
        'Nodes',
        'Manufacturer',
        'Integration',
        'Vehicle',
        'AftermarketDevice',
        'SyntheticDevice',
        'AdLicenseValidator',
        'Mapper',
        'DevAdmin',
      ],
      nfts: [
        'ManufacturerId',
        'IntegrationId',
        'VehicleId',
        'AftermarketDeviceId',
        'SyntheticDeviceId',
      ],
      upgradeableContracts: [],
    });

    dimoRegistryInstance = deployments.DIMORegistry;
    dimoAccessControlInstance = deployments.DimoAccessControl;
    eip712CheckerInstance = deployments.Eip712Checker;
    nodesInstance = deployments.Nodes;
    manufacturerInstance = deployments.Manufacturer;
    integrationInstance = deployments.Integration;
    vehicleInstance = deployments.Vehicle;
    aftermarketDeviceInstance = deployments.AftermarketDevice;
    syntheticDeviceInstance = deployments.SyntheticDevice;
    adLicenseValidatorInstance = deployments.AdLicenseValidator;
    mapperInstance = deployments.Mapper;
    devAdminInstance = deployments.DevAdmin;
    manufacturerIdInstance = deployments.ManufacturerId;
    integrationIdInstance = deployments.IntegrationId;
    vehicleIdInstance = deployments.VehicleId;
    adIdInstance = deployments.AftermarketDeviceId;
    sdIdInstance = deployments.SyntheticDeviceId;

    await grantAdminRoles(admin, dimoAccessControlInstance);

    await manufacturerIdInstance
      .connect(admin)
      .grantRole(C.NFT_MINTER_ROLE, await dimoRegistryInstance.getAddress());
    await integrationIdInstance
      .connect(admin)
      .grantRole(C.NFT_MINTER_ROLE, await dimoRegistryInstance.getAddress());
    await vehicleIdInstance
      .connect(admin)
      .grantRole(C.NFT_MINTER_ROLE, await dimoRegistryInstance.getAddress());
    await adIdInstance
      .connect(admin)
      .grantRole(C.NFT_MINTER_ROLE, await dimoRegistryInstance.getAddress());
    await sdIdInstance
      .connect(admin)
      .grantRole(C.NFT_MINTER_ROLE, await dimoRegistryInstance.getAddress());
    await sdIdInstance
      .connect(admin)
      .grantRole(C.NFT_BURNER_ROLE, await dimoRegistryInstance.getAddress());

    // Set NFT Proxies
    await manufacturerInstance
      .connect(admin)
      .setManufacturerIdProxyAddress(await manufacturerIdInstance.getAddress());
    await integrationInstance
      .connect(admin)
      .setIntegrationIdProxyAddress(await integrationIdInstance.getAddress());
    await vehicleInstance
      .connect(admin)
      .setVehicleIdProxyAddress(await vehicleIdInstance.getAddress());
    await aftermarketDeviceInstance
      .connect(admin)
      .setAftermarketDeviceIdProxyAddress(await adIdInstance.getAddress());
    await syntheticDeviceInstance
      .connect(admin)
      .setSyntheticDeviceIdProxyAddress(await sdIdInstance.getAddress());

    // Initialize EIP-712
    await eip712CheckerInstance.initialize(
      C.defaultDomainName,
      C.defaultDomainVersion,
    );

    // Deploy MockDimoToken contract
    const MockDimoTokenFactory =
      await ethers.getContractFactory('MockDimoToken');
    mockDimoTokenInstance = await MockDimoTokenFactory.connect(admin).deploy(
      C.oneBillionE18,
    );

    // Deploy MockStake contract
    const MockStakeFactory = await ethers.getContractFactory('MockStake');
    mockStakeInstance = await MockStakeFactory.connect(admin).deploy();

    // Transfer DIMO Tokens to the manufacturer and approve DIMORegistry
    await mockDimoTokenInstance
      .connect(admin)
      .transfer(manufacturer1.address, C.manufacturerDimoTokensAmount);
    await mockDimoTokenInstance
      .connect(manufacturer1)
      .approve(
        await dimoRegistryInstance.getAddress(),
        C.manufacturerDimoTokensAmount,
      );

    // Setup AdLicenseValidator variables
    await adLicenseValidatorInstance.setFoundationAddress(foundation.address);
    await adLicenseValidatorInstance.setDimoToken(
      await mockDimoTokenInstance.getAddress(),
    );
    await adLicenseValidatorInstance.setLicense(
      await mockStakeInstance.getAddress(),
    );
    await adLicenseValidatorInstance.setAdMintCost(C.adMintCost);

    // Whitelist Manufacturer attributes
    await manufacturerInstance
      .connect(admin)
      .addManufacturerAttribute(C.mockManufacturerAttribute1);
    await manufacturerInstance
      .connect(admin)
      .addManufacturerAttribute(C.mockManufacturerAttribute2);

    // Whitelist Integration attributes
    await integrationInstance
      .connect(admin)
      .addIntegrationAttribute(C.mockIntegrationAttribute1);
    await integrationInstance
      .connect(admin)
      .addIntegrationAttribute(C.mockIntegrationAttribute2);

    // Whitelist Vehicle attributes
    await vehicleInstance
      .connect(admin)
      .addVehicleAttribute(C.mockVehicleAttribute1);
    await vehicleInstance
      .connect(admin)
      .addVehicleAttribute(C.mockVehicleAttribute2);

    // Whitelist AftermarketDevice attributes
    await aftermarketDeviceInstance
      .connect(admin)
      .addAftermarketDeviceAttribute(C.mockAftermarketDeviceAttribute1);
    await aftermarketDeviceInstance
      .connect(admin)
      .addAftermarketDeviceAttribute(C.mockAftermarketDeviceAttribute2);

    // Whitelist SyntheticDevice attributes
    await syntheticDeviceInstance
      .connect(admin)
      .addSyntheticDeviceAttribute(C.mockSyntheticDeviceAttribute1);
    await syntheticDeviceInstance
      .connect(admin)
      .addSyntheticDeviceAttribute(C.mockSyntheticDeviceAttribute2);

    await manufacturerInstance
      .connect(admin)
      .mintManufacturer(
        manufacturer1.address,
        C.mockManufacturerNames[0],
        C.mockManufacturerAttributeInfoPairs,
      );

    // Mint Integration Node
    await integrationInstance
      .connect(admin)
      .mintIntegration(
        integrationOwner1.address,
        C.mockIntegrationNames[0],
        C.mockIntegrationAttributeInfoPairs,
      );

    await mockStakeInstance.setLicenseBalance(manufacturer1.address, 1);

    // Grant Transferer role to DIMO Registry
    await adIdInstance
      .connect(admin)
      .grantRole(
        C.NFT_TRANSFERER_ROLE,
        await dimoRegistryInstance.getAddress(),
      );

    // Approve DIMO Registry to spend manufacturer1's tokens
    await adIdInstance
      .connect(manufacturer1)
      .setApprovalForAll(await aftermarketDeviceInstance.getAddress(), true);

    // Approve DIMO Registry to spend user1's tokens
    await adIdInstance
      .connect(user1)
      .setApprovalForAll(await aftermarketDeviceInstance.getAddress(), true);

    // Setting DimoRegistry address in the Proxy IDs
    await manufacturerIdInstance
      .connect(admin)
      .setDimoRegistryAddress(await dimoRegistryInstance.getAddress());
    await integrationIdInstance
      .connect(admin)
      .setDimoRegistryAddress(await dimoRegistryInstance.getAddress());
    await vehicleIdInstance
      .connect(admin)
      .setDimoRegistryAddress(await dimoRegistryInstance.getAddress());
    await adIdInstance
      .connect(admin)
      .setDimoRegistryAddress(await dimoRegistryInstance.getAddress());
    await sdIdInstance
      .connect(admin)
      .setDimoRegistryAddress(await dimoRegistryInstance.getAddress());

    // Setting DimoRegistry address in the AftermarketDeviceId
    await sdIdInstance
      .connect(admin)
      .setDimoRegistryAddress(await dimoRegistryInstance.getAddress());
  });

  beforeEach(async () => {
    snapshot = await createSnapshot();
  });

  afterEach(async () => {
    await revertToSnapshot(snapshot);
  });

  describe('transferAftermarketDeviceOwnership', () => {
    let ownerSig: string;
    let adSig: string;
    before(async () => {
      ownerSig = await signMessage({
        _signer: user1,
        _primaryType: 'ClaimAftermarketDeviceSign',
        _verifyingContract: await aftermarketDeviceInstance.getAddress(),
        message: {
          aftermarketDeviceNode: '1',
          owner: user1.address,
        },
      });
      adSig = await signMessage({
        _signer: adAddress1,
        _primaryType: 'ClaimAftermarketDeviceSign',
        _verifyingContract: await aftermarketDeviceInstance.getAddress(),
        message: {
          aftermarketDeviceNode: '1',
          owner: user1.address,
        },
      });
    });

    beforeEach(async () => {
      await aftermarketDeviceInstance
        .connect(manufacturer1)
        .mintAftermarketDeviceByManufacturerBatch(
          1,
          mockAftermarketDeviceInfosList,
        );
      await aftermarketDeviceInstance
        .connect(admin)
        .claimAftermarketDeviceSign(1, user1.address, ownerSig, adSig);
    });

    context('Error handling', () => {
      it('Should revert if caller does not have DEV_AD_TRANSFER_ROLE', async () => {
        await expect(
          devAdminInstance
            .connect(nonAdmin)
            .transferAftermarketDeviceOwnership(1, user2.address),
        ).to.be.rejectedWith(
          `AccessControl: account ${nonAdmin.address.toLowerCase()} is missing role ${
            C.DEV_AD_TRANSFER_ROLE
          }`,
        );
      });
      it('Should revert if node is not an Aftermarket Device', async () => {
        await expect(
          devAdminInstance
            .connect(admin)
            .transferAftermarketDeviceOwnership(99, user2.address),
        ).to.be.rejectedWith('Invalid AD node');
      });
    });

    context('State', () => {
      it('Should correctly set new node owner', async () => {
        expect(await adIdInstance.ownerOf(1)).to.be.equal(user1.address);

        await devAdminInstance
          .connect(admin)
          .transferAftermarketDeviceOwnership(1, user2.address);

        expect(await adIdInstance.ownerOf(1)).to.be.equal(user2.address);
      });
    });

    context('Events', () => {
      it('Should emit AftermarketDeviceTransferredDevAdmin event with correct params', async () => {
        await expect(
          devAdminInstance
            .connect(admin)
            .transferAftermarketDeviceOwnership(1, user2.address),
        )
          .to.emit(devAdminInstance, 'AftermarketDeviceTransferredDevAdmin')
          .withArgs(1, user1.address, user2.address);
      });
    });
  });

  describe('unclaimAftermarketDeviceNode', () => {
    let claimOwnerSig1: string;
    let claimOwnerSig2: string;
    let claimAdSig1: string;
    let claimAdSig2: string;
    before(async () => {
      claimOwnerSig1 = await signMessage({
        _signer: user1,
        _primaryType: 'ClaimAftermarketDeviceSign',
        _verifyingContract: await aftermarketDeviceInstance.getAddress(),
        message: {
          aftermarketDeviceNode: '1',
          owner: user1.address,
        },
      });
      claimOwnerSig2 = await signMessage({
        _signer: user1,
        _primaryType: 'ClaimAftermarketDeviceSign',
        _verifyingContract: await aftermarketDeviceInstance.getAddress(),
        message: {
          aftermarketDeviceNode: '2',
          owner: user1.address,
        },
      });
      claimAdSig1 = await signMessage({
        _signer: adAddress1,
        _primaryType: 'ClaimAftermarketDeviceSign',
        _verifyingContract: await aftermarketDeviceInstance.getAddress(),
        message: {
          aftermarketDeviceNode: '1',
          owner: user1.address,
        },
      });
      claimAdSig2 = await signMessage({
        _signer: adAddress2,
        _primaryType: 'ClaimAftermarketDeviceSign',
        _verifyingContract: await aftermarketDeviceInstance.getAddress(),
        message: {
          aftermarketDeviceNode: '2',
          owner: user1.address,
        },
      });
    });

    beforeEach(async () => {
      await aftermarketDeviceInstance
        .connect(manufacturer1)
        .mintAftermarketDeviceByManufacturerBatch(
          1,
          mockAftermarketDeviceInfosList,
        );
      await vehicleInstance
        .connect(admin)
        .mintVehicle(1, user1.address, C.mockVehicleAttributeInfoPairs);
      await vehicleInstance
        .connect(admin)
        .mintVehicle(1, user1.address, C.mockVehicleAttributeInfoPairs);
      await aftermarketDeviceInstance
        .connect(admin)
        .claimAftermarketDeviceSign(
          1,
          user1.address,
          claimOwnerSig1,
          claimAdSig1,
        );
      await aftermarketDeviceInstance
        .connect(admin)
        .claimAftermarketDeviceSign(
          2,
          user1.address,
          claimOwnerSig2,
          claimAdSig2,
        );
    });

    context('Error handling', () => {
      it('Should revert if caller does not have DEV_AD_UNCLAIM_ROLE', async () => {
        await expect(
          devAdminInstance.connect(nonAdmin).unclaimAftermarketDeviceNode([1]),
        ).to.be.rejectedWith(
          `AccessControl: account ${nonAdmin.address.toLowerCase()} is missing role ${
            C.DEV_AD_UNCLAIM_ROLE
          }`,
        );
      });
      it('Should revert if node is not an Aftermarket Device', async () => {
        await expect(
          devAdminInstance
            .connect(admin)
            .unpairAftermarketDeviceByDeviceNode([1, 99]),
        ).to.be.rejectedWith('Invalid AD node');
      });
    });

    context('State', () => {
      it('Should correctly unclaim aftermarket Device', async () => {
        await expect(
          aftermarketDeviceInstance
            .connect(admin)
            .claimAftermarketDeviceSign(
              1,
              user1.address,
              claimOwnerSig1,
              claimAdSig1,
            ),
<<<<<<< HEAD
        )
          .to.be.revertedWithCustomError(
            aftermarketDeviceInstance,
            "DeviceAlreadyClaimed",
          )
          .withArgs(1);
=======
        ).to.be.rejectedWith('DeviceAlreadyClaimed(1)');
>>>>>>> 0e59302d
        await expect(
          aftermarketDeviceInstance
            .connect(admin)
            .claimAftermarketDeviceSign(
              2,
              user1.address,
              claimOwnerSig2,
              claimAdSig2,
            ),
<<<<<<< HEAD
        )
          .to.be.revertedWithCustomError(
            aftermarketDeviceInstance,
            "DeviceAlreadyClaimed",
          )
          .withArgs(2);
=======
        ).to.be.rejectedWith('DeviceAlreadyClaimed(2)');
>>>>>>> 0e59302d

        await devAdminInstance
          .connect(admin)
          .unclaimAftermarketDeviceNode([1, 2]);

        await expect(
          aftermarketDeviceInstance
            .connect(admin)
            .claimAftermarketDeviceSign(
              1,
              user1.address,
              claimOwnerSig1,
              claimAdSig1,
            ),
        ).to.not.be.rejected;
        await expect(
          aftermarketDeviceInstance
            .connect(admin)
            .claimAftermarketDeviceSign(
              2,
              user1.address,
              claimOwnerSig2,
              claimAdSig2,
            ),
        ).to.not.be.rejected;
      });
    });

    context('Events', () => {
      it('Should emit AftermarketDeviceUnclaimedDevAdmin event with correct params', async () => {
        await expect(
          devAdminInstance.connect(admin).unclaimAftermarketDeviceNode([1, 2]),
        )
          .to.emit(devAdminInstance, 'AftermarketDeviceUnclaimedDevAdmin')
          .withArgs(1)
          .to.emit(devAdminInstance, 'AftermarketDeviceUnclaimedDevAdmin')
          .withArgs(2);
      });
    });
  });

  describe('unpairAftermarketDeviceByDeviceNode', () => {
    let claimOwnerSig1: string;
    let claimOwnerSig2: string;
    let claimAdSig1: string;
    let claimAdSig2: string;
    let pairSig1: string;
    let pairSig2: string;
    before(async () => {
      claimOwnerSig1 = await signMessage({
        _signer: user1,
        _primaryType: 'ClaimAftermarketDeviceSign',
        _verifyingContract: await aftermarketDeviceInstance.getAddress(),
        message: {
          aftermarketDeviceNode: '1',
          owner: user1.address,
        },
      });
      claimOwnerSig2 = await signMessage({
        _signer: user1,
        _primaryType: 'ClaimAftermarketDeviceSign',
        _verifyingContract: await aftermarketDeviceInstance.getAddress(),
        message: {
          aftermarketDeviceNode: '2',
          owner: user1.address,
        },
      });
      claimAdSig1 = await signMessage({
        _signer: adAddress1,
        _primaryType: 'ClaimAftermarketDeviceSign',
        _verifyingContract: await aftermarketDeviceInstance.getAddress(),
        message: {
          aftermarketDeviceNode: '1',
          owner: user1.address,
        },
      });
      claimAdSig2 = await signMessage({
        _signer: adAddress2,
        _primaryType: 'ClaimAftermarketDeviceSign',
        _verifyingContract: await aftermarketDeviceInstance.getAddress(),
        message: {
          aftermarketDeviceNode: '2',
          owner: user1.address,
        },
      });
      pairSig1 = await signMessage({
        _signer: user1,
        _primaryType: 'PairAftermarketDeviceSign',
        _verifyingContract: await aftermarketDeviceInstance.getAddress(),
        message: {
          aftermarketDeviceNode: '1',
          vehicleNode: '1',
        },
      });
      pairSig2 = await signMessage({
        _signer: user1,
        _primaryType: 'PairAftermarketDeviceSign',
        _verifyingContract: await aftermarketDeviceInstance.getAddress(),
        message: {
          aftermarketDeviceNode: '2',
          vehicleNode: '2',
        },
      });
    });

    beforeEach(async () => {
      await aftermarketDeviceInstance
        .connect(manufacturer1)
        .mintAftermarketDeviceByManufacturerBatch(
          1,
          mockAftermarketDeviceInfosList,
        );
      await vehicleInstance
        .connect(admin)
        .mintVehicle(1, user1.address, C.mockVehicleAttributeInfoPairs);
      await vehicleInstance
        .connect(admin)
        .mintVehicle(1, user1.address, C.mockVehicleAttributeInfoPairs);
      await aftermarketDeviceInstance
        .connect(admin)
        .claimAftermarketDeviceSign(
          1,
          user1.address,
          claimOwnerSig1,
          claimAdSig1,
        );
      await aftermarketDeviceInstance
        .connect(admin)
        .claimAftermarketDeviceSign(
          2,
          user1.address,
          claimOwnerSig2,
          claimAdSig2,
        );
      await aftermarketDeviceInstance
        .connect(admin)
        ['pairAftermarketDeviceSign(uint256,uint256,bytes)'](1, 1, pairSig1);
      await aftermarketDeviceInstance
        .connect(admin)
        ['pairAftermarketDeviceSign(uint256,uint256,bytes)'](2, 2, pairSig2);
    });

    context('Error handling', () => {
      it('Should revert if caller does not have DEV_AD_UNPAIR_ROLE', async () => {
        await expect(
          devAdminInstance
            .connect(nonAdmin)
            .unpairAftermarketDeviceByDeviceNode([2]),
        ).to.be.rejectedWith(
          `AccessControl: account ${nonAdmin.address.toLowerCase()} is missing role ${
            C.DEV_AD_UNPAIR_ROLE
          }`,
        );
      });
      it('Should revert if node is not an Aftermarket Device', async () => {
        await expect(
          devAdminInstance
            .connect(admin)
            .unpairAftermarketDeviceByDeviceNode([1, 99]),
        ).to.be.rejectedWith('Invalid AD node');
      });
    });

    context('State', () => {
      it('Should correctly map the aftermarket device to the vehicle', async () => {
        expect(
          await mapperInstance.getLink(await adIdInstance.getAddress(), 1),
        ).to.be.equal(1);
        expect(
          await mapperInstance.getLink(await adIdInstance.getAddress(), 2),
        ).to.be.equal(2);

        await devAdminInstance
          .connect(admin)
          .unpairAftermarketDeviceByDeviceNode([1, 2]);

        expect(
          await mapperInstance.getLink(await adIdInstance.getAddress(), 1),
        ).to.be.equal(0);
        expect(
          await mapperInstance.getLink(await adIdInstance.getAddress(), 2),
        ).to.be.equal(0);
      });
      it('Should correctly map the vehicle to the aftermarket device', async () => {
        expect(
          await mapperInstance.getLink(await vehicleIdInstance.getAddress(), 1),
        ).to.be.equal(1);
        expect(
          await mapperInstance.getLink(await vehicleIdInstance.getAddress(), 2),
        ).to.be.equal(2);

        await devAdminInstance
          .connect(admin)
          .unpairAftermarketDeviceByDeviceNode([1, 2]);

        expect(
          await mapperInstance.getLink(await vehicleIdInstance.getAddress(), 1),
        ).to.be.equal(0);
        expect(
          await mapperInstance.getLink(await vehicleIdInstance.getAddress(), 2),
        ).to.be.equal(0);
      });
    });

    context('Events', () => {
      it('Should emit AftermarketDeviceUnpairedDevAdmin event with correct params', async () => {
        await expect(
          devAdminInstance
            .connect(admin)
            .unpairAftermarketDeviceByDeviceNode([1, 2]),
        )
          .to.emit(devAdminInstance, 'AftermarketDeviceUnpairedDevAdmin')
          .withArgs(1, 1, user1.address)
          .to.emit(devAdminInstance, 'AftermarketDeviceUnpairedDevAdmin')
          .withArgs(2, 2, user1.address);
      });
    });
  });

  describe('unpairAftermarketDeviceByVehicleNode', () => {
    let claimOwnerSig1: string;
    let claimOwnerSig2: string;
    let claimAdSig1: string;
    let claimAdSig2: string;
    let pairSig1: string;
    let pairSig2: string;
    before(async () => {
      claimOwnerSig1 = await signMessage({
        _signer: user1,
        _primaryType: 'ClaimAftermarketDeviceSign',
        _verifyingContract: await aftermarketDeviceInstance.getAddress(),
        message: {
          aftermarketDeviceNode: '1',
          owner: user1.address,
        },
      });
      claimOwnerSig2 = await signMessage({
        _signer: user1,
        _primaryType: 'ClaimAftermarketDeviceSign',
        _verifyingContract: await aftermarketDeviceInstance.getAddress(),
        message: {
          aftermarketDeviceNode: '2',
          owner: user1.address,
        },
      });
      claimAdSig1 = await signMessage({
        _signer: adAddress1,
        _primaryType: 'ClaimAftermarketDeviceSign',
        _verifyingContract: await aftermarketDeviceInstance.getAddress(),
        message: {
          aftermarketDeviceNode: '1',
          owner: user1.address,
        },
      });
      claimAdSig2 = await signMessage({
        _signer: adAddress2,
        _primaryType: 'ClaimAftermarketDeviceSign',
        _verifyingContract: await aftermarketDeviceInstance.getAddress(),
        message: {
          aftermarketDeviceNode: '2',
          owner: user1.address,
        },
      });
      pairSig1 = await signMessage({
        _signer: user1,
        _primaryType: 'PairAftermarketDeviceSign',
        _verifyingContract: await aftermarketDeviceInstance.getAddress(),
        message: {
          aftermarketDeviceNode: '1',
          vehicleNode: '1',
        },
      });
      pairSig2 = await signMessage({
        _signer: user1,
        _primaryType: 'PairAftermarketDeviceSign',
        _verifyingContract: await aftermarketDeviceInstance.getAddress(),
        message: {
          aftermarketDeviceNode: '2',
          vehicleNode: '2',
        },
      });
    });

    beforeEach(async () => {
      await aftermarketDeviceInstance
        .connect(manufacturer1)
        .mintAftermarketDeviceByManufacturerBatch(
          1,
          mockAftermarketDeviceInfosList,
        );
      await vehicleInstance
        .connect(admin)
        .mintVehicle(1, user1.address, C.mockVehicleAttributeInfoPairs);
      await vehicleInstance
        .connect(admin)
        .mintVehicle(1, user1.address, C.mockVehicleAttributeInfoPairs);
      await aftermarketDeviceInstance
        .connect(admin)
        .claimAftermarketDeviceSign(
          1,
          user1.address,
          claimOwnerSig1,
          claimAdSig1,
        );
      await aftermarketDeviceInstance
        .connect(admin)
        .claimAftermarketDeviceSign(
          2,
          user1.address,
          claimOwnerSig2,
          claimAdSig2,
        );
      await aftermarketDeviceInstance
        .connect(admin)
        ['pairAftermarketDeviceSign(uint256,uint256,bytes)'](1, 1, pairSig1);
      await aftermarketDeviceInstance
        .connect(admin)
        ['pairAftermarketDeviceSign(uint256,uint256,bytes)'](2, 2, pairSig2);
    });

    context('Error handling', () => {
      it('Should revert if caller does not have DEV_AD_UNPAIR_ROLE', async () => {
        await expect(
          devAdminInstance
            .connect(nonAdmin)
            .unpairAftermarketDeviceByVehicleNode([4, 5]),
        ).to.be.rejectedWith(
          `AccessControl: account ${nonAdmin.address.toLowerCase()} is missing role ${
            C.DEV_AD_UNPAIR_ROLE
          }`,
        );
      });
      it('Should revert if node is not a Vehicle', async () => {
        await expect(
          devAdminInstance
            .connect(admin)
            .unpairAftermarketDeviceByVehicleNode([1, 99]),
        ).to.be.rejectedWith('Invalid vehicle node');
      });
    });

    context('State', () => {
      it('Should correctly map the aftermarket device to the vehicle', async () => {
        expect(
          await mapperInstance.getLink(await adIdInstance.getAddress(), 1),
        ).to.be.equal(1);
        expect(
          await mapperInstance.getLink(await adIdInstance.getAddress(), 2),
        ).to.be.equal(2);

        await devAdminInstance
          .connect(admin)
          .unpairAftermarketDeviceByVehicleNode([1, 2]);

        expect(
          await mapperInstance.getLink(await adIdInstance.getAddress(), 1),
        ).to.be.equal(0);
        expect(
          await mapperInstance.getLink(await adIdInstance.getAddress(), 2),
        ).to.be.equal(0);
      });
      it('Should correctly map the vehicle to the aftermarket device', async () => {
        expect(
          await mapperInstance.getLink(await vehicleIdInstance.getAddress(), 1),
        ).to.be.equal(1);
        expect(
          await mapperInstance.getLink(await vehicleIdInstance.getAddress(), 2),
        ).to.be.equal(2);

        await devAdminInstance
          .connect(admin)
          .unpairAftermarketDeviceByVehicleNode([1, 2]);

        expect(
          await mapperInstance.getLink(await vehicleIdInstance.getAddress(), 1),
        ).to.be.equal(0);
        expect(
          await mapperInstance.getLink(await vehicleIdInstance.getAddress(), 2),
        ).to.be.equal(0);
      });
    });

    context('Events', () => {
      it('Should emit AftermarketDeviceUnpairedDevAdmin event with correct params', async () => {
        await expect(
          devAdminInstance
            .connect(admin)
            .unpairAftermarketDeviceByVehicleNode([1, 2]),
        )
          .to.emit(devAdminInstance, 'AftermarketDeviceUnpairedDevAdmin')
          .withArgs(1, 1, user1.address)
          .to.emit(devAdminInstance, 'AftermarketDeviceUnpairedDevAdmin')
          .withArgs(2, 2, user1.address);
      });
    });
  });

  describe('renameManufacturers', () => {
    const newIdManufacturerNames: IdManufacturerName[] = [
      { tokenId: '1', name: 'NewManufacturer1' },
      { tokenId: '2', name: 'NewManufacturer2' },
      { tokenId: '3', name: 'NewManufacturer3' },
    ];

    beforeEach(async () => {
      await manufacturerInstance
        .connect(admin)
        .mintManufacturerBatch(admin.address, C.mockManufacturerNames.slice(1));
    });

    context('Error handling', () => {
      it('Should revert if caller does not have DEV_RENAME_MANUFACTURERS_ROLE', async () => {
        await expect(
          devAdminInstance
            .connect(nonAdmin)
            .renameManufacturers(newIdManufacturerNames),
        ).to.be.rejectedWith(
          `AccessControl: account ${nonAdmin.address.toLowerCase()} is missing role ${
            C.DEV_RENAME_MANUFACTURERS_ROLE
          }`,
        );
      });
      it('Should revert if token Id does not exist', async () => {
        const invalidNewIdManufacturerNames = [
          { tokenId: '99', name: 'NewManufacturer99' },
        ];

        await expect(
          devAdminInstance
            .connect(admin)
            .renameManufacturers(invalidNewIdManufacturerNames),
        ).to.be.rejectedWith('Invalid manufacturer node');
      });
    });

    context('State', () => {
      it('Should rename manufacturers', async () => {
        for (let i = 0; i < C.mockManufacturerNames.length; i++) {
          const idReturned = await manufacturerInstance.getManufacturerIdByName(
            C.mockManufacturerNames[i],
          );
          const nameReturned =
            await manufacturerInstance.getManufacturerNameById(i + 1);

          expect(idReturned).to.equal(i + 1);
          expect(nameReturned).to.equal(C.mockManufacturerNames[i]);
        }

        await devAdminInstance
          .connect(admin)
          .renameManufacturers(newIdManufacturerNames);

        for (let i = 0; i < newIdManufacturerNames.length; i++) {
          const idReturned = await manufacturerInstance.getManufacturerIdByName(
            newIdManufacturerNames[i].name,
          );
          const nameReturned =
            await manufacturerInstance.getManufacturerNameById(
              newIdManufacturerNames[i].tokenId,
            );

          expect(idReturned).to.equal(newIdManufacturerNames[i].tokenId);
          expect(nameReturned).to.equal(newIdManufacturerNames[i].name);
        }
      });
    });
  });

  describe('adminBurnVehicles', () => {
    beforeEach(async () => {
      await vehicleInstance
        .connect(admin)
        .mintVehicle(1, user1.address, C.mockVehicleAttributeInfoPairs);
      await vehicleInstance
        .connect(admin)
        .mintVehicle(1, user2.address, C.mockVehicleAttributeInfoPairs);
    });

    context('Error handling', () => {
      it('Should revert if caller does not have DEV_VEHICLE_BURN_ROLE', async () => {
        await expect(
          devAdminInstance.connect(nonAdmin).adminBurnVehicles([1, 2]),
        ).to.be.rejectedWith(
          `AccessControl: account ${nonAdmin.address.toLowerCase()} is missing role ${
            C.DEV_VEHICLE_BURN_ROLE
          }`,
        );
      });
<<<<<<< HEAD
      it("Should revert if node is not a Vehicle", async () => {
        await expect(devAdminInstance.connect(admin).adminBurnVehicles([1, 99]))
          .to.be.revertedWithCustomError(devAdminInstance, "InvalidNode")
          .withArgs(await vehicleIdInstance.getAddress(), 99);
=======
      it('Should revert if node is not a Vehicle', async () => {
        await expect(
          devAdminInstance.connect(admin).adminBurnVehicles([1, 99]),
        ).to.be.rejectedWith(
          `InvalidNode("${await vehicleIdInstance.getAddress()}", 99)`,
        );
>>>>>>> 0e59302d
      });
      it('Should revert if Vehicle is paired to an Aftermarket Device', async () => {
        const localClaimOwnerSig = await signMessage({
          _signer: user1,
          _primaryType: 'ClaimAftermarketDeviceSign',
          _verifyingContract: await aftermarketDeviceInstance.getAddress(),
          message: {
            aftermarketDeviceNode: '1',
            owner: user1.address,
          },
        });
        const localClaimAdSig = await signMessage({
          _signer: adAddress1,
          _primaryType: 'ClaimAftermarketDeviceSign',
          _verifyingContract: await aftermarketDeviceInstance.getAddress(),
          message: {
            aftermarketDeviceNode: '1',
            owner: user1.address,
          },
        });
        const localPairSignature = await signMessage({
          _signer: user1,
          _primaryType: 'PairAftermarketDeviceSign',
          _verifyingContract: await aftermarketDeviceInstance.getAddress(),
          message: {
            aftermarketDeviceNode: '1',
            vehicleNode: '1',
          },
        });

        await adIdInstance
          .connect(manufacturer1)
          .setApprovalForAll(
            await aftermarketDeviceInstance.getAddress(),
            true,
          );
        await aftermarketDeviceInstance
          .connect(manufacturer1)
          .mintAftermarketDeviceByManufacturerBatch(
            1,
            mockAftermarketDeviceInfosList,
          );
        await aftermarketDeviceInstance
          .connect(admin)
          .claimAftermarketDeviceSign(
            1,
            user1.address,
            localClaimOwnerSig,
            localClaimAdSig,
          );

        await aftermarketDeviceInstance
          .connect(admin)
          ['pairAftermarketDeviceSign(uint256,uint256,bytes)'](
            1,
            1,
            localPairSignature,
          );

<<<<<<< HEAD
        await expect(devAdminInstance.connect(admin).adminBurnVehicles([1, 2]))
          .to.be.revertedWithCustomError(devAdminInstance, "VehiclePaired")
          .withArgs(1);
=======
        await expect(
          devAdminInstance.connect(admin).adminBurnVehicles([1, 2]),
        ).to.be.rejectedWith('VehiclePaired(1)');
>>>>>>> 0e59302d
      });
      it('Should revert if Vehicle is paired to a Synthetic Device', async () => {
        const localMintVehicleOwnerSig = await signMessage({
          _signer: user1,
          _primaryType: 'MintSyntheticDeviceSign',
          _verifyingContract: await syntheticDeviceInstance.getAddress(),
          message: {
            integrationNode: '1',
            vehicleNode: '1',
          },
        });
        const mintSyntheticDeviceSig1 = await signMessage({
          _signer: sdAddress1,
          _primaryType: 'MintSyntheticDeviceSign',
          _verifyingContract: await syntheticDeviceInstance.getAddress(),
          message: {
            integrationNode: '1',
            vehicleNode: '1',
          },
        });
        const localMintSdInput = {
          integrationNode: '1',
          vehicleNode: '1',
          syntheticDeviceSig: mintSyntheticDeviceSig1,
          vehicleOwnerSig: localMintVehicleOwnerSig,
          syntheticDeviceAddr: sdAddress1.address,
          attrInfoPairs: C.mockSyntheticDeviceAttributeInfoPairs,
        };

        await syntheticDeviceInstance
          .connect(admin)
          .mintSyntheticDeviceSign(localMintSdInput);

<<<<<<< HEAD
        await expect(devAdminInstance.connect(admin).adminBurnVehicles([1, 2]))
          .to.be.revertedWithCustomError(devAdminInstance, "VehiclePaired")
          .withArgs(1);
=======
        await expect(
          devAdminInstance.connect(admin).adminBurnVehicles([1, 2]),
        ).to.be.rejectedWith('VehiclePaired(1)');
>>>>>>> 0e59302d
      });
    });

    context('State', () => {
      it('Should correctly reset vehicle parent node to 0', async () => {
        await devAdminInstance.connect(admin).adminBurnVehicles([1, 2]);

        const parentNode1 = await nodesInstance.getParentNode(
          await vehicleIdInstance.getAddress(),
          1,
        );
        const parentNode2 = await nodesInstance.getParentNode(
          await vehicleIdInstance.getAddress(),
          2,
        );

        expect(parentNode1).to.be.equal(0);
        expect(parentNode2).to.be.equal(0);
      });
      it('Should correctly reset vehicle node owner to zero address', async () => {
        await devAdminInstance.connect(admin).adminBurnVehicles([1, 2]);

        await expect(vehicleIdInstance.ownerOf(1)).to.be.rejectedWith(
          'ERC721: invalid token ID',
        );
        await expect(vehicleIdInstance.ownerOf(2)).to.be.rejectedWith(
          'ERC721: invalid token ID',
        );
      });
      it('Should correctly reset vehicle infos to blank', async () => {
        await devAdminInstance.connect(admin).adminBurnVehicles([1, 2]);

        expect(
          await nodesInstance.getInfo(
            await vehicleIdInstance.getAddress(),
            1,
            C.mockVehicleAttribute1,
          ),
        ).to.be.equal('');
        expect(
          await nodesInstance.getInfo(
            await vehicleIdInstance.getAddress(),
            1,
            C.mockVehicleAttribute2,
          ),
        ).to.be.equal('');
        expect(
          await nodesInstance.getInfo(
            await vehicleIdInstance.getAddress(),
            2,
            C.mockVehicleAttribute1,
          ),
        ).to.be.equal('');
        expect(
          await nodesInstance.getInfo(
            await vehicleIdInstance.getAddress(),
            2,
            C.mockVehicleAttribute2,
          ),
        ).to.be.equal('');
      });
      it('Should update multi-privilege token version', async () => {
        const previousVersion1 = await vehicleIdInstance.tokenIdToVersion(1);
        const previousVersion2 = await vehicleIdInstance.tokenIdToVersion(2);

        await devAdminInstance.connect(admin).adminBurnVehicles([1, 2]);

        expect(await vehicleIdInstance.tokenIdToVersion(1)).to.equal(
          previousVersion1 + ethers.toBigInt(1),
        );
        expect(await vehicleIdInstance.tokenIdToVersion(2)).to.equal(
          previousVersion2 + ethers.toBigInt(1),
        );
      });
    });

    context('Events', () => {
      it('Should emit VehicleNodeBurnedDevAdmin event with correct params', async () => {
        await expect(devAdminInstance.connect(admin).adminBurnVehicles([1, 2]))
          .to.emit(devAdminInstance, 'VehicleNodeBurnedDevAdmin')
          .withArgs(1, user1.address)
          .to.emit(devAdminInstance, 'VehicleNodeBurnedDevAdmin')
          .withArgs(2, user2.address);
      });
      it('Should emit VehicleAttributeSetDevAdmin events with correct params', async () => {
        await expect(devAdminInstance.connect(admin).adminBurnVehicles([1, 2]))
          .to.emit(devAdminInstance, 'VehicleAttributeSetDevAdmin')
          .withArgs(1, C.mockVehicleAttributeInfoPairs[0].attribute, '')
          .to.emit(devAdminInstance, 'VehicleAttributeSetDevAdmin')
          .withArgs(1, C.mockVehicleAttributeInfoPairs[1].attribute, '')
          .to.emit(devAdminInstance, 'VehicleAttributeSetDevAdmin')
          .withArgs(2, C.mockVehicleAttributeInfoPairs[0].attribute, '')
          .to.emit(devAdminInstance, 'VehicleAttributeSetDevAdmin')
          .withArgs(2, C.mockVehicleAttributeInfoPairs[1].attribute, '');
      });
    });
  });

  describe('adminBurnVehiclesAndDeletePairings', () => {
    beforeEach(async () => {
      await vehicleInstance
        .connect(admin)
        .mintVehicle(1, user1.address, C.mockVehicleAttributeInfoPairs);
      await vehicleInstance
        .connect(admin)
        .mintVehicle(1, user2.address, C.mockVehicleAttributeInfoPairs);
    });

    context('Error handling', () => {
      it('Should revert if caller does not have DEV_VEHICLE_BURN_ROLE', async () => {
        await expect(
          devAdminInstance
            .connect(nonAdmin)
            .adminBurnVehiclesAndDeletePairings([1, 2]),
        ).to.be.rejectedWith(
          `AccessControl: account ${nonAdmin.address.toLowerCase()} is missing role ${
            C.DEV_VEHICLE_BURN_ROLE
          }`,
        );
      });
      it('Should revert if node is not a Vehicle', async () => {
        await expect(
          devAdminInstance
            .connect(admin)
            .adminBurnVehiclesAndDeletePairings([1, 99]),
        )
          .to.be.revertedWithCustomError(devAdminInstance, "InvalidNode")
          .withArgs(await vehicleIdInstance.getAddress(), 99);
      });
    });

    context('State', () => {
      beforeEach(async () => {
        const localClaimOwnerSig = await signMessage({
          _signer: user1,
          _primaryType: 'ClaimAftermarketDeviceSign',
          _verifyingContract: await aftermarketDeviceInstance.getAddress(),
          message: {
            aftermarketDeviceNode: '1',
            owner: user1.address,
          },
        });
        const localClaimAdSig = await signMessage({
          _signer: adAddress1,
          _primaryType: 'ClaimAftermarketDeviceSign',
          _verifyingContract: await aftermarketDeviceInstance.getAddress(),
          message: {
            aftermarketDeviceNode: '1',
            owner: user1.address,
          },
        });
        const localPairSignature = await signMessage({
          _signer: user1,
          _primaryType: 'PairAftermarketDeviceSign',
          _verifyingContract: await aftermarketDeviceInstance.getAddress(),
          message: {
            aftermarketDeviceNode: '1',
            vehicleNode: '1',
          },
        });

        await adIdInstance
          .connect(manufacturer1)
          .setApprovalForAll(
            await aftermarketDeviceInstance.getAddress(),
            true,
          );
        await aftermarketDeviceInstance
          .connect(manufacturer1)
          .mintAftermarketDeviceByManufacturerBatch(
            1,
            mockAftermarketDeviceInfosList,
          );
        await aftermarketDeviceInstance
          .connect(admin)
          .claimAftermarketDeviceSign(
            1,
            user1.address,
            localClaimOwnerSig,
            localClaimAdSig,
          );

        await aftermarketDeviceInstance
          .connect(admin)
          ['pairAftermarketDeviceSign(uint256,uint256,bytes)'](
            1,
            1,
            localPairSignature,
          );

        const localMintVehicleOwnerSig = await signMessage({
          _signer: user2,
          _primaryType: 'MintSyntheticDeviceSign',
          _verifyingContract: await syntheticDeviceInstance.getAddress(),
          message: {
            integrationNode: '1',
            vehicleNode: '2',
          },
        });
        const mintSyntheticDeviceSig1 = await signMessage({
          _signer: sdAddress1,
          _primaryType: 'MintSyntheticDeviceSign',
          _verifyingContract: await syntheticDeviceInstance.getAddress(),
          message: {
            integrationNode: '1',
            vehicleNode: '2',
          },
        });
        const localMintSdInput = {
          integrationNode: '1',
          vehicleNode: '2',
          syntheticDeviceSig: mintSyntheticDeviceSig1,
          vehicleOwnerSig: localMintVehicleOwnerSig,
          syntheticDeviceAddr: sdAddress1.address,
          attrInfoPairs: C.mockSyntheticDeviceAttributeInfoPairs,
        };

        await syntheticDeviceInstance
          .connect(admin)
          .mintSyntheticDeviceSign(localMintSdInput);
      });

      context('Vehicle', () => {
        it('Should correctly reset vehicle parent node to 0', async () => {
          await devAdminInstance
            .connect(admin)
            .adminBurnVehiclesAndDeletePairings([1, 2]);

          const parentNode1 = await nodesInstance.getParentNode(
            await vehicleIdInstance.getAddress(),
            1,
          );
          const parentNode2 = await nodesInstance.getParentNode(
            await vehicleIdInstance.getAddress(),
            2,
          );

          expect(parentNode1).to.be.equal(0);
          expect(parentNode2).to.be.equal(0);
        });
        it('Should correctly reset vehicle node owner to zero address', async () => {
          await devAdminInstance
            .connect(admin)
            .adminBurnVehiclesAndDeletePairings([1, 2]);

          await expect(vehicleIdInstance.ownerOf(1)).to.be.rejectedWith(
            'ERC721: invalid token ID',
          );
          await expect(vehicleIdInstance.ownerOf(2)).to.be.rejectedWith(
            'ERC721: invalid token ID',
          );
        });
        it('Should correctly reset vehicle infos to blank', async () => {
          await devAdminInstance
            .connect(admin)
            .adminBurnVehiclesAndDeletePairings([1, 2]);

          expect(
            await nodesInstance.getInfo(
              await vehicleIdInstance.getAddress(),
              1,
              C.mockVehicleAttribute1,
            ),
          ).to.be.equal('');
          expect(
            await nodesInstance.getInfo(
              await vehicleIdInstance.getAddress(),
              1,
              C.mockVehicleAttribute2,
            ),
          ).to.be.equal('');
          expect(
            await nodesInstance.getInfo(
              await vehicleIdInstance.getAddress(),
              2,
              C.mockVehicleAttribute1,
            ),
          ).to.be.equal('');
          expect(
            await nodesInstance.getInfo(
              await vehicleIdInstance.getAddress(),
              2,
              C.mockVehicleAttribute2,
            ),
          ).to.be.equal('');
        });
        it('Should update multi-privilege token version', async () => {
          const previousVersion1 = await vehicleIdInstance.tokenIdToVersion(1);
          const previousVersion2 = await vehicleIdInstance.tokenIdToVersion(2);

          await devAdminInstance
            .connect(admin)
            .adminBurnVehiclesAndDeletePairings([1, 2]);

          expect(await vehicleIdInstance.tokenIdToVersion(1)).to.equal(
            previousVersion1 + ethers.toBigInt(1),
          );
          expect(await vehicleIdInstance.tokenIdToVersion(2)).to.equal(
            previousVersion2 + ethers.toBigInt(1),
          );
        });
      });

      context('Aftermarket Device paired', () => {
        it('Should correctly reset mapping the aftermarket device to vehicle to 0', async () => {
          await devAdminInstance
            .connect(admin)
            .adminBurnVehiclesAndDeletePairings([1, 2]);

          expect(
            await mapperInstance.getLink(
              await vehicleIdInstance.getAddress(),
              1,
            ),
          ).to.be.equal(0);
        });
        it('Should correctly reset mapping the vehicle to aftermarket device to 0', async () => {
          await devAdminInstance
            .connect(admin)
            .adminBurnVehiclesAndDeletePairings([1, 2]);

          expect(
            await mapperInstance.getLink(await adIdInstance.getAddress(), 1),
          ).to.be.equal(0);
        });
      });

      context('Synthetic Device paired', () => {
        it('Should correctly reset synthetic device parent node to 0', async () => {
          await devAdminInstance
            .connect(admin)
            .adminBurnVehiclesAndDeletePairings([1, 2]);

          const parentNode = await nodesInstance.getParentNode(
            await sdIdInstance.getAddress(),
            1,
          );

          expect(parentNode).to.be.equal(0);
        });
        it('Should correctly reset synthetic device node owner to zero address', async () => {
          await devAdminInstance
            .connect(admin)
            .adminBurnVehiclesAndDeletePairings([1, 2]);

          await expect(sdIdInstance.ownerOf(1)).to.be.rejectedWith(
            'ERC721: invalid token ID',
          );
        });
        it('Should correctly reset synthetic device address do zero address', async () => {
          await devAdminInstance
            .connect(admin)
            .adminBurnVehiclesAndDeletePairings([1, 2]);

          const id =
            await syntheticDeviceInstance.getSyntheticDeviceIdByAddress(
              sdAddress1.address,
            );

          expect(id).to.equal(0);
        });
        it('Should correctly reset synthetic device infos to blank', async () => {
          await devAdminInstance
            .connect(admin)
            .adminBurnVehiclesAndDeletePairings([1, 2]);

          expect(
            await nodesInstance.getInfo(
              await sdIdInstance.getAddress(),
              2,
              C.mockSyntheticDeviceAttribute1,
            ),
          ).to.be.equal('');
          expect(
            await nodesInstance.getInfo(
              await sdIdInstance.getAddress(),
              2,
              C.mockSyntheticDeviceAttribute2,
            ),
          ).to.be.equal('');
        });
        it('Should correctly reset mapping the synthetic device to vehicle to 0', async () => {
          await devAdminInstance
            .connect(admin)
            .adminBurnVehiclesAndDeletePairings([1, 2]);

          expect(
            await mapperInstance.getNodeLink(
              await vehicleIdInstance.getAddress(),
              await sdIdInstance.getAddress(),
              2,
            ),
          ).to.be.equal(0);
        });
        it('Should correctly reset mapping the vehicle to synthetic device to 0', async () => {
          await devAdminInstance
            .connect(admin)
            .adminBurnVehiclesAndDeletePairings([1, 2]);

          expect(
            await mapperInstance.getNodeLink(
              await sdIdInstance.getAddress(),
              await vehicleIdInstance.getAddress(),
              1,
            ),
          ).to.be.equal(0);
        });
      });
    });

    context('Events', () => {
      it('Should emit AftermarketDeviceUnpairedDevAdmin event with correct params', async () => {
        const localClaimOwnerSig = await signMessage({
          _signer: user1,
          _primaryType: 'ClaimAftermarketDeviceSign',
          _verifyingContract: await aftermarketDeviceInstance.getAddress(),
          message: {
            aftermarketDeviceNode: '1',
            owner: user1.address,
          },
        });
        const localClaimAdSig = await signMessage({
          _signer: adAddress1,
          _primaryType: 'ClaimAftermarketDeviceSign',
          _verifyingContract: await aftermarketDeviceInstance.getAddress(),
          message: {
            aftermarketDeviceNode: '1',
            owner: user1.address,
          },
        });
        const localPairSignature = await signMessage({
          _signer: user1,
          _primaryType: 'PairAftermarketDeviceSign',
          _verifyingContract: await aftermarketDeviceInstance.getAddress(),
          message: {
            aftermarketDeviceNode: '1',
            vehicleNode: '1',
          },
        });

        await adIdInstance
          .connect(manufacturer1)
          .setApprovalForAll(
            await aftermarketDeviceInstance.getAddress(),
            true,
          );
        await aftermarketDeviceInstance
          .connect(manufacturer1)
          .mintAftermarketDeviceByManufacturerBatch(
            1,
            mockAftermarketDeviceInfosList,
          );
        await aftermarketDeviceInstance
          .connect(admin)
          .claimAftermarketDeviceSign(
            1,
            user1.address,
            localClaimOwnerSig,
            localClaimAdSig,
          );

        await aftermarketDeviceInstance
          .connect(admin)
          ['pairAftermarketDeviceSign(uint256,uint256,bytes)'](
            1,
            1,
            localPairSignature,
          );

        await expect(
          devAdminInstance
            .connect(admin)
            .adminBurnVehiclesAndDeletePairings([1, 2]),
        )
          .to.emit(devAdminInstance, 'AftermarketDeviceUnpairedDevAdmin')
          .withArgs(1, 1, user1.address);
      });
      it('Should emit SyntheticDeviceNodeBurnedDevAdmin event with correct params', async () => {
        const localMintVehicleOwnerSig = await signMessage({
          _signer: user2,
          _primaryType: 'MintSyntheticDeviceSign',
          _verifyingContract: await syntheticDeviceInstance.getAddress(),
          message: {
            integrationNode: '1',
            vehicleNode: '2',
          },
        });
        const mintSyntheticDeviceSig1 = await signMessage({
          _signer: sdAddress1,
          _primaryType: 'MintSyntheticDeviceSign',
          _verifyingContract: await syntheticDeviceInstance.getAddress(),
          message: {
            integrationNode: '1',
            vehicleNode: '2',
          },
        });
        const localMintSdInput = {
          integrationNode: '1',
          vehicleNode: '2',
          syntheticDeviceSig: mintSyntheticDeviceSig1,
          vehicleOwnerSig: localMintVehicleOwnerSig,
          syntheticDeviceAddr: sdAddress1.address,
          attrInfoPairs: C.mockSyntheticDeviceAttributeInfoPairs,
        };

        await syntheticDeviceInstance
          .connect(admin)
          .mintSyntheticDeviceSign(localMintSdInput);

        await expect(
          devAdminInstance
            .connect(admin)
            .adminBurnVehiclesAndDeletePairings([1, 2]),
        )
          .to.emit(devAdminInstance, 'SyntheticDeviceNodeBurnedDevAdmin')
          .withArgs(1, 2, user2.address);
      });
      it('Should emit VehicleNodeBurnedDevAdmin event with correct params', async () => {
        await expect(
          devAdminInstance
            .connect(admin)
            .adminBurnVehiclesAndDeletePairings([1, 2]),
        )
          .to.emit(devAdminInstance, 'VehicleNodeBurnedDevAdmin')
          .withArgs(1, user1.address)
          .to.emit(devAdminInstance, 'VehicleNodeBurnedDevAdmin')
          .withArgs(2, user2.address);
      });
      it('Should emit VehicleAttributeSetDevAdmin events with correct params', async () => {
        await expect(
          devAdminInstance
            .connect(admin)
            .adminBurnVehiclesAndDeletePairings([1, 2]),
        )
          .to.emit(devAdminInstance, 'VehicleAttributeSetDevAdmin')
          .withArgs(1, C.mockVehicleAttributeInfoPairs[0].attribute, '')
          .to.emit(devAdminInstance, 'VehicleAttributeSetDevAdmin')
          .withArgs(1, C.mockVehicleAttributeInfoPairs[1].attribute, '')
          .to.emit(devAdminInstance, 'VehicleAttributeSetDevAdmin')
          .withArgs(2, C.mockVehicleAttributeInfoPairs[0].attribute, '')
          .to.emit(devAdminInstance, 'VehicleAttributeSetDevAdmin')
          .withArgs(2, C.mockVehicleAttributeInfoPairs[1].attribute, '');
      });
    });
  });

  describe('adminPairAftermarketDevice', () => {
    let claimOwnerSig1: string;
    let claimAdSig1: string;
    before(async () => {
      claimOwnerSig1 = await signMessage({
        _signer: user1,
        _primaryType: 'ClaimAftermarketDeviceSign',
        _verifyingContract: await aftermarketDeviceInstance.getAddress(),
        message: {
          aftermarketDeviceNode: '1',
          owner: user1.address,
        },
      });
      claimAdSig1 = await signMessage({
        _signer: adAddress1,
        _primaryType: 'ClaimAftermarketDeviceSign',
        _verifyingContract: await aftermarketDeviceInstance.getAddress(),
        message: {
          aftermarketDeviceNode: '1',
          owner: user1.address,
        },
      });
    });

    beforeEach(async () => {
      await adIdInstance
        .connect(manufacturer1)
        .setApprovalForAll(await aftermarketDeviceInstance.getAddress(), true);
      await aftermarketDeviceInstance
        .connect(manufacturer1)
        .mintAftermarketDeviceByManufacturerBatch(
          1,
          mockAftermarketDeviceInfosList,
        );
      await vehicleInstance
        .connect(admin)
        .mintVehicle(1, user1.address, C.mockVehicleAttributeInfoPairs);
      await aftermarketDeviceInstance
        .connect(admin)
        .claimAftermarketDeviceSign(
          1,
          user1.address,
          claimOwnerSig1,
          claimAdSig1,
        );
    });

    context('Error handling', () => {
      it('Should revert if caller does not have DEV_AD_PAIR_ROLE role', async () => {
        await expect(
          devAdminInstance.connect(nonAdmin).adminPairAftermarketDevice(1, 1),
        ).to.be.rejectedWith(
          `AccessControl: account ${nonAdmin.address.toLowerCase()} is missing role ${
            C.DEV_AD_PAIR_ROLE
          }`,
        );
      });
      it('Should revert if node is not a Vehicle', async () => {
        await expect(
          devAdminInstance.connect(admin).adminPairAftermarketDevice(1, 99),
        )
          .to.be.revertedWithCustomError(devAdminInstance, "InvalidNode")
          .withArgs(await vehicleIdInstance.getAddress(), 99);
      });
      it('Should revert if node is not an Aftermarket Device', async () => {
        await expect(
          devAdminInstance.connect(admin).adminPairAftermarketDevice(99, 1),
        )
          .to.be.revertedWithCustomError(devAdminInstance, "InvalidNode")
          .withArgs(await adIdInstance.getAddress(), 99);
      });
      it('Should revert if device is not claimed', async () => {
        await expect(
          devAdminInstance.connect(admin).adminPairAftermarketDevice(2, 1),
<<<<<<< HEAD
        )
          .to.be.revertedWithCustomError(devAdminInstance, "AdNotClaimed")
          .withArgs(2);
=======
        ).to.be.rejectedWith('AdNotClaimed(2)');
>>>>>>> 0e59302d
      });
      it('Should revert if vehicle is already paired', async () => {
        await devAdminInstance.connect(admin).adminPairAftermarketDevice(1, 1);

        await expect(
          devAdminInstance.connect(admin).adminPairAftermarketDevice(1, 1),
<<<<<<< HEAD
        )
          .to.be.revertedWithCustomError(devAdminInstance, "VehiclePaired")
          .withArgs(1);
=======
        ).to.be.rejectedWith('VehiclePaired(1)');
>>>>>>> 0e59302d
      });
      it('Should revert if aftermarket device is already paired', async () => {
        await devAdminInstance.connect(admin).adminPairAftermarketDevice(1, 1);

        await vehicleInstance
          .connect(admin)
          .mintVehicle(1, user1.address, C.mockVehicleAttributeInfoPairs);

        await expect(
          devAdminInstance.connect(admin).adminPairAftermarketDevice(1, 2),
<<<<<<< HEAD
        )
          .to.be.revertedWithCustomError(devAdminInstance, "AdPaired")
          .withArgs(1);
=======
        ).to.be.rejectedWith('AdPaired(1)');
>>>>>>> 0e59302d
      });
    });

    context('State', () => {
      it('Should correctly map the aftermarket device to the vehicle', async () => {
        await devAdminInstance.connect(admin).adminPairAftermarketDevice(1, 1);

        expect(
          await mapperInstance.getLink(await adIdInstance.getAddress(), 1),
        ).to.be.equal(1);
      });
      it('Should correctly map the vehicle to the aftermarket device', async () => {
        await devAdminInstance.connect(admin).adminPairAftermarketDevice(1, 1);

        expect(
          await mapperInstance.getLink(await vehicleIdInstance.getAddress(), 1),
        ).to.be.equal(1);
      });
    });

    context('Events', () => {
      it('Should emit AftermarketDevicePaired event with correct params', async () => {
        await expect(
          devAdminInstance.connect(admin).adminPairAftermarketDevice(1, 1),
        )
          .to.emit(aftermarketDeviceInstance, 'AftermarketDevicePaired')
          .withArgs(1, 1, user1.address);
      });
    });
  });
});<|MERGE_RESOLUTION|>--- conflicted
+++ resolved
@@ -505,16 +505,12 @@
               claimOwnerSig1,
               claimAdSig1,
             ),
-<<<<<<< HEAD
         )
           .to.be.revertedWithCustomError(
             aftermarketDeviceInstance,
-            "DeviceAlreadyClaimed",
+            'DeviceAlreadyClaimed',
           )
           .withArgs(1);
-=======
-        ).to.be.rejectedWith('DeviceAlreadyClaimed(1)');
->>>>>>> 0e59302d
         await expect(
           aftermarketDeviceInstance
             .connect(admin)
@@ -524,16 +520,12 @@
               claimOwnerSig2,
               claimAdSig2,
             ),
-<<<<<<< HEAD
         )
           .to.be.revertedWithCustomError(
             aftermarketDeviceInstance,
-            "DeviceAlreadyClaimed",
+            'DeviceAlreadyClaimed',
           )
           .withArgs(2);
-=======
-        ).to.be.rejectedWith('DeviceAlreadyClaimed(2)');
->>>>>>> 0e59302d
 
         await devAdminInstance
           .connect(admin)
@@ -1022,19 +1014,10 @@
           }`,
         );
       });
-<<<<<<< HEAD
-      it("Should revert if node is not a Vehicle", async () => {
+      it('Should revert if node is not a Vehicle', async () => {
         await expect(devAdminInstance.connect(admin).adminBurnVehicles([1, 99]))
-          .to.be.revertedWithCustomError(devAdminInstance, "InvalidNode")
+          .to.be.revertedWithCustomError(devAdminInstance, 'InvalidNode')
           .withArgs(await vehicleIdInstance.getAddress(), 99);
-=======
-      it('Should revert if node is not a Vehicle', async () => {
-        await expect(
-          devAdminInstance.connect(admin).adminBurnVehicles([1, 99]),
-        ).to.be.rejectedWith(
-          `InvalidNode("${await vehicleIdInstance.getAddress()}", 99)`,
-        );
->>>>>>> 0e59302d
       });
       it('Should revert if Vehicle is paired to an Aftermarket Device', async () => {
         const localClaimOwnerSig = await signMessage({
@@ -1094,15 +1077,9 @@
             localPairSignature,
           );
 
-<<<<<<< HEAD
         await expect(devAdminInstance.connect(admin).adminBurnVehicles([1, 2]))
-          .to.be.revertedWithCustomError(devAdminInstance, "VehiclePaired")
+          .to.be.revertedWithCustomError(devAdminInstance, 'VehiclePaired')
           .withArgs(1);
-=======
-        await expect(
-          devAdminInstance.connect(admin).adminBurnVehicles([1, 2]),
-        ).to.be.rejectedWith('VehiclePaired(1)');
->>>>>>> 0e59302d
       });
       it('Should revert if Vehicle is paired to a Synthetic Device', async () => {
         const localMintVehicleOwnerSig = await signMessage({
@@ -1136,15 +1113,9 @@
           .connect(admin)
           .mintSyntheticDeviceSign(localMintSdInput);
 
-<<<<<<< HEAD
         await expect(devAdminInstance.connect(admin).adminBurnVehicles([1, 2]))
-          .to.be.revertedWithCustomError(devAdminInstance, "VehiclePaired")
+          .to.be.revertedWithCustomError(devAdminInstance, 'VehiclePaired')
           .withArgs(1);
-=======
-        await expect(
-          devAdminInstance.connect(admin).adminBurnVehicles([1, 2]),
-        ).to.be.rejectedWith('VehiclePaired(1)');
->>>>>>> 0e59302d
       });
     });
 
@@ -1271,7 +1242,7 @@
             .connect(admin)
             .adminBurnVehiclesAndDeletePairings([1, 99]),
         )
-          .to.be.revertedWithCustomError(devAdminInstance, "InvalidNode")
+          .to.be.revertedWithCustomError(devAdminInstance, 'InvalidNode')
           .withArgs(await vehicleIdInstance.getAddress(), 99);
       });
     });
@@ -1752,39 +1723,31 @@
         await expect(
           devAdminInstance.connect(admin).adminPairAftermarketDevice(1, 99),
         )
-          .to.be.revertedWithCustomError(devAdminInstance, "InvalidNode")
+          .to.be.revertedWithCustomError(devAdminInstance, 'InvalidNode')
           .withArgs(await vehicleIdInstance.getAddress(), 99);
       });
       it('Should revert if node is not an Aftermarket Device', async () => {
         await expect(
           devAdminInstance.connect(admin).adminPairAftermarketDevice(99, 1),
         )
-          .to.be.revertedWithCustomError(devAdminInstance, "InvalidNode")
+          .to.be.revertedWithCustomError(devAdminInstance, 'InvalidNode')
           .withArgs(await adIdInstance.getAddress(), 99);
       });
       it('Should revert if device is not claimed', async () => {
         await expect(
           devAdminInstance.connect(admin).adminPairAftermarketDevice(2, 1),
-<<<<<<< HEAD
         )
-          .to.be.revertedWithCustomError(devAdminInstance, "AdNotClaimed")
+          .to.be.revertedWithCustomError(devAdminInstance, 'AdNotClaimed')
           .withArgs(2);
-=======
-        ).to.be.rejectedWith('AdNotClaimed(2)');
->>>>>>> 0e59302d
       });
       it('Should revert if vehicle is already paired', async () => {
         await devAdminInstance.connect(admin).adminPairAftermarketDevice(1, 1);
 
         await expect(
           devAdminInstance.connect(admin).adminPairAftermarketDevice(1, 1),
-<<<<<<< HEAD
         )
-          .to.be.revertedWithCustomError(devAdminInstance, "VehiclePaired")
+          .to.be.revertedWithCustomError(devAdminInstance, 'VehiclePaired')
           .withArgs(1);
-=======
-        ).to.be.rejectedWith('VehiclePaired(1)');
->>>>>>> 0e59302d
       });
       it('Should revert if aftermarket device is already paired', async () => {
         await devAdminInstance.connect(admin).adminPairAftermarketDevice(1, 1);
@@ -1795,13 +1758,9 @@
 
         await expect(
           devAdminInstance.connect(admin).adminPairAftermarketDevice(1, 2),
-<<<<<<< HEAD
         )
-          .to.be.revertedWithCustomError(devAdminInstance, "AdPaired")
+          .to.be.revertedWithCustomError(devAdminInstance, 'AdPaired')
           .withArgs(1);
-=======
-        ).to.be.rejectedWith('AdPaired(1)');
->>>>>>> 0e59302d
       });
     });
 
