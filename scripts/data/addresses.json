{
    "polygon": {
        "modules": {
            "DIMORegistry": {
                "address": "0xFA8beC73cebB9D88FF88a2f75E7D7312f2Fd39EC",
                "selectors": [
                    "0x0df5b997",
                    "0x9748a762",
                    "0x06d1d2a1"
                ]
            },
            "Eip712Checker": {
                "address": "0x28f6701ae35879F881511EA6135455e894330116",
                "selectors": [
                    "0x4cd88b76"
                ]
            },
            "DimoAccessControl": {
                "address": "0x385b8Fa7A4bC0dB2149B1AB1928AfD21D551bd3d",
                "selectors": [
                    "0x248a9ca3",
                    "0x2f2ff15d",
                    "0x91d14854",
                    "0x8bb9c5bf",
                    "0xd547741f"
                ]
            },
            "Nodes": {
                "address": "0x4fAfd447b757a0316B3B1DBd476dDAd4739C1618",
                "selectors": [
                    "0xbc60a6ba",
                    "0xdce2f860",
                    "0x82087d24"
                ]
            },
            "BaseDataURI": {
                "address": "0x49CF1F785037DEa3D9d66cB10FB90d608C417D4c",
                "selectors": [
                    "0xe324093f"
                ]
            },
            "Manufacturer": {
                "address": "0xf67BC4dBb947E45b3Aa2a54C0EEA9cac9B6A13f1",
                "selectors": [
                    "0x50300a3f",
                    "0xce55aab0",
                    "0x9109b30b",
                    "0xd9c27c40",
                    "0xb429afeb",
                    "0x456bf169",
                    "0x5f36da6b",
                    "0x9abb3000",
                    "0x92eefe9b",
                    "0xd159f49a",
                    "0x63545ffa",
                    "0x20d60248"
                ]
            },
            "Integration": {
                "address": "0x25f58785A56bEC607a5932ad4B0e910d39B84d3e",
                "selectors": [
                    "0x044d2498",
                    "0x714b7cfb",
                    "0x123141bd",
                    "0xbc8002f0",
                    "0xe21f68b7",
                    "0x603dd1db",
                    "0xd6739004",
                    "0x653af271",
                    "0x106129aa",
                    "0x636c1d1b",
                    "0x8d7e6001",
                    "0x440707b5"
                ]
            },
            "Vehicle": {
                "address": "0x8333349CE6795139753da1Da86AEb45f9C7D8df2",
                "selectors": [
                    "0xf0d1a557",
                    "0xd0b61156",
                    "0xb7bded95",
                    "0x97c95b2a",
                    "0xd84baff1",
                    "0x8dca2b8e",
                    "0x9bfae6da",
                    "0xd9c3ae61",
                    "0xea0e7d3a"
                ]
            },
            "AftermarketDevice": {
                "address": "0xBfD45f8488379e4ea346E49db5E49770154af9c1",
                "selectors": [
                    "0x6111afa3",
                    "0x08d2c2f5",
                    "0xab2ae229",
                    "0x89a841bb",
                    "0x682a25e3",
                    "0x9796cf22",
                    "0xc6b36f2a",
                    "0x7ba79a39",
                    "0x492ab283",
                    "0xb50df2f7",
                    "0xcfe642dd",
                    "0x9b3abd48",
                    "0x9d0b139b",
                    "0x4d49d82a",
                    "0x4d13b709",
                    "0xee4d9596",
                    "0x3f65997a"
                ]
            },
            "SyntheticDevice": {
                "address": "0x817F728D5B24f61fA3DaD9Fc2B37A497ba3b400b",
                "selectors": [
                    "0xe1f371df",
                    "0x7c7c9978",
                    "0x493b27e1",
                    "0x795b910a",
                    "0x261d982a",
                    "0xc624e8a1",
                    "0xecf452d7",
                    "0x80430e0d",
                    "0x53c2aa33"
                ]
            },
            "Mapper": {
                "address": "0xe9A927Ee6f6D6b41B4c0599D5Df4EB5ebD7537eA",
                "selectors": [
                    "0x0a6cef46",
                    "0x112e62a2",
                    "0xbd2b5568",
                    "0xbebc0bfc"
                ]
            },
            "Charging": {
                "address": "0x6028092554F61B0e4e51AD8F4A93cD9105B4D844",
                "selectors": [
                    "0xd25f5787",
                    "0xa2fe8c85"
                ]
            },
            "Shared": {
<<<<<<< HEAD
                "address": "0x3A63a0575510D2875024C5d4b1487Ebb6D7e3437",
=======
                "address": "0xcE543C1A2dd4959a8240123D868E94e1d57a879A",
>>>>>>> b51dcb49
                "selectors": [
                    "0xb0c1d1df",
                    "0xcfe55b7d",
                    "0x77898251",
                    "0xa2bc6cdf",
                    "0x170e4293",
                    "0x2fee22f4",
                    "0x4fa9ff16",
                    "0x5b6c1979",
                    "0xdb3543f5",
                    "0xea9ae2f5"
                ]
            },
            "MultipleMinter": {
                "address": "0x330E251d8422391FE58023320A1C9D1e3c2b82E9",
                "selectors": [
                    "0xfb1a28e8",
                    "0xd23965e3",
                    "0x58657dcc",
                    "0x7ae7fe4e"
                ]
            },
            "StreamrConfigurator": {
                "address": "0xf61A840e86c6C70E6A547CEa62F9680e5c15fC63",
                "selectors": [
                    "0x9e594424",
                    "0x5f450e29",
                    "0x0c3cac3b"
                ]
            },
            "VehicleStream": {
                "address": "0xb41D08E63F4181aeeF2219711129F85Cebf97088",
                "selectors": [
                    "0x497323c8",
                    "0x180e469a",
                    "0xa91ec798",
                    "0xc8f11a06",
                    "0x1882b263",
                    "0xbb44bb75",
                    "0x6f58f093",
                    "0x37479f7e",
                    "0xcd90df7e"
                ]
            },
            "DevAdmin": {
                "address": "0xe81554bF0f8F2daD677fA0185D28f035605e1ED2",
                "selectors": [
                    "0xd7376bae",
                    "0x63dec203",
                    "0x52878b61",
                    "0x282eb387",
                    "0x11d679c9",
                    "0xb17b974b",
                    "0x56936962",
                    "0x3febacab",
                    "0x5f741f4d",
                    "0xdd60fd1a",
                    "0xf73a8f04",
                    "0xff96b761",
                    "0x5c129493",
                    "0x71193956",
                    "0x8c2ee9bb"
                ]
            },
            "Multicall": {
                "address": "0x4dc23B40c952aBc34344c4dCDF9d8f5777DA2b0c",
                "selectors": [
                    "0x415c2d96",
                    "0x1c0c6e51"
                ]
            },
            "DeviceDefinitionTable": {
                "address": "0xE70EA98F105C7c1AB6d47d68182B3FeD49DAD4FA",
                "selectors": [
                    "0x20954d21",
                    "0x794c6790",
                    "0x32b3f2d5",
                    "0x396e5987",
                    "0xa1d17941",
                    "0x23536c5f",
                    "0x80d50451",
                    "0x088fafdb",
                    "0x182fef60"
                ]
            },
            "ERC721Holder": {
                "address": "0xDE3fd978E6def9394AA20dCf25A4FAAC7cc61Aa7",
                "selectors": [
                    "0x150b7a02"
                ]
            },
            "DeviceDefinitionController": {
                "address": "0x3E2B476123f60c63c4551ae02350786cAe7EEb64",
                "selectors": [
                    "0x66df322e"
                ]
            }
        },
        "nfts": {
            "ManufacturerId": {
                "proxy": "0x3b07e2A2ABdd0A9B8F7878bdE6487c502164B9dd",
                "implementation": "0x9dAbfAB72049809C2b702892edbe8eF6Ad59d1f9"
            },
            "IntegrationId": {
                "proxy": "0xf41cE833C1A35C80eB5Feb69e23F1Ed2ECBE20e0",
                "implementation": "0x0F98fDf1E3166aB99859c7A040ba09daF95c8c84"
            },
            "VehicleId": {
                "proxy": "0xbA5738a18d83D41847dfFbDC6101d37C69c9B0cF",
                "implementation": "0x7efc902a2dFEF787c51af5E85dC2Bf494Cb5e602"
            },
            "AftermarketDeviceId": {
                "proxy": "0x9c94C395cBcBDe662235E0A9d3bB87Ad708561BA",
                "implementation": "0xB20c246761157F970a8B75743beCF63868528B3E"
            },
            "SyntheticDeviceId": {
                "proxy": "0x4804e8D1661cd1a1e5dDdE1ff458A7f878c0aC6D",
                "implementation": "0x7A07516D3AE7DC3a9EEEefa6B62C3667eC2B4AF2"
            }
        },
        "misc": {
            "DimoToken": {
                "proxy": "0xe261d618a959afffd53168cd07d12e37b26761db",
                "implementation": ""
            },
            "DimoCredit": {
                "proxy": "0x7186F9aC35d24c9a4cf1E58a797c04DF1b334322",
                "implementation": ""
            },
            "Stake": {
                "proxy": "0xaa32a9e74486dd136ccedf17061fe4efc95a621e",
                "implementation": ""
            },
            "DimoForwarder": {
                "proxy": "0xA6D4a36CECAdd7b23C7B6DC2377746D08cf5a609",
                "implementation": "0xfAc2dC0943024a6512759575DA7a8e951CC6b255"
            },
            "Foundation": "0xCED3c922200559128930180d3f0bfFd4d9f4F123",
            "Kms": [
                "0xcce4eF41A67E28C3CF3dbc51a6CD3d004F53aCBd",
                "0xE92a1B8078EBc01412ba6Ef878425f35B32D6bBb",
                "0xBD657Fc7AEF0FC9B3085Cc1eDD6E8f383eCeA581"
            ],
            "StreamRegistry": "0x0D483E10612F327FC11965Fc82E90dC19b141641",
            "DimoStreamrNode": "0x3F3ab5A20F704D6e7299EdEE84200fDA5d849BE7",
            "TablelandTables": "0x5c4e6A9e5C1e1BF445A062006faF19EA6c49aFeA",
            "Sacd": "0xEF919b3793deaae1637523d483e3434ae113004E",
            "ConnectionsManager": "0x41799E9Dc893722844E771a1C1cAf3BBc2876132"
        }
    },
    "mumbai": {
        "modules": {
            "DIMORegistry": {
                "address": "0x4De1bCf2B7E851E31216fC07989caA902A604784",
                "selectors": [
                    "0x0df5b997",
                    "0x9748a762",
                    "0x06d1d2a1"
                ]
            },
            "Eip712Checker": {
                "address": "0x9ef6718843E1Cab0b7680bbA092C452d103F5D63",
                "selectors": [
                    "0x4cd88b76"
                ]
            },
            "DimoAccessControl": {
                "address": "0xdd20aC4946c1aa40e6a6183bC1B7271699C57B7A",
                "selectors": [
                    "0x248a9ca3",
                    "0x2f2ff15d",
                    "0x91d14854",
                    "0x8bb9c5bf",
                    "0xd547741f"
                ]
            },
            "Nodes": {
                "address": "0x655c79d873330D0C9AA82cd23cA7af7A686e00d6",
                "selectors": [
                    "0xbc60a6ba",
                    "0xdce2f860",
                    "0x82087d24"
                ]
            },
            "BaseDataURI": {
                "address": "0x8753a925701e5dC2C51f50496A014E9844542e71",
                "selectors": [
                    "0xe324093f"
                ]
            },
            "Manufacturer": {
                "address": "0xdE729C6dAd5Ddc04c99ad4d057290436c12Db27d",
                "selectors": [
                    "0x50300a3f",
                    "0xce55aab0",
                    "0x9109b30b",
                    "0xd9c27c40",
                    "0xb429afeb",
                    "0x456bf169",
                    "0x5f36da6b",
                    "0x9abb3000",
                    "0x92eefe9b",
                    "0xd159f49a",
                    "0x63545ffa",
                    "0x20d60248"
                ]
            },
            "Integration": {
                "address": "0xc00ecC3D1C4244623494b5A3D34e0b6F4034cb8D",
                "selectors": [
                    "0x044d2498",
                    "0x714b7cfb",
                    "0x123141bd",
                    "0xbc8002f0",
                    "0xe21f68b7",
                    "0x603dd1db",
                    "0xd6739004",
                    "0x653af271",
                    "0x106129aa",
                    "0x636c1d1b",
                    "0x8d7e6001",
                    "0x440707b5"
                ]
            },
            "Vehicle": {
                "address": "0xe515194BcC8e3624B10Fc077c0c310aA1D06e746",
                "selectors": [
                    "0xf0d1a557",
                    "0xd0b61156",
                    "0xb7bded95",
                    "0x3da44e56",
                    "0x1b1a82c8",
                    "0xf8ddeada",
                    "0xd3b47405",
                    "0x9bfae6da",
                    "0xd9c3ae61",
                    "0xea0e7d3a"
                ]
            },
            "AftermarketDevice": {
                "address": "0x216f6e4e9ddF79992CbA690b35FB78d56F7532D6",
                "selectors": [
                    "0x6111afa3",
                    "0x60deec60",
                    "0x89a841bb",
                    "0x682a25e3",
                    "0x9796cf22",
                    "0xc6b36f2a",
                    "0x7ba79a39",
                    "0xb50df2f7",
                    "0xcfe642dd",
                    "0x9b3abd48",
                    "0x9d0b139b",
                    "0x4d49d82a",
                    "0x4d13b709",
                    "0xee4d9596",
                    "0x3f65997a"
                ]
            },
            "SyntheticDevice": {
                "address": "0xFE67f4854BFE20E3EFc382f40a656018af544C30",
                "selectors": [
                    "0xe1f371df",
                    "0x7c7c9978",
                    "0x493b27e1",
                    "0x795b910a",
                    "0x261d982a",
                    "0xc624e8a1",
                    "0xecf452d7",
                    "0x80430e0d"
                ]
            },
            "Mapper": {
                "address": "0xe7d8efC01687442Dde2c43Ef188239A6471F79F3",
                "selectors": [
                    "0x0a6cef46",
                    "0x112e62a2",
                    "0xbd2b5568",
                    "0xbebc0bfc"
                ]
            },
            "Charging": {
                "address": "",
                "selectors": []
            },
            "Shared": {
                "address": "",
                "selectors": []
            },
            "MultipleMinter": {
                "address": "0xEAE0B5CecB16C443DC36Df01158DDc176502ccd7",
                "selectors": [
                    "0xfb1a28e8",
                    "0x191292f8"
                ]
            },
            "StreamrConfigurator": {
                "address": "0xAfded80D163479554568C54C1b29613e6545D70D",
                "selectors": [
                    "0x9e594424",
                    "0x5f450e29",
                    "0x0c3cac3b"
                ]
            },
            "VehicleStream": {
                "address": "0x64C65101ebB797529f3AfAa3243FfF0d5E709366",
                "selectors": [
                    "0x497323c8",
                    "0x180e469a",
                    "0xa91ec798",
                    "0xc8f11a06",
                    "0x1882b263",
                    "0xbb44bb75",
                    "0x6f58f093",
                    "0x37479f7e",
                    "0xcd90df7e"
                ]
            },
            "DevAdmin": {
                "address": "0x2E77D085c7DbC314F253857ED2bbB84f34296ee5",
                "selectors": [
                    "0xd7376bae",
                    "0x63dec203",
                    "0x52878b61",
                    "0x282eb387",
                    "0x11d679c9",
                    "0xb17b974b",
                    "0x56936962",
                    "0x3febacab",
                    "0xf73a8f04",
                    "0xff96b761",
                    "0x5c129493",
                    "0x71193956",
                    "0x8c2ee9bb"
                ]
            },
            "Multicall": {
                "address": "0x82420a6a13B8c56C99132e4A6f4b53f962Ff7211",
                "selectors": [
                    "0x415c2d96",
                    "0x1c0c6e51"
                ]
            },
            "DeviceDefinitionTable": {
                "address": "0xEFE51fD602A358E3906cC12184099f040aE1e43F",
                "selectors": [
                    "0x20954d21",
                    "0x396e5987",
                    "0xa1d17941",
                    "0x811eed42",
                    "0xb91b4303",
                    "0x088fafdb"
                ]
            },
            "ERC721Holder": {
                "address": "0x89701AA4Feb42224eeAA5e9e592400FBc2dB4069",
                "selectors": [
                    "0x150b7a02"
                ]
            },
            "DeviceDefinitionController": {
                "address": "0x3289b5AcdD140BeDab63b1F911e70720395cAC0f",
                "selectors": [
                    "0x66df322e"
                ]
            }
        },
        "nfts": {
            "ManufacturerId": {
                "proxy": "0x3082cBCb476443923ff4d915Acc31217c9c3C6D5",
                "implementation": "0x6e299F0B64A8202043d23368d65236140474406e"
            },
            "IntegrationId": {
                "proxy": "0x44f2d6184E4F57b5d358d7D311c6909e2BFb1fdc",
                "implementation": "0x402D67d4927Faa1E432f8dD73a267E0f0fA929d7"
            },
            "VehicleId": {
                "proxy": "0x90C4D6113Ec88dd4BDf12f26DB2b3998fd13A144",
                "implementation": "0x172633c625ea9fBa443F40Cd46d7f6b7d1EC986B"
            },
            "AftermarketDeviceId": {
                "proxy": "0xcf9Af64522162da85164a714c23a7705E6e466b3",
                "implementation": "0x56E82e4F58dF50E55364cE77c4CDa48b23c56AB6"
            },
            "SyntheticDeviceId": {
                "proxy": "0x85226A67FF1b3Ec6cb033162f7df5038a6C3bAB2",
                "implementation": "0xA90bd7dD4c459cbcd3ec9aed5a45FF495cF144dB"
            }
        },
        "misc": {
            "DimoToken": {
                "proxy": "0x80ee7ec4493a1d7975ab900f94db25ba7c688201",
                "implementation": ""
            },
            "DimoCredit": {
                "proxy": "0x0000000000000000000000000000000000000000",
                "implementation": ""
            },
            "Stake": {
                "proxy": "0xB84d17B7b7BC9b3D03bfE8880AF0116B6d4EB5FC",
                "implementation": ""
            },
            "DimoForwarder": {
                "proxy": "0x58fA62Ff906A8b9B77AAAE60d93d2C9a46EF561F",
                "implementation": "0x38ddD442FE4F7D9d65112DE0f659e12aaD2aB3C4"
            },
            "Foundation": "0x1741ec2915ab71fc03492715b5640133da69420b",
            "Kms": [
                "0x74cb2b8ed0c1789d84ef701921d1152e592c330c"
            ],
            "StreamRegistry": "0x4F0779292bd0aB33B9EBC1DBE8e0868f3940E3F2",
            "DimoStreamrNode": "0x577f22f5369046B7eF09B6b01424fA860533d243",
            "TablelandTables": "0x00000000000000000000000000000000000000003",
            "Sacd": "0x0000000000000000000000000000000000000004"
        }
    },
    "amoy": {
        "modules": {
            "DIMORegistry": {
                "address": "0x5eAA326fB2fc97fAcCe6A79A304876daD0F2e96c",
                "selectors": [
                    "0x0df5b997",
                    "0x9748a762",
                    "0x06d1d2a1"
                ]
            },
            "Eip712Checker": {
                "address": "0x55204033f7A73A9E2FE43d6A6b9A85894F294608",
                "selectors": [
                    "0x4cd88b76"
                ]
            },
            "DimoAccessControl": {
                "address": "0x775989D0eDA30E03A0e8388563C278656A45897A",
                "selectors": [
                    "0x248a9ca3",
                    "0x2f2ff15d",
                    "0x91d14854",
                    "0x8bb9c5bf",
                    "0xd547741f"
                ]
            },
            "Nodes": {
                "address": "0x9ad81AF8A0476C55Fa6eF7ecB830aE20A85B6d6C",
                "selectors": [
                    "0xbc60a6ba",
                    "0xdce2f860",
                    "0x82087d24"
                ]
            },
            "BaseDataURI": {
                "address": "0xc67872EB67cdaB3d42270D100c491fd70ab1A448",
                "selectors": [
                    "0xe324093f"
                ]
            },
            "Manufacturer": {
                "address": "0x5D0fb132D182bBcdE91952c8396C93F8356d9613",
                "selectors": [
                    "0x50300a3f",
                    "0xce55aab0",
                    "0x9109b30b",
                    "0xd9c27c40",
                    "0xb429afeb",
                    "0x456bf169",
                    "0x5f36da6b",
                    "0x9abb3000",
                    "0x92eefe9b",
                    "0xd159f49a",
                    "0x63545ffa",
                    "0x20d60248"
                ]
            },
            "Integration": {
                "address": "0xedFD19B9347ac3d38a66Fc3ee26de27D1D0d7154",
                "selectors": [
                    "0x044d2498",
                    "0x714b7cfb",
                    "0x123141bd",
                    "0xbc8002f0",
                    "0xe21f68b7",
                    "0x603dd1db",
                    "0xd6739004",
                    "0x653af271",
                    "0x106129aa",
                    "0x636c1d1b",
                    "0x8d7e6001",
                    "0x440707b5"
                ]
            },
            "Vehicle": {
                "address": "0x9fc1bb806018686971cAa0C43e4eE5084b1dF3C3",
                "selectors": [
                    "0xf0d1a557",
                    "0xd0b61156",
                    "0xb7bded95",
                    "0x97c95b2a",
                    "0xd84baff1",
                    "0x8dca2b8e",
                    "0x9bfae6da",
                    "0xd9c3ae61",
                    "0xea0e7d3a"
                ]
            },
            "AftermarketDevice": {
                "address": "0x185EbF7D5C9229B810A218781FdCf8B9c99b995D",
                "selectors": [
                    "0x6111afa3",
                    "0x08d2c2f5",
                    "0xab2ae229",
                    "0x89a841bb",
                    "0x682a25e3",
                    "0x9796cf22",
                    "0xc6b36f2a",
                    "0x7ba79a39",
                    "0x492ab283",
                    "0xb50df2f7",
                    "0xcfe642dd",
                    "0x9b3abd48",
                    "0x9d0b139b",
                    "0x4d49d82a",
                    "0x4d13b709",
                    "0xee4d9596",
                    "0x3f65997a"
                ]
            },
            "SyntheticDevice": {
                "address": "0xFAfd8541577afcF8b80928ACf71e3184503c19a3",
                "selectors": [
                    "0xe1f371df",
                    "0x7c7c9978",
                    "0x493b27e1",
                    "0x795b910a",
                    "0x261d982a",
                    "0xc624e8a1",
                    "0xecf452d7",
                    "0x80430e0d",
                    "0x53c2aa33"
                ]
            },
            "Mapper": {
                "address": "0x0fa62821b07eC5d86042503Ce03BBC36A16F185a",
                "selectors": [
                    "0x0a6cef46",
                    "0x112e62a2",
                    "0xbd2b5568",
                    "0xbebc0bfc"
                ]
            },
            "Charging": {
                "address": "0x2375812aA04ae6739c1555e3996aafe2Dc419EDb",
                "selectors": [
                    "0xd25f5787",
                    "0xa2fe8c85"
                ]
            },
            "Shared": {
                "address": "0xcd1baf50604D6A3cF182645Ef894e4e1952Ff143",
                "selectors": [
                    "0xb0c1d1df",
                    "0xcfe55b7d",
                    "0x77898251",
                    "0xa2bc6cdf",
                    "0x170e4293",
                    "0x2fee22f4",
                    "0x4fa9ff16",
                    "0x5b6c1979",
                    "0xdb3543f5",
                    "0xea9ae2f5"
                ]
            },
            "MultipleMinter": {
                "address": "0xce12d0741ed57262e40eAdaA96944D78B514CF9A",
                "selectors": [
                    "0xfb1a28e8",
                    "0xd23965e3",
                    "0x58657dcc",
                    "0x7ae7fe4e"
                ]
            },
            "StreamrConfigurator": {
                "address": "0xb2ED9094A1d3a2b310f1d238b733bE6F6A5153E8",
                "selectors": [
                    "0x9e594424",
                    "0x5f450e29",
                    "0x0c3cac3b"
                ]
            },
            "VehicleStream": {
                "address": "0x0e15032f40274Bb21B902A6cFCbDa4C066148002",
                "selectors": [
                    "0x497323c8",
                    "0x180e469a",
                    "0xa91ec798",
                    "0xc8f11a06",
                    "0x1882b263",
                    "0xbb44bb75",
                    "0x6f58f093",
                    "0x37479f7e",
                    "0xcd90df7e"
                ]
            },
            "DevAdmin": {
                "address": "0xdd97d4565EAE6925D03E8e55bc0ed96CE0443436",
                "selectors": [
                    "0xd7376bae",
                    "0x63dec203",
                    "0x52878b61",
                    "0x282eb387",
                    "0x11d679c9",
                    "0xb17b974b",
                    "0x56936962",
                    "0x3febacab",
                    "0x5f741f4d",
                    "0xdd60fd1a",
                    "0xf73a8f04",
                    "0xff96b761",
                    "0x5c129493",
                    "0x71193956",
                    "0x8c2ee9bb"
                ]
            },
            "Multicall": {
                "address": "0x9FFBF4AF07DC383b5d4100cb2Bf90e95a7b150bF",
                "selectors": [
                    "0x415c2d96",
                    "0x1c0c6e51"
                ]
            },
            "DeviceDefinitionTable": {
                "address": "0xAdB91886f174524785908aba223B2748B55289bF",
                "selectors": [
                    "0x20954d21",
                    "0x794c6790",
                    "0x32b3f2d5",
                    "0x396e5987",
                    "0xa1d17941",
                    "0x23536c5f",
                    "0x80d50451",
                    "0x088fafdb",
                    "0x182fef60"
                ]
            },
            "ERC721Holder": {
                "address": "0x288082d19ca3E739Ca0202d991D2815Fbc3D21db",
                "selectors": [
                    "0x150b7a02"
                ]
            },
            "DeviceDefinitionController": {
                "address": "0x3A1bCD8d56a324e23DAd1E9e1AED6a92399C2A5b",
                "selectors": [
                    "0x66df322e"
                ]
            }
        },
        "nfts": {
            "ManufacturerId": {
                "proxy": "0xA4ad0F9c722588910791A9BAC63ADbB365614Bc7",
                "implementation": "0x9493E8A35cc5566581FD6335BcB34e7cD99f2654"
            },
            "IntegrationId": {
                "proxy": "0x80Ee7ec4493A1d7975ab900F94dB25ba7C688201",
                "implementation": "0xbA450e606860C24a9f1Ed711F642ae27b4Ad5684"
            },
            "VehicleId": {
                "proxy": "0x45fbCD3ef7361d156e8b16F5538AE36DEdf61Da8",
                "implementation": "0xbde35f209febdf8fe16fdab674d630bd1a19b5db"
            },
            "AftermarketDeviceId": {
                "proxy": "0x325b45949C833986bC98e98a49F3CA5C5c4643B5",
                "implementation": "0xE03D589cA38587eaaEC146AE2609fF2B8F69ca2C"
            },
            "SyntheticDeviceId": {
                "proxy": "0x78513c8CB4D6B6079f813850376bc9c7fc8aE67f",
                "implementation": "0xa5828757436C3363FE3eF896fC55705445a9B550"
            }
        },
        "misc": {
            "DimoToken": {
                "proxy": "0x21cFE003997fB7c2B3cfe5cf71e7833B7B2eCe10",
                "implementation": ""
            },
            "DimoCredit": {
                "proxy": "0x49c120f4C3c6679Ebd357F2d749E4D1C03598d65",
                "implementation": ""
            },
            "Stake": {
                "proxy": "0x2cF1d5e60c38eB5795C00Ce72d0D5392ae1e15e1",
                "implementation": ""
            },
            "DimoForwarder": {
                "proxy": "0xBF050bA5f13F4D7ba1744fcCd6087EDde78a337e",
                "implementation": "0x1Fd3C02C52477F53Fc4E67E028738F4EA0890124"
            },
            "Foundation": "0xC008EF40B0b42AAD7e34879EB024385024f753ea",
            "Kms": [
                "0x74cb2b8ed0c1789d84ef701921d1152e592c330c",
                "0x6903B9cE4bFAf9D900E40B9dd2F486a4530cA74f",
                "0xA2b898B648A84D557a65bCf0bC70558df995Ad71"
            ],
            "StreamRegistry": "0xE9C98bdE63248e58E9137Db8270D9675B9E34b93",
            "DimoStreamrNode": "0x577f22f5369046B7eF09B6b01424fA860533d243",
            "TablelandTables": "0x170fb206132b693e38adFc8727dCfa303546Cec1",
            "Sacd": "0x4E5F9320b1c7cB3DE5ebDD760aD67375B66cF8a3",
            "ConnectionsManager": "0x41799E9Dc893722844E771a1C1cAf3BBc2876132"
        }
    },
    "hardhat": {
        "modules": {
            "DIMORegistry": {
                "address": "0x5FbDB2315678afecb367f032d93F642f64180aa3",
                "selectors": [
                    "0x0df5b997",
                    "0x9748a762",
                    "0x06d1d2a1"
                ]
            },
            "Eip712Checker": {
                "address": "0xe7f1725E7734CE288F8367e1Bb143E90bb3F0512",
                "selectors": [
                    "0x4cd88b76"
                ]
            },
            "DimoAccessControl": {
                "address": "0x9fE46736679d2D9a65F0992F2272dE9f3c7fa6e0",
                "selectors": [
                    "0x248a9ca3",
                    "0x2f2ff15d",
                    "0x91d14854",
                    "0x8bb9c5bf",
                    "0xd547741f"
                ]
            },
            "Nodes": {
                "address": "0xCf7Ed3AccA5a467e9e704C703E8D87F634fB0Fc9",
                "selectors": [
                    "0xbc60a6ba",
                    "0xdce2f860",
                    "0x82087d24"
                ]
            },
            "BaseDataURI": {
                "address": "0xDc64a140Aa3E981100a9becA4E685f962f0cF6C9",
                "selectors": [
                    "0xe324093f"
                ]
            },
            "Manufacturer": {
                "address": "0x5FC8d32690cc91D4c39d9d3abcBD16989F875707",
                "selectors": [
                    "0x50300a3f",
                    "0xce55aab0",
                    "0x9109b30b",
                    "0xd9c27c40",
                    "0xb429afeb",
                    "0x456bf169",
                    "0x5f36da6b",
                    "0x9abb3000",
                    "0x92eefe9b",
                    "0xd159f49a",
                    "0x63545ffa",
                    "0x20d60248"
                ]
            },
            "Integration": {
                "address": "0x0165878A594ca255338adfa4d48449f69242Eb8F",
                "selectors": [
                    "0x044d2498",
                    "0x714b7cfb",
                    "0x123141bd",
                    "0xbc8002f0",
                    "0xe21f68b7",
                    "0x603dd1db",
                    "0xd6739004",
                    "0x653af271",
                    "0x106129aa",
                    "0x636c1d1b",
                    "0x8d7e6001",
                    "0x440707b5"
                ]
            },
            "Vehicle": {
                "address": "0xa513E6E4b8f2a923D98304ec87F64353C4D5C853",
                "selectors": [
                    "0xf0d1a557",
                    "0xd0b61156",
                    "0xb7bded95",
                    "0x97c95b2a",
                    "0xd84baff1",
                    "0x8dca2b8e",
                    "0x9bfae6da",
                    "0xd9c3ae61",
                    "0xea0e7d3a"
                ]
            },
            "AftermarketDevice": {
                "address": "0x2279B7A0a67DB372996a5FaB50D91eAA73d2eBe6",
                "selectors": [
                    "0x6111afa3",
                    "0x08d2c2f5",
                    "0xab2ae229",
                    "0x89a841bb",
                    "0x682a25e3",
                    "0x9796cf22",
                    "0xc6b36f2a",
                    "0x7ba79a39",
                    "0x492ab283",
                    "0xb50df2f7",
                    "0xcfe642dd",
                    "0x9b3abd48",
                    "0x9d0b139b",
                    "0x4d49d82a",
                    "0x4d13b709",
                    "0xee4d9596",
                    "0x3f65997a"
                ]
            },
            "SyntheticDevice": {
                "address": "0x8A791620dd6260079BF849Dc5567aDC3F2FdC318",
                "selectors": [
                    "0xe1f371df",
                    "0x7c7c9978",
                    "0x493b27e1",
                    "0x795b910a",
                    "0x261d982a",
                    "0xc624e8a1",
                    "0xecf452d7",
                    "0x80430e0d",
                    "0x53c2aa33"
                ]
            },
            "Mapper": {
                "address": "0x610178dA211FEF7D417bC0e6FeD39F05609AD788",
                "selectors": [
                    "0x0a6cef46",
                    "0x112e62a2",
                    "0xbd2b5568",
                    "0xbebc0bfc"
                ]
            },
            "Charging": {
                "address": "0x3Aa5ebB10DC797CAC828524e59A333d0A371443c",
                "selectors": [
                    "0xd25f5787",
                    "0xa2fe8c85"
                ]
            },
            "Shared": {
                "address": "0xc6e7DF5E7b4f2A278906862b61205850344D4e7d",
                "selectors": [
                    "0xb0c1d1df",
                    "0xcfe55b7d",
                    "0x77898251",
                    "0xa2bc6cdf",
                    "0x170e4293",
                    "0xc3d8478c",
                    "0x2fee22f4",
                    "0x4fa9ff16",
                    "0x5b6c1979",
                    "0xdb3543f5",
                    "0xea9ae2f5",
                    "0xc63f7dd2"
                ]
            },
            "MultipleMinter": {
                "address": "0xB7f8BC63BbcaD18155201308C8f3540b07f84F5e",
                "selectors": [
                    "0xfb1a28e8",
                    "0xd23965e3",
                    "0x58657dcc",
                    "0x7ae7fe4e"
                ]
            },
            "StreamrConfigurator": {
                "address": "0xA51c1fc2f0D1a1b8494Ed1FE312d7C3a78Ed91C0",
                "selectors": [
                    "0x9e594424",
                    "0x5f450e29",
                    "0x0c3cac3b"
                ]
            },
            "VehicleStream": {
                "address": "0x0DCd1Bf9A1b36cE34237eEaFef220932846BCD82",
                "selectors": [
                    "0x497323c8",
                    "0x180e469a",
                    "0xa91ec798",
                    "0xc8f11a06",
                    "0x1882b263",
                    "0xbb44bb75",
                    "0x6f58f093",
                    "0x37479f7e",
                    "0xcd90df7e"
                ]
            },
            "DevAdmin": {
                "address": "0x9A676e781A523b5d0C0e43731313A708CB607508",
                "selectors": [
                    "0xd7376bae",
                    "0x63dec203",
                    "0x52878b61",
                    "0x282eb387",
                    "0x11d679c9",
                    "0xb17b974b",
                    "0x56936962",
                    "0x3febacab",
                    "0x5f741f4d",
                    "0xdd60fd1a",
                    "0xf73a8f04",
                    "0xff96b761",
                    "0x5c129493",
                    "0x71193956",
                    "0x8c2ee9bb"
                ]
            },
            "Multicall": {
                "address": "0x0B306BF915C4d645ff596e518fAf3F9669b97016",
                "selectors": [
                    "0x415c2d96",
                    "0x1c0c6e51"
                ]
            },
            "DeviceDefinitionTable": {
                "address": "0x959922bE3CAee4b8Cd9a407cc3ac1C251C2007B1",
                "selectors": [
                    "0x20954d21",
                    "0x794c6790",
                    "0x32b3f2d5",
                    "0x396e5987",
                    "0xa1d17941",
                    "0x23536c5f",
                    "0x80d50451",
                    "0x088fafdb",
                    "0x182fef60"
                ]
            },
            "ERC721Holder": {
                "address": "0x9A9f2CCfdE556A7E9Ff0848998Aa4a0CFD8863AE",
                "selectors": [
                    "0x150b7a02"
                ]
            },
            "DeviceDefinitionController": {
                "address": "0x68B1D87F95878fE05B998F19b66F4baba5De1aed",
                "selectors": [
                    "0x66df322e"
                ]
            }
        },
        "nfts": {
            "ManufacturerId": {
                "proxy": "0x9d4454B023096f34B160D6B654540c56A1F81688",
                "implementation": "0x8f86403A4DE0BB5791fa46B8e795C547942fE4Cf"
            },
            "IntegrationId": {
                "proxy": "0x36C02dA8a0983159322a80FFE9F24b1acfF8B570",
                "implementation": "0x5eb3Bc0a489C5A8288765d2336659EbCA68FCd00"
            },
            "VehicleId": {
                "proxy": "0x4c5859f0F772848b2D91F1D83E2Fe57935348029",
                "implementation": "0x809d550fca64d94Bd9F66E60752A544199cfAC3D"
            },
            "AftermarketDeviceId": {
                "proxy": "0x5f3f1dBD7B74C6B46e8c44f98792A1dAf8d69154",
                "implementation": "0x1291Be112d480055DaFd8a610b7d1e203891C274"
            },
            "SyntheticDeviceId": {
                "proxy": "0xCD8a1C3ba11CF5ECfa6267617243239504a98d90",
                "implementation": "0xb7278A61aa25c888815aFC32Ad3cC52fF24fE575"
            }
        },
        "misc": {
            "DimoToken": {
                "proxy": "0x5081a39b8A5f0E35a8D959395a630b68B74Dd30f",
                "implementation": ""
            },
            "DimoCredit": {
                "proxy": "0x1fA02b2d6A771842690194Cf62D91bdd92BfE28d",
                "implementation": ""
            },
            "Stake": {
                "proxy": "0xdbC43Ba45381e02825b14322cDdd15eC4B3164E6",
                "implementation": ""
            },
            "DimoForwarder": {
                "proxy": "0x0E801D84Fa97b50751Dbf25036d067dCf18858bF",
                "implementation": "0x99bbA657f2BbC93c02D617f8bA121cB8Fc104Acf"
            },
            "Foundation": "0x70997970C51812dc3A010C7d01b50e0d17dc79C8",
            "Kms": [
                "0x3C44CdDdB6a900fa2b585dd299e03d12FA4293BC"
            ],
            "StreamRegistry": "0x0000000000000000000000000000000000000001",
            "DimoStreamrNode": "0x0000000000000000000000000000000000000002",
            "TablelandTables": "0x0000000000000000000000000000000000000003",
            "Sacd": "0x0000000000000000000000000000000000000004",
            "ConnectionsManager": "0x0000000000000000000000000000000000000005"
        }
    },
    "localhost": {
        "modules": {
            "DIMORegistry": {
                "address": "0xf953b3A269d80e3eB0F2947630Da976B896A8C5b",
                "selectors": [
                    "0x0df5b997",
                    "0x9748a762",
                    "0x06d1d2a1"
                ]
            },
            "Eip712Checker": {
                "address": "0xAA292E8611aDF267e563f334Ee42320aC96D0463",
                "selectors": [
                    "0x4cd88b76"
                ]
            },
            "DimoAccessControl": {
                "address": "0x5c74c94173F05dA1720953407cbb920F3DF9f887",
                "selectors": [
                    "0x248a9ca3",
                    "0x2f2ff15d",
                    "0x91d14854",
                    "0x8bb9c5bf",
                    "0xd547741f"
                ]
            },
            "Nodes": {
                "address": "0x720472c8ce72c2A2D711333e064ABD3E6BbEAdd3",
                "selectors": [
                    "0xbc60a6ba",
                    "0xdce2f860",
                    "0x82087d24"
                ]
            },
            "BaseDataURI": {
                "address": "0xe8D2A1E88c91DCd5433208d4152Cc4F399a7e91d",
                "selectors": [
                    "0xe324093f"
                ]
            },
            "Manufacturer": {
                "address": "0x5067457698Fd6Fa1C6964e416b3f42713513B3dD",
                "selectors": [
                    "0x50300a3f",
                    "0xce55aab0",
                    "0x9109b30b",
                    "0xd9c27c40",
                    "0xb429afeb",
                    "0x456bf169",
                    "0x5f36da6b",
                    "0x9abb3000",
                    "0x92eefe9b",
                    "0xd159f49a",
                    "0x63545ffa",
                    "0x20d60248"
                ]
            },
            "Integration": {
                "address": "0x18E317A7D70d8fBf8e6E893616b52390EbBdb629",
                "selectors": [
                    "0x044d2498",
                    "0x714b7cfb",
                    "0x123141bd",
                    "0xbc8002f0",
                    "0xe21f68b7",
                    "0x603dd1db",
                    "0xd6739004",
                    "0x653af271",
                    "0x106129aa",
                    "0x636c1d1b",
                    "0x8d7e6001",
                    "0x440707b5"
                ]
            },
            "Vehicle": {
                "address": "0x4b6aB5F819A515382B0dEB6935D793817bB4af28",
                "selectors": [
                    "0xf0d1a557",
                    "0xd0b61156",
                    "0xb7bded95",
                    "0x3da44e56",
                    "0x1b1a82c8",
                    "0xf8ddeada",
                    "0xd3b47405",
                    "0x9bfae6da",
                    "0xd9c3ae61",
                    "0xea0e7d3a"
                ]
            },
            "AftermarketDevice": {
                "address": "0xCace1b78160AE76398F486c8a18044da0d66d86D",
                "selectors": [
                    "0x6111afa3",
                    "0x60deec60",
                    "0x89a841bb",
                    "0x682a25e3",
                    "0x9796cf22",
                    "0xc6b36f2a",
                    "0x7ba79a39",
                    "0xb50df2f7",
                    "0xcfe642dd",
                    "0x9b3abd48",
                    "0x9d0b139b",
                    "0x4d49d82a",
                    "0x4d13b709",
                    "0xee4d9596",
                    "0x3f65997a"
                ]
            },
            "SyntheticDevice": {
                "address": "0xD5ac451B0c50B9476107823Af206eD814a2e2580",
                "selectors": [
                    "0xe1f371df",
                    "0x7c7c9978",
                    "0x493b27e1",
                    "0x795b910a",
                    "0x261d982a",
                    "0xc624e8a1",
                    "0xecf452d7",
                    "0x80430e0d"
                ]
            },
            "Mapper": {
                "address": "0xc0F115A19107322cFBf1cDBC7ea011C19EbDB4F8",
                "selectors": [
                    "0x0a6cef46",
                    "0x112e62a2",
                    "0xbd2b5568",
                    "0xbebc0bfc"
                ]
            },
            "Charging": {
                "address": "",
                "selectors": []
            },
            "Shared": {
                "address": "",
                "selectors": []
            },
            "MultipleMinter": {
                "address": "0xc96304e3c037f81dA488ed9dEa1D8F2a48278a75",
                "selectors": [
                    "0xfb1a28e8",
                    "0x191292f8"
                ]
            },
            "StreamrConfigurator": {
                "address": "0x34B40BA116d5Dec75548a9e9A8f15411461E8c70",
                "selectors": [
                    "0x9e594424",
                    "0x5f450e29",
                    "0x0c3cac3b"
                ]
            },
            "VehicleStream": {
                "address": "0xD0141E899a65C95a556fE2B27e5982A6DE7fDD7A",
                "selectors": [
                    "0x497323c8",
                    "0x180e469a",
                    "0xa91ec798",
                    "0xc8f11a06",
                    "0x1882b263",
                    "0xbb44bb75",
                    "0x6f58f093",
                    "0x37479f7e",
                    "0xcd90df7e"
                ]
            },
            "DevAdmin": {
                "address": "0x07882Ae1ecB7429a84f1D53048d35c4bB2056877",
                "selectors": [
                    "0xd7376bae",
                    "0x63dec203",
                    "0x52878b61",
                    "0x282eb387",
                    "0x11d679c9",
                    "0xb17b974b",
                    "0x56936962",
                    "0x3febacab",
                    "0xf73a8f04",
                    "0xff96b761",
                    "0x5c129493",
                    "0x71193956",
                    "0x8c2ee9bb"
                ]
            },
            "Multicall": {
                "address": "0x22753E4264FDDc6181dc7cce468904A80a363E44",
                "selectors": [
                    "0x415c2d96",
                    "0x1c0c6e51"
                ]
            },
            "DeviceDefinitionTable": {
                "address": "0xA7c59f010700930003b33aB25a7a0679C860f29c",
                "selectors": [
                    "0x20954d21",
                    "0x396e5987",
                    "0xa1d17941",
                    "0x811eed42",
                    "0xb91b4303",
                    "0x088fafdb"
                ]
            },
            "ERC721Holder": {
                "address": "0xfaAddC93baf78e89DCf37bA67943E1bE8F37Bb8c",
                "selectors": [
                    "0x150b7a02"
                ]
            },
            "DeviceDefinitionController": {
                "address": "0x276C216D241856199A83bf27b2286659e5b877D3",
                "selectors": [
                    "0x66df322e"
                ]
            }
        },
        "nfts": {
            "ManufacturerId": {
                "proxy": "0xffa7CA1AEEEbBc30C874d32C7e22F052BbEa0429",
                "implementation": "0x5bf5b11053e734690269C6B9D438F8C9d48F528A"
            },
            "IntegrationId": {
                "proxy": "0xab16A69A5a8c12C732e0DEFF4BE56A70bb64c926",
                "implementation": "0x3aAde2dCD2Df6a8cAc689EE797591b2913658659"
            },
            "VehicleId": {
                "proxy": "0x1f10F3Ba7ACB61b2F50B9d6DdCf91a6f787C0E82",
                "implementation": "0xE3011A37A904aB90C8881a99BD1F6E21401f1522"
            },
            "AftermarketDeviceId": {
                "proxy": "0x525C7063E7C20997BaaE9bDa922159152D0e8417",
                "implementation": "0x457cCf29090fe5A24c19c1bc95F492168C0EaFdb"
            },
            "SyntheticDeviceId": {
                "proxy": "0x5fc748f1FEb28d7b76fa1c6B07D8ba2d5535177c",
                "implementation": "0x38a024C0b412B9d1db8BC398140D00F5Af3093D4"
            }
        },
        "misc": {
            "DimoToken": {
                "proxy": "0x3347B4d90ebe72BeFb30444C9966B2B990aE9FcB",
                "implementation": ""
            },
            "DimoCredit": {
                "proxy": "0x0000000000000000000000000000000000000000",
                "implementation": ""
            },
            "Stake": {
                "proxy": "0x3155755b79aA083bd953911C92705B7aA82a18F9",
                "implementation": ""
            },
            "DimoForwarder": {
                "proxy": "0x3155755b79aA083bd953911C92705B7aA82a18F9",
                "implementation": "0x3347B4d90ebe72BeFb30444C9966B2B990aE9FcB"
            },
            "Foundation": "0x70997970C51812dc3A010C7d01b50e0d17dc79C8",
            "Kms": [
                "0x3C44CdDdB6a900fa2b585dd299e03d12FA4293BC"
            ],
            "StreamRegistry": "0x0000000000000000000000000000000000000001",
            "DimoStreamrNode": "0x0000000000000000000000000000000000000002",
            "TablelandTables": "0x0000000000000000000000000000000000000003",
            "Sacd": "0x0000000000000000000000000000000000000004",
            "ConnectionsManager": "0x0000000000000000000000000000000000000005"
        }
    }
}<|MERGE_RESOLUTION|>--- conflicted
+++ resolved
@@ -140,11 +140,7 @@
                 ]
             },
             "Shared": {
-<<<<<<< HEAD
-                "address": "0x3A63a0575510D2875024C5d4b1487Ebb6D7e3437",
-=======
                 "address": "0xcE543C1A2dd4959a8240123D868E94e1d57a879A",
->>>>>>> b51dcb49
                 "selectors": [
                     "0xb0c1d1df",
                     "0xcfe55b7d",
