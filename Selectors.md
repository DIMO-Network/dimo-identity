--- conflicted
+++ resolved
@@ -397,10 +397,7 @@
 | 0x77898251 | getDimoToken() |
 | 0xa2bc6cdf | getFoundation() |
 | 0x170e4293 | getManufacturerLicense() |
-<<<<<<< HEAD
 | 0xc3d8478c | getSacd() |
-=======
->>>>>>> 6a3d4162
 | 0x2fee22f4 | setConnectionsManager(address) |
 | 0x4fa9ff16 | setDimoCredit(address) |
 | 0x5b6c1979 | setDimoToken(address) |
