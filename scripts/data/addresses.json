{
    "polygon": {
        "modules": {
            "DIMORegistry": {
                "address": "0xFA8beC73cebB9D88FF88a2f75E7D7312f2Fd39EC",
                "selectors": [
                    "0x0df5b997",
                    "0x9748a762",
                    "0x06d1d2a1"
                ]
            },
            "Eip712Checker": {
                "address": "0x28f6701ae35879F881511EA6135455e894330116",
                "selectors": [
                    "0x4cd88b76"
                ]
            },
            "DimoAccessControl": {
                "address": "0x385b8Fa7A4bC0dB2149B1AB1928AfD21D551bd3d",
                "selectors": [
                    "0x248a9ca3",
                    "0x2f2ff15d",
                    "0x91d14854",
                    "0x8bb9c5bf",
                    "0xd547741f"
                ]
            },
            "Nodes": {
                "address": "0x4fAfd447b757a0316B3B1DBd476dDAd4739C1618",
                "selectors": [
                    "0xbc60a6ba",
                    "0xdce2f860",
                    "0x82087d24"
                ]
            },
            "BaseDataURI": {
                "address": "0x49CF1F785037DEa3D9d66cB10FB90d608C417D4c",
                "selectors": [
                    "0xe324093f"
                ]
            },
            "Manufacturer": {
                "address": "0xf67BC4dBb947E45b3Aa2a54C0EEA9cac9B6A13f1",
                "selectors": [
                    "0x50300a3f",
                    "0xce55aab0",
                    "0x9109b30b",
                    "0xd9c27c40",
                    "0xb429afeb",
                    "0x456bf169",
                    "0x5f36da6b",
                    "0x9abb3000",
                    "0x92eefe9b",
                    "0xd159f49a",
                    "0x63545ffa",
                    "0x20d60248"
                ]
            },
            "Integration": {
                "address": "0x25f58785A56bEC607a5932ad4B0e910d39B84d3e",
                "selectors": [
                    "0x044d2498",
                    "0x714b7cfb",
                    "0x123141bd",
                    "0xbc8002f0",
                    "0xe21f68b7",
                    "0x603dd1db",
                    "0xd6739004",
                    "0x653af271",
                    "0x106129aa",
                    "0x636c1d1b",
                    "0x8d7e6001",
                    "0x440707b5"
                ]
            },
            "Vehicle": {
                "address": "0x1ACF6d56cE48063F1e2db621fCEF3b14fF5642C1",
                "selectors": [
                    "0xf0d1a557",
                    "0xd0b61156",
                    "0xb7bded95",
                    "0x3da44e56",
                    "0x1b1a82c8",
                    "0xd84baff1",
                    "0x8dca2b8e",
                    "0x9bfae6da",
                    "0xd9c3ae61",
                    "0xea0e7d3a"
                ]
            },
            "AftermarketDevice": {
                "address": "0x6397e67AC10D7cC53DCFC34e1ef578E05B2C6D53",
                "selectors": [
                    "0x6111afa3",
                    "0x60deec60",
                    "0x89a841bb",
                    "0x682a25e3",
                    "0x9796cf22",
                    "0xc6b36f2a",
                    "0x7ba79a39",
                    "0xb50df2f7",
                    "0xcfe642dd",
                    "0x9b3abd48",
                    "0x9d0b139b",
                    "0x4d49d82a",
                    "0x4d13b709",
                    "0xee4d9596",
                    "0x3f65997a"
                ]
            },
            "SyntheticDevice": {
                "address": "0x22e9F325c8d06F6e2F71320b440989254016bf0F",
                "selectors": [
                    "0xe1f371df",
                    "0x7c7c9978",
                    "0x493b27e1",
                    "0x795b910a",
                    "0x261d982a",
                    "0xc624e8a1",
                    "0xecf452d7",
                    "0x80430e0d"
                ]
            },
            "AdLicenseValidator": {
                "address": "0x8AA7EbCa4202d49de98DF90149d1C970793f17D3",
                "selectors": [
                    "0x46946743",
                    "0x2390baa8",
                    "0x5b6c1979",
                    "0xf41377ca",
                    "0x0fd21c17"
                ]
            },
            "Mapper": {
                "address": "0xe9A927Ee6f6D6b41B4c0599D5Df4EB5ebD7537eA",
                "selectors": [
                    "0x0a6cef46",
                    "0x112e62a2",
                    "0xbd2b5568",
                    "0xbebc0bfc"
                ]
            },
            "MultipleMinter": {
                "address": "0x3335C1Cc5C85C7Ce7593E9aBCF3ED654a04e6FA6",
                "selectors": [
                    "0xfb1a28e8",
                    "0xd23965e3"
                ]
            },
            "StreamrConfigurator": {
                "address": "0xf61A840e86c6C70E6A547CEa62F9680e5c15fC63",
                "selectors": [
                    "0x9e594424",
                    "0x5f450e29",
                    "0x0c3cac3b"
                ]
            },
            "VehicleStream": {
                "address": "0x97f5C59064dF9527268ede53e4B429683E3be5AA",
                "selectors": [
                    "0x497323c8",
                    "0x180e469a",
                    "0xa91ec798",
                    "0xc8f11a06",
                    "0x1882b263",
                    "0xbb44bb75",
                    "0x6f58f093",
                    "0x37479f7e",
                    "0xcd90df7e"
                ]
            },
            "Multicall": {
                "address": "0x4dc23B40c952aBc34344c4dCDF9d8f5777DA2b0c",
                "selectors": [
                    "0x415c2d96",
                    "0x1c0c6e51"
                ]
            },
            "DeviceDefinitionTable": {
<<<<<<< HEAD
                "address": "0xb8b2060a30CD10c18d88F236b61907663f70609d",
                "selectors": [
                    "0x20954d21",
                    "0x794c6790",
                    "0x32b3f2d5",
                    "0x396e5987",
                    "0xa1d17941",
                    "0x23536c5f",
                    "0x80d50451",
                    "0x088fafdb",
                    "0x67c7f687"
                ]
            },
            "ERC721Holder": {
                "address": "0xDE3fd978E6def9394AA20dCf25A4FAAC7cc61Aa7",
                "selectors": [
                    "0x150b7a02"
                ]
            },
            "DeviceDefinitionController": {
                "address": "0x3E2B476123f60c63c4551ae02350786cAe7EEb64",
                "selectors": [
                    "0x66df322e"
                ]
=======
                "address": "",
                "selectors": []
            },
            "ERC721Holder": {
                "address": "",
                "selectors": []
            },
            "DeviceDefinitionController": {
                "address": "",
                "selectors": []
>>>>>>> c4964c15
            }
        },
        "nfts": {
            "ManufacturerId": {
                "proxy": "0x3b07e2A2ABdd0A9B8F7878bdE6487c502164B9dd",
                "implementation": "0x9dAbfAB72049809C2b702892edbe8eF6Ad59d1f9"
            },
            "IntegrationId": {
                "proxy": "0xf41cE833C1A35C80eB5Feb69e23F1Ed2ECBE20e0",
                "implementation": "0x0F98fDf1E3166aB99859c7A040ba09daF95c8c84"
            },
            "VehicleId": {
                "proxy": "0xbA5738a18d83D41847dfFbDC6101d37C69c9B0cF",
                "implementation": "0xA95F69F7D84E10ec9e77Da34b1E4253DD91B0265"
            },
            "AftermarketDeviceId": {
                "proxy": "0x9c94C395cBcBDe662235E0A9d3bB87Ad708561BA",
                "implementation": "0xB20c246761157F970a8B75743beCF63868528B3E"
            },
            "SyntheticDeviceId": {
                "proxy": "0x4804e8D1661cd1a1e5dDdE1ff458A7f878c0aC6D",
                "implementation": "0x14e26D1B5A9E47DDBeF2Eb5326CE3B296CE9B1B6"
            }
        },
        "misc": {
            "DimoToken": {
                "proxy": "0xe261d618a959afffd53168cd07d12e37b26761db",
                "implementation": "0x379e5770d36Bf563C267097E3fA54DdCcbEFC00B"
            },
            "Stake": {
                "proxy": "0xaa32a9e74486dd136ccedf17061fe4efc95a621e",
                "implementation": ""
            },
            "DimoForwarder": {
                "proxy": "0xA6D4a36CECAdd7b23C7B6DC2377746D08cf5a609",
                "implementation": "0xA6c4e0938835cb6d66074833737A87Fc1400533b"
            },
            "Foundation": "0xCED3c922200559128930180d3f0bfFd4d9f4F123",
            "Kms": [
                "0xcce4eF41A67E28C3CF3dbc51a6CD3d004F53aCBd",
                "0xE92a1B8078EBc01412ba6Ef878425f35B32D6bBb",
                "0xBD657Fc7AEF0FC9B3085Cc1eDD6E8f383eCeA581"
            ],
            "StreamRegistry": "0x0D483E10612F327FC11965Fc82E90dC19b141641",
            "DimoStreamrNode": "0x3F3ab5A20F704D6e7299EdEE84200fDA5d849BE7"
        }
    },
    "mumbai": {
        "modules": {
            "DIMORegistry": {
                "address": "0x4De1bCf2B7E851E31216fC07989caA902A604784",
                "selectors": [
                    "0x0df5b997",
                    "0x9748a762",
                    "0x06d1d2a1"
                ]
            },
            "Eip712Checker": {
                "address": "0x9ef6718843E1Cab0b7680bbA092C452d103F5D63",
                "selectors": [
                    "0x4cd88b76"
                ]
            },
            "DimoAccessControl": {
                "address": "0xdd20aC4946c1aa40e6a6183bC1B7271699C57B7A",
                "selectors": [
                    "0x248a9ca3",
                    "0x2f2ff15d",
                    "0x91d14854",
                    "0x8bb9c5bf",
                    "0xd547741f"
                ]
            },
            "Nodes": {
                "address": "0x655c79d873330D0C9AA82cd23cA7af7A686e00d6",
                "selectors": [
                    "0xbc60a6ba",
                    "0xdce2f860",
                    "0x82087d24"
                ]
            },
            "BaseDataURI": {
                "address": "0x8753a925701e5dC2C51f50496A014E9844542e71",
                "selectors": [
                    "0xe324093f"
                ]
            },
            "Manufacturer": {
                "address": "0xdE729C6dAd5Ddc04c99ad4d057290436c12Db27d",
                "selectors": [
                    "0x50300a3f",
                    "0xce55aab0",
                    "0x9109b30b",
                    "0xd9c27c40",
                    "0xb429afeb",
                    "0x456bf169",
                    "0x5f36da6b",
                    "0x9abb3000",
                    "0x92eefe9b",
                    "0xd159f49a",
                    "0x63545ffa",
                    "0x20d60248"
                ]
            },
            "Integration": {
                "address": "0xc00ecC3D1C4244623494b5A3D34e0b6F4034cb8D",
                "selectors": [
                    "0x044d2498",
                    "0x714b7cfb",
                    "0x123141bd",
                    "0xbc8002f0",
                    "0xe21f68b7",
                    "0x603dd1db",
                    "0xd6739004",
                    "0x653af271",
                    "0x106129aa",
                    "0x636c1d1b",
                    "0x8d7e6001",
                    "0x440707b5"
                ]
            },
            "Vehicle": {
                "address": "0xe515194BcC8e3624B10Fc077c0c310aA1D06e746",
                "selectors": [
                    "0xf0d1a557",
                    "0xd0b61156",
                    "0xb7bded95",
                    "0x3da44e56",
                    "0x1b1a82c8",
                    "0xf8ddeada",
                    "0xd3b47405",
                    "0x9bfae6da",
                    "0xd9c3ae61",
                    "0xea0e7d3a"
                ]
            },
            "AftermarketDevice": {
                "address": "0x216f6e4e9ddF79992CbA690b35FB78d56F7532D6",
                "selectors": [
                    "0x6111afa3",
                    "0x60deec60",
                    "0x89a841bb",
                    "0x682a25e3",
                    "0x9796cf22",
                    "0xc6b36f2a",
                    "0x7ba79a39",
                    "0xb50df2f7",
                    "0xcfe642dd",
                    "0x9b3abd48",
                    "0x9d0b139b",
                    "0x4d49d82a",
                    "0x4d13b709",
                    "0xee4d9596",
                    "0x3f65997a"
                ]
            },
            "SyntheticDevice": {
                "address": "0xFE67f4854BFE20E3EFc382f40a656018af544C30",
                "selectors": [
                    "0xe1f371df",
                    "0x7c7c9978",
                    "0x493b27e1",
                    "0x795b910a",
                    "0x261d982a",
                    "0xc624e8a1",
                    "0xecf452d7",
                    "0x80430e0d"
                ]
            },
            "AdLicenseValidator": {
                "address": "0x9FC51E77506F11Ec5e3c16e7D505B854A3D50110",
                "selectors": [
                    "0x46946743",
                    "0x2390baa8",
                    "0x5b6c1979",
                    "0xf41377ca",
                    "0x0fd21c17"
                ]
            },
            "Mapper": {
                "address": "0xe7d8efC01687442Dde2c43Ef188239A6471F79F3",
                "selectors": [
                    "0x0a6cef46",
                    "0x112e62a2",
                    "0xbd2b5568",
                    "0xbebc0bfc"
                ]
            },
            "MultipleMinter": {
                "address": "0xEAE0B5CecB16C443DC36Df01158DDc176502ccd7",
                "selectors": [
                    "0xfb1a28e8",
                    "0x191292f8"
                ]
            },
            "StreamrConfigurator": {
                "address": "0xAfded80D163479554568C54C1b29613e6545D70D",
                "selectors": [
                    "0x9e594424",
                    "0x5f450e29",
                    "0x0c3cac3b"
                ]
            },
            "VehicleStream": {
                "address": "0x64C65101ebB797529f3AfAa3243FfF0d5E709366",
                "selectors": [
                    "0x497323c8",
                    "0x180e469a",
                    "0xa91ec798",
                    "0xc8f11a06",
                    "0x1882b263",
                    "0xbb44bb75",
                    "0x6f58f093",
                    "0x37479f7e",
                    "0xcd90df7e"
                ]
            },
            "DevAdmin": {
                "address": "0x2E77D085c7DbC314F253857ED2bbB84f34296ee5",
                "selectors": [
                    "0xd7376bae",
                    "0x63dec203",
                    "0x52878b61",
                    "0x282eb387",
                    "0x11d679c9",
                    "0xb17b974b",
                    "0x56936962",
                    "0x3febacab",
                    "0xf73a8f04",
                    "0xff96b761",
                    "0x5c129493",
                    "0x71193956",
                    "0x8c2ee9bb"
                ]
            },
            "Multicall": {
                "address": "0x82420a6a13B8c56C99132e4A6f4b53f962Ff7211",
                "selectors": [
                    "0x415c2d96",
                    "0x1c0c6e51"
                ]
            },
            "DeviceDefinitionTable": {
                "address": "0xEFE51fD602A358E3906cC12184099f040aE1e43F",
                "selectors": [
                    "0x20954d21",
                    "0x396e5987",
                    "0xa1d17941",
                    "0x811eed42",
                    "0xb91b4303",
                    "0x088fafdb"
                ]
            },
            "ERC721Holder": {
                "address": "0x89701AA4Feb42224eeAA5e9e592400FBc2dB4069",
                "selectors": [
                    "0x150b7a02"
                ]
            },
            "DeviceDefinitionController": {
                "address": "0x3289b5AcdD140BeDab63b1F911e70720395cAC0f",
                "selectors": [
                    "0x66df322e"
                ]
            }
        },
        "nfts": {
            "ManufacturerId": {
                "proxy": "0x3082cBCb476443923ff4d915Acc31217c9c3C6D5",
                "implementation": "0x6e299F0B64A8202043d23368d65236140474406e"
            },
            "IntegrationId": {
                "proxy": "0x44f2d6184E4F57b5d358d7D311c6909e2BFb1fdc",
                "implementation": "0x402D67d4927Faa1E432f8dD73a267E0f0fA929d7"
            },
            "VehicleId": {
                "proxy": "0x90C4D6113Ec88dd4BDf12f26DB2b3998fd13A144",
                "implementation": "0x172633c625ea9fBa443F40Cd46d7f6b7d1EC986B"
            },
            "AftermarketDeviceId": {
                "proxy": "0xcf9Af64522162da85164a714c23a7705E6e466b3",
                "implementation": "0x56E82e4F58dF50E55364cE77c4CDa48b23c56AB6"
            },
            "SyntheticDeviceId": {
                "proxy": "0x85226A67FF1b3Ec6cb033162f7df5038a6C3bAB2",
                "implementation": "0xA90bd7dD4c459cbcd3ec9aed5a45FF495cF144dB"
            }
        },
        "misc": {
            "DimoToken": {
                "proxy": "0x80ee7ec4493a1d7975ab900f94db25ba7c688201",
                "implementation": ""
            },
            "Stake": {
                "proxy": "0xB84d17B7b7BC9b3D03bfE8880AF0116B6d4EB5FC",
                "implementation": ""
            },
            "DimoForwarder": {
                "proxy": "0x58fA62Ff906A8b9B77AAAE60d93d2C9a46EF561F",
                "implementation": "0x38ddD442FE4F7D9d65112DE0f659e12aaD2aB3C4"
            },
            "Foundation": "0x1741ec2915ab71fc03492715b5640133da69420b",
            "Kms": [
                "0x74cb2b8ed0c1789d84ef701921d1152e592c330c"
            ],
            "StreamRegistry": "0x4F0779292bd0aB33B9EBC1DBE8e0868f3940E3F2",
            "DimoStreamrNode": "0x577f22f5369046B7eF09B6b01424fA860533d243"
        }
    },
    "amoy": {
        "modules": {
            "DIMORegistry": {
                "address": "0x5eAA326fB2fc97fAcCe6A79A304876daD0F2e96c",
                "selectors": [
                    "0x0df5b997",
                    "0x9748a762",
                    "0x06d1d2a1"
                ]
            },
            "Eip712Checker": {
                "address": "0x55204033f7A73A9E2FE43d6A6b9A85894F294608",
                "selectors": [
                    "0x4cd88b76"
                ]
            },
            "DimoAccessControl": {
                "address": "0x775989D0eDA30E03A0e8388563C278656A45897A",
                "selectors": [
                    "0x248a9ca3",
                    "0x2f2ff15d",
                    "0x91d14854",
                    "0x8bb9c5bf",
                    "0xd547741f"
                ]
            },
            "Nodes": {
                "address": "0x9ad81AF8A0476C55Fa6eF7ecB830aE20A85B6d6C",
                "selectors": [
                    "0xbc60a6ba",
                    "0xdce2f860",
                    "0x82087d24"
                ]
            },
            "BaseDataURI": {
                "address": "0xc67872EB67cdaB3d42270D100c491fd70ab1A448",
                "selectors": [
                    "0xe324093f"
                ]
            },
            "Manufacturer": {
                "address": "0x5D0fb132D182bBcdE91952c8396C93F8356d9613",
                "selectors": [
                    "0x50300a3f",
                    "0xce55aab0",
                    "0x9109b30b",
                    "0xd9c27c40",
                    "0xb429afeb",
                    "0x456bf169",
                    "0x5f36da6b",
                    "0x9abb3000",
                    "0x92eefe9b",
                    "0xd159f49a",
                    "0x63545ffa",
                    "0x20d60248"
                ]
            },
            "Integration": {
                "address": "0xedFD19B9347ac3d38a66Fc3ee26de27D1D0d7154",
                "selectors": [
                    "0x044d2498",
                    "0x714b7cfb",
                    "0x123141bd",
                    "0xbc8002f0",
                    "0xe21f68b7",
                    "0x603dd1db",
                    "0xd6739004",
                    "0x653af271",
                    "0x106129aa",
                    "0x636c1d1b",
                    "0x8d7e6001",
                    "0x440707b5"
                ]
            },
            "Vehicle": {
                "address": "0xf46d24a83Ab3F0521DB6926403E0AB89E9D017D4",
                "selectors": [
                    "0xf0d1a557",
                    "0xd0b61156",
                    "0xb7bded95",
                    "0x3da44e56",
                    "0x1b1a82c8",
                    "0xd84baff1",
                    "0x8dca2b8e",
                    "0x9bfae6da",
                    "0xd9c3ae61",
                    "0xea0e7d3a"
                ]
            },
            "AftermarketDevice": {
                "address": "0x98C7f3ff54372993358a53b6d66f06f23028eba6",
                "selectors": [
                    "0x6111afa3",
                    "0x60deec60",
                    "0x89a841bb",
                    "0x682a25e3",
                    "0x9796cf22",
                    "0xc6b36f2a",
                    "0x7ba79a39",
                    "0xb50df2f7",
                    "0xcfe642dd",
                    "0x9b3abd48",
                    "0x9d0b139b",
                    "0x4d49d82a",
                    "0x4d13b709",
                    "0xee4d9596",
                    "0x3f65997a"
                ]
            },
            "SyntheticDevice": {
                "address": "0xe8444A22F5ba4fde599d65442b3563c8Dd7f5FaA",
                "selectors": [
                    "0xe1f371df",
                    "0x7c7c9978",
                    "0x493b27e1",
                    "0x795b910a",
                    "0x261d982a",
                    "0xc624e8a1",
                    "0xecf452d7",
                    "0x80430e0d"
                ]
            },
            "AdLicenseValidator": {
                "address": "0xf3589240D848413c8861AC80277087493F329D93",
                "selectors": [
                    "0x46946743",
                    "0x2390baa8",
                    "0x5b6c1979",
                    "0xf41377ca",
                    "0x0fd21c17"
                ]
            },
            "Mapper": {
                "address": "0x0fa62821b07eC5d86042503Ce03BBC36A16F185a",
                "selectors": [
                    "0x0a6cef46",
                    "0x112e62a2",
                    "0xbd2b5568",
                    "0xbebc0bfc"
                ]
            },
            "MultipleMinter": {
                "address": "0x8a0E5Fb31d8B7fC4327622603b7dEDEeA5A507c8",
                "selectors": [
                    "0xfb1a28e8",
                    "0xd23965e3"
                ]
            },
            "StreamrConfigurator": {
                "address": "0xb2ED9094A1d3a2b310f1d238b733bE6F6A5153E8",
                "selectors": [
                    "0x9e594424",
                    "0x5f450e29",
                    "0x0c3cac3b"
                ]
            },
            "VehicleStream": {
                "address": "0xF663e51f46Bab352FAb0d44D6249eCD27026bce9",
                "selectors": [
                    "0x497323c8",
                    "0x180e469a",
                    "0xa91ec798",
                    "0xc8f11a06",
                    "0x1882b263",
                    "0xbb44bb75",
                    "0x6f58f093",
                    "0x37479f7e",
                    "0xcd90df7e"
                ]
            },
            "DevAdmin": {
                "address": "0x020f734F54ebFde4d324c29bCB0da3c0a9e61aEe",
                "selectors": [
                    "0xd7376bae",
                    "0x63dec203",
                    "0x52878b61",
                    "0x282eb387",
                    "0x11d679c9",
                    "0xb17b974b",
                    "0x56936962",
                    "0x3febacab",
                    "0x5f741f4d",
                    "0xf73a8f04",
                    "0xff96b761",
                    "0x5c129493",
                    "0x71193956",
                    "0x8c2ee9bb"
                ]
            },
            "Multicall": {
                "address": "0x9FFBF4AF07DC383b5d4100cb2Bf90e95a7b150bF",
                "selectors": [
                    "0x415c2d96",
                    "0x1c0c6e51"
                ]
            },
            "DeviceDefinitionTable": {
                "address": "0x286A6ca588F55E4E909dBCd47a7055122a1E444F",
                "selectors": [
                    "0x20954d21",
                    "0x794c6790",
                    "0x396e5987",
                    "0xa1d17941",
                    "0x23536c5f",
                    "0x80d50451",
                    "0x088fafdb"
                ]
            },
            "ERC721Holder": {
                "address": "0x288082d19ca3E739Ca0202d991D2815Fbc3D21db",
                "selectors": [
                    "0x150b7a02"
                ]
            },
            "DeviceDefinitionController": {
                "address": "0x3A1bCD8d56a324e23DAd1E9e1AED6a92399C2A5b",
                "selectors": [
                    "0x66df322e"
                ]
            }
        },
        "nfts": {
            "ManufacturerId": {
                "proxy": "0xA4ad0F9c722588910791A9BAC63ADbB365614Bc7",
                "implementation": "0x9493E8A35cc5566581FD6335BcB34e7cD99f2654"
            },
            "IntegrationId": {
                "proxy": "0x80Ee7ec4493A1d7975ab900F94dB25ba7C688201",
                "implementation": "0xbA450e606860C24a9f1Ed711F642ae27b4Ad5684"
            },
            "VehicleId": {
                "proxy": "0x45fbCD3ef7361d156e8b16F5538AE36DEdf61Da8",
                "implementation": "0xc24c60b970736454fDF268488F2308bd24dD28d5"
            },
            "AftermarketDeviceId": {
                "proxy": "0x325b45949C833986bC98e98a49F3CA5C5c4643B5",
                "implementation": "0xE03D589cA38587eaaEC146AE2609fF2B8F69ca2C"
            },
            "SyntheticDeviceId": {
                "proxy": "0x78513c8CB4D6B6079f813850376bc9c7fc8aE67f",
                "implementation": "0x72b7268bD15EC670BfdA1445bD380C9400F4b1A6"
            }
        },
        "misc": {
            "DimoToken": {
                "proxy": "0x21cFE003997fB7c2B3cfe5cf71e7833B7B2eCe10",
                "implementation": "0x05e044bC83B1D2158dBd31ECAfC9210319fb742d"
            },
            "Stake": {
                "proxy": "0x2cF1d5e60c38eB5795C00Ce72d0D5392ae1e15e1",
                "implementation": "0xff5b42eb2019f8513dc021ce926c5d662c3b432f"
            },
            "DimoForwarder": {
                "proxy": "0xBF050bA5f13F4D7ba1744fcCd6087EDde78a337e",
                "implementation": "0x7dc21878C58BDbC8E07d7DEC09c94E0d9a2972E8"
            },
            "Foundation": "0x07B584f6a7125491C991ca2a45ab9e641B1CeE1b",
            "Kms": [
                "0x74cb2b8ed0c1789d84ef701921d1152e592c330c",
                "0x6903B9cE4bFAf9D900E40B9dd2F486a4530cA74f",
                "0xA2b898B648A84D557a65bCf0bC70558df995Ad71"
            ],
            "StreamRegistry": "0xE9C98bdE63248e58E9137Db8270D9675B9E34b93",
            "DimoStreamrNode": "0x577f22f5369046B7eF09B6b01424fA860533d243"
        }
    },
    "hardhat": {
        "modules": {
            "DIMORegistry": {
                "address": "0x5FbDB2315678afecb367f032d93F642f64180aa3",
                "selectors": [
                    "0x0df5b997",
                    "0x9748a762",
                    "0x06d1d2a1"
                ]
            },
            "Eip712Checker": {
                "address": "0xe7f1725E7734CE288F8367e1Bb143E90bb3F0512",
                "selectors": [
                    "0x4cd88b76"
                ]
            },
            "DimoAccessControl": {
                "address": "0x9fE46736679d2D9a65F0992F2272dE9f3c7fa6e0",
                "selectors": [
                    "0x248a9ca3",
                    "0x2f2ff15d",
                    "0x91d14854",
                    "0x8bb9c5bf",
                    "0xd547741f"
                ]
            },
            "Nodes": {
                "address": "0xCf7Ed3AccA5a467e9e704C703E8D87F634fB0Fc9",
                "selectors": [
                    "0xbc60a6ba",
                    "0xdce2f860",
                    "0x82087d24"
                ]
            },
            "BaseDataURI": {
                "address": "0xDc64a140Aa3E981100a9becA4E685f962f0cF6C9",
                "selectors": [
                    "0xe324093f"
                ]
            },
            "Manufacturer": {
                "address": "0x5FC8d32690cc91D4c39d9d3abcBD16989F875707",
                "selectors": [
                    "0x50300a3f",
                    "0xce55aab0",
                    "0x9109b30b",
                    "0xd9c27c40",
                    "0xb429afeb",
                    "0x456bf169",
                    "0x5f36da6b",
                    "0x9abb3000",
                    "0x92eefe9b",
                    "0xd159f49a",
                    "0x63545ffa",
                    "0x20d60248"
                ]
            },
            "Integration": {
                "address": "0x0165878A594ca255338adfa4d48449f69242Eb8F",
                "selectors": [
                    "0x044d2498",
                    "0x714b7cfb",
                    "0x123141bd",
                    "0xbc8002f0",
                    "0xe21f68b7",
                    "0x603dd1db",
                    "0xd6739004",
                    "0x653af271",
                    "0x106129aa",
                    "0x636c1d1b",
                    "0x8d7e6001",
                    "0x440707b5"
                ]
            },
            "Vehicle": {
                "address": "0xa513E6E4b8f2a923D98304ec87F64353C4D5C853",
                "selectors": [
                    "0xf0d1a557",
                    "0xd0b61156",
                    "0xb7bded95",
                    "0x3da44e56",
                    "0x1b1a82c8",
                    "0xf8ddeada",
                    "0xd3b47405",
                    "0x9bfae6da",
                    "0xd9c3ae61",
                    "0xea0e7d3a"
                ]
            },
            "AftermarketDevice": {
                "address": "0x2279B7A0a67DB372996a5FaB50D91eAA73d2eBe6",
                "selectors": [
                    "0x6111afa3",
                    "0x60deec60",
                    "0x89a841bb",
                    "0x682a25e3",
                    "0x9796cf22",
                    "0xc6b36f2a",
                    "0x7ba79a39",
                    "0xb50df2f7",
                    "0xcfe642dd",
                    "0x9b3abd48",
                    "0x9d0b139b",
                    "0x4d49d82a",
                    "0x4d13b709",
                    "0xee4d9596",
                    "0x3f65997a"
                ]
            },
            "SyntheticDevice": {
                "address": "0x8A791620dd6260079BF849Dc5567aDC3F2FdC318",
                "selectors": [
                    "0xe1f371df",
                    "0x7c7c9978",
                    "0x493b27e1",
                    "0x795b910a",
                    "0x261d982a",
                    "0xc624e8a1",
                    "0xecf452d7",
                    "0x80430e0d"
                ]
            },
            "AdLicenseValidator": {
                "address": "0x610178dA211FEF7D417bC0e6FeD39F05609AD788",
                "selectors": [
                    "0x46946743",
                    "0x2390baa8",
                    "0x5b6c1979",
                    "0xf41377ca",
                    "0x0fd21c17"
                ]
            },
            "Mapper": {
                "address": "0xB7f8BC63BbcaD18155201308C8f3540b07f84F5e",
                "selectors": [
                    "0x0a6cef46",
                    "0x112e62a2",
                    "0xbd2b5568",
                    "0xbebc0bfc"
                ]
            },
            "MultipleMinter": {
                "address": "0xA51c1fc2f0D1a1b8494Ed1FE312d7C3a78Ed91C0",
                "selectors": [
                    "0xfb1a28e8",
                    "0x191292f8"
                ]
            },
            "StreamrConfigurator": {
                "address": "0x0DCd1Bf9A1b36cE34237eEaFef220932846BCD82",
                "selectors": [
                    "0x282eb387",
                    "0x11d679c9",
                    "0x9e594424",
                    "0x5f450e29",
                    "0x0c3cac3b"
                ]
            },
            "VehicleStream": {
                "address": "0x9A676e781A523b5d0C0e43731313A708CB607508",
                "selectors": [
                    "0x497323c8",
                    "0x180e469a",
                    "0xa91ec798",
                    "0xc8f11a06",
                    "0x1882b263",
                    "0xbb44bb75",
                    "0x6f58f093",
                    "0x37479f7e",
                    "0xcd90df7e"
                ]
            },
            "DevAdmin": {
                "address": "0x0B306BF915C4d645ff596e518fAf3F9669b97016",
                "selectors": [
                    "0xd7376bae",
                    "0x63dec203",
                    "0x52878b61",
                    "0x282eb387",
                    "0x11d679c9",
                    "0xb17b974b",
                    "0x56936962",
                    "0x3febacab",
                    "0xf73a8f04",
                    "0xff96b761",
                    "0x5c129493",
                    "0x71193956",
                    "0x8c2ee9bb"
                ]
            },
            "Multicall": {
                "address": "0x959922bE3CAee4b8Cd9a407cc3ac1C251C2007B1",
                "selectors": [
                    "0x415c2d96",
                    "0x1c0c6e51"
                ]
            },
            "DeviceDefinitionTable": {
                "address": "0x0B306BF915C4d645ff596e518fAf3F9669b97016",
                "selectors": [
                    "0x20954d21",
                    "0x396e5987",
                    "0xa1d17941",
                    "0x0ce801ab",
                    "0x53e7070b",
                    "0x6928118b",
                    "0x088fafdb"
                ]
            },
            "ERC721Holder": {
                "address": "0x959922bE3CAee4b8Cd9a407cc3ac1C251C2007B1",
                "selectors": [
                    "0x150b7a02"
                ]
            },
            "DeviceDefinitionController": {
                "address": "0x9A9f2CCfdE556A7E9Ff0848998Aa4a0CFD8863AE",
                "selectors": [
                    "0x66df322e"
                ]
            }
        },
        "nfts": {
            "ManufacturerId": {
<<<<<<< HEAD
                "proxy": "0xf5059a5D33d5853360D16C683c16e67980206f36",
                "implementation": "0x851356ae760d987E095750cCeb3bC6014560891C"
            },
            "IntegrationId": {
                "proxy": "0x998abeb3E57409262aE5b751f60747921B33613E",
                "implementation": "0x95401dc811bb5740090279Ba06cfA8fcF6113778"
            },
            "VehicleId": {
                "proxy": "0x4826533B4897376654Bb4d4AD88B7faFD0C98528",
                "implementation": "0x70e0bA845a1A0F2DA3359C97E0285013525FFC49"
            },
            "AftermarketDeviceId": {
                "proxy": "0x0E801D84Fa97b50751Dbf25036d067dCf18858bF",
                "implementation": "0x99bbA657f2BbC93c02D617f8bA121cB8Fc104Acf"
            },
            "SyntheticDeviceId": {
                "proxy": "0x9d4454B023096f34B160D6B654540c56A1F81688",
                "implementation": "0x8f86403A4DE0BB5791fa46B8e795C547942fE4Cf"
=======
                "proxy": "0x59b670e9fA9D0A427751Af201D676719a970857b",
                "implementation": "0xc6e7DF5E7b4f2A278906862b61205850344D4e7d"
            },
            "IntegrationId": {
                "proxy": "0x322813Fd9A801c5507c9de605d63CEA4f2CE6c44",
                "implementation": "0x4ed7c70F96B99c776995fB64377f0d4aB3B0e1C1"
            },
            "VehicleId": {
                "proxy": "0x4A679253410272dd5232B3Ff7cF5dbB88f295319",
                "implementation": "0xa85233C63b9Ee964Add6F2cffe00Fd84eb32338f"
            },
            "AftermarketDeviceId": {
                "proxy": "0x09635F643e140090A9A8Dcd712eD6285858ceBef",
                "implementation": "0x7a2088a1bFc9d81c55368AE168C2C02570cB814F"
            },
            "SyntheticDeviceId": {
                "proxy": "0x67d269191c92Caf3cD7723F116c85e6E9bf55933",
                "implementation": "0xc5a5C42992dECbae36851359345FE25997F5C42d"
>>>>>>> c4964c15
            }
        },
        "misc": {
            "DimoToken": {
<<<<<<< HEAD
                "proxy": "0x7969c5eD335650692Bc04293B07F5BF2e7A673C0",
                "implementation": ""
            },
            "Stake": {
                "proxy": "0x7bc06c482DEAd17c0e297aFbC32f6e63d3846650",
                "implementation": ""
            },
            "DimoForwarder": {
                "proxy": "0x1613beB3B2C4f22Ee086B2b38C1476A3cE7f78E8",
                "implementation": "0xa82fF9aFd8f496c3d6ac40E2a0F282E47488CFc9"
=======
                "proxy": "0x5f3f1dBD7B74C6B46e8c44f98792A1dAf8d69154",
                "implementation": ""
            },
            "Stake": {
                "proxy": "0xb7278A61aa25c888815aFC32Ad3cC52fF24fE575",
                "implementation": ""
            },
            "DimoForwarder": {
                "proxy": "0x3Aa5ebB10DC797CAC828524e59A333d0A371443c",
                "implementation": "0x68B1D87F95878fE05B998F19b66F4baba5De1aed"
>>>>>>> c4964c15
            },
            "Foundation": "0x70997970C51812dc3A010C7d01b50e0d17dc79C8",
            "Kms": [
                "0x3C44CdDdB6a900fa2b585dd299e03d12FA4293BC"
            ],
            "StreamRegistry": "0x0000000000000000000000000000000000000000",
            "DimoStreamrNode": "0x0000000000000000000000000000000000000000"
        }
    },
    "localhost": {
        "modules": {
            "DIMORegistry": {
                "address": "0xf953b3A269d80e3eB0F2947630Da976B896A8C5b",
                "selectors": [
                    "0x0df5b997",
                    "0x9748a762",
                    "0x06d1d2a1"
                ]
            },
            "Eip712Checker": {
                "address": "0xAA292E8611aDF267e563f334Ee42320aC96D0463",
                "selectors": [
                    "0x4cd88b76"
                ]
            },
            "DimoAccessControl": {
                "address": "0x5c74c94173F05dA1720953407cbb920F3DF9f887",
                "selectors": [
                    "0x248a9ca3",
                    "0x2f2ff15d",
                    "0x91d14854",
                    "0x8bb9c5bf",
                    "0xd547741f"
                ]
            },
            "Nodes": {
                "address": "0x720472c8ce72c2A2D711333e064ABD3E6BbEAdd3",
                "selectors": [
                    "0xbc60a6ba",
                    "0xdce2f860",
                    "0x82087d24"
                ]
            },
            "BaseDataURI": {
                "address": "0xe8D2A1E88c91DCd5433208d4152Cc4F399a7e91d",
                "selectors": [
                    "0xe324093f"
                ]
            },
            "Manufacturer": {
                "address": "0x5067457698Fd6Fa1C6964e416b3f42713513B3dD",
                "selectors": [
                    "0x50300a3f",
                    "0xce55aab0",
                    "0x9109b30b",
                    "0xd9c27c40",
                    "0xb429afeb",
                    "0x456bf169",
                    "0x5f36da6b",
                    "0x9abb3000",
                    "0x92eefe9b",
                    "0xd159f49a",
                    "0x63545ffa",
                    "0x20d60248"
                ]
            },
            "Integration": {
                "address": "0x18E317A7D70d8fBf8e6E893616b52390EbBdb629",
                "selectors": [
                    "0x044d2498",
                    "0x714b7cfb",
                    "0x123141bd",
                    "0xbc8002f0",
                    "0xe21f68b7",
                    "0x603dd1db",
                    "0xd6739004",
                    "0x653af271",
                    "0x106129aa",
                    "0x636c1d1b",
                    "0x8d7e6001",
                    "0x440707b5"
                ]
            },
            "Vehicle": {
                "address": "0x4b6aB5F819A515382B0dEB6935D793817bB4af28",
                "selectors": [
                    "0xf0d1a557",
                    "0xd0b61156",
                    "0xb7bded95",
                    "0x3da44e56",
                    "0x1b1a82c8",
                    "0xf8ddeada",
                    "0xd3b47405",
                    "0x9bfae6da",
                    "0xd9c3ae61",
                    "0xea0e7d3a"
                ]
            },
            "AftermarketDevice": {
                "address": "0xCace1b78160AE76398F486c8a18044da0d66d86D",
                "selectors": [
                    "0x6111afa3",
                    "0x60deec60",
                    "0x89a841bb",
                    "0x682a25e3",
                    "0x9796cf22",
                    "0xc6b36f2a",
                    "0x7ba79a39",
                    "0xb50df2f7",
                    "0xcfe642dd",
                    "0x9b3abd48",
                    "0x9d0b139b",
                    "0x4d49d82a",
                    "0x4d13b709",
                    "0xee4d9596",
                    "0x3f65997a"
                ]
            },
            "SyntheticDevice": {
                "address": "0xD5ac451B0c50B9476107823Af206eD814a2e2580",
                "selectors": [
                    "0xe1f371df",
                    "0x7c7c9978",
                    "0x493b27e1",
                    "0x795b910a",
                    "0x261d982a",
                    "0xc624e8a1",
                    "0xecf452d7",
                    "0x80430e0d"
                ]
            },
            "AdLicenseValidator": {
                "address": "0xF8e31cb472bc70500f08Cd84917E5A1912Ec8397",
                "selectors": [
                    "0x46946743",
                    "0x2390baa8",
                    "0x5b6c1979",
                    "0xf41377ca",
                    "0x0fd21c17"
                ]
            },
            "Mapper": {
                "address": "0xc0F115A19107322cFBf1cDBC7ea011C19EbDB4F8",
                "selectors": [
                    "0x0a6cef46",
                    "0x112e62a2",
                    "0xbd2b5568",
                    "0xbebc0bfc"
                ]
            },
            "MultipleMinter": {
                "address": "0xc96304e3c037f81dA488ed9dEa1D8F2a48278a75",
                "selectors": [
                    "0xfb1a28e8",
                    "0x191292f8"
                ]
            },
            "StreamrConfigurator": {
                "address": "0x34B40BA116d5Dec75548a9e9A8f15411461E8c70",
                "selectors": [
                    "0x9e594424",
                    "0x5f450e29",
                    "0x0c3cac3b"
                ]
            },
            "VehicleStream": {
                "address": "0xD0141E899a65C95a556fE2B27e5982A6DE7fDD7A",
                "selectors": [
                    "0x497323c8",
                    "0x180e469a",
                    "0xa91ec798",
                    "0xc8f11a06",
                    "0x1882b263",
                    "0xbb44bb75",
                    "0x6f58f093",
                    "0x37479f7e",
                    "0xcd90df7e"
                ]
            },
            "DevAdmin": {
                "address": "0x07882Ae1ecB7429a84f1D53048d35c4bB2056877",
                "selectors": [
                    "0xd7376bae",
                    "0x63dec203",
                    "0x52878b61",
                    "0x282eb387",
                    "0x11d679c9",
                    "0xb17b974b",
                    "0x56936962",
                    "0x3febacab",
                    "0xf73a8f04",
                    "0xff96b761",
                    "0x5c129493",
                    "0x71193956",
                    "0x8c2ee9bb"
                ]
            },
            "Multicall": {
<<<<<<< HEAD
                "address": "0x22753E4264FDDc6181dc7cce468904A80a363E44",
                "selectors": [
                    "0x415c2d96",
                    "0x1c0c6e51"
                ]
            },
            "DeviceDefinitionTable": {
                "address": "0xA7c59f010700930003b33aB25a7a0679C860f29c",
                "selectors": [
                    "0x20954d21",
                    "0x396e5987",
                    "0xa1d17941",
                    "0x811eed42",
                    "0xb91b4303",
                    "0x088fafdb"
                ]
            },
            "ERC721Holder": {
                "address": "0xfaAddC93baf78e89DCf37bA67943E1bE8F37Bb8c",
                "selectors": [
                    "0x150b7a02"
                ]
            },
            "DeviceDefinitionController": {
                "address": "0x276C216D241856199A83bf27b2286659e5b877D3",
                "selectors": [
                    "0x66df322e"
                ]
=======
                "address": "",
                "selectors": []
            },
            "DeviceDefinitionTable": {
                "address": "",
                "selectors": []
            },
            "ERC721Holder": {
                "address": "",
                "selectors": []
            },
            "DeviceDefinitionController": {
                "address": "",
                "selectors": []
>>>>>>> c4964c15
            }
        },
        "nfts": {
            "ManufacturerId": {
                "proxy": "0xffa7CA1AEEEbBc30C874d32C7e22F052BbEa0429",
                "implementation": "0x5bf5b11053e734690269C6B9D438F8C9d48F528A"
            },
            "IntegrationId": {
                "proxy": "0xab16A69A5a8c12C732e0DEFF4BE56A70bb64c926",
                "implementation": "0x3aAde2dCD2Df6a8cAc689EE797591b2913658659"
            },
            "VehicleId": {
                "proxy": "0x1f10F3Ba7ACB61b2F50B9d6DdCf91a6f787C0E82",
                "implementation": "0xE3011A37A904aB90C8881a99BD1F6E21401f1522"
            },
            "AftermarketDeviceId": {
                "proxy": "0x525C7063E7C20997BaaE9bDa922159152D0e8417",
                "implementation": "0x457cCf29090fe5A24c19c1bc95F492168C0EaFdb"
            },
            "SyntheticDeviceId": {
                "proxy": "0x5fc748f1FEb28d7b76fa1c6B07D8ba2d5535177c",
                "implementation": "0x38a024C0b412B9d1db8BC398140D00F5Af3093D4"
            }
        },
        "misc": {
            "DimoToken": {
                "proxy": "0x3347B4d90ebe72BeFb30444C9966B2B990aE9FcB",
                "implementation": ""
            },
            "Stake": {
                "proxy": "0x3155755b79aA083bd953911C92705B7aA82a18F9",
                "implementation": ""
            },
            "DimoForwarder": {
                "proxy": "0x3155755b79aA083bd953911C92705B7aA82a18F9",
                "implementation": "0x3347B4d90ebe72BeFb30444C9966B2B990aE9FcB"
            },
            "Foundation": "0x70997970C51812dc3A010C7d01b50e0d17dc79C8",
            "Kms": [
                "0x3C44CdDdB6a900fa2b585dd299e03d12FA4293BC"
            ],
            "StreamRegistry": "0x0000000000000000000000000000000000000000",
            "DimoStreamrNode": "0x0000000000000000000000000000000000000000"
        }
    }
}<|MERGE_RESOLUTION|>--- conflicted
+++ resolved
@@ -177,7 +177,6 @@
                 ]
             },
             "DeviceDefinitionTable": {
-<<<<<<< HEAD
                 "address": "0xb8b2060a30CD10c18d88F236b61907663f70609d",
                 "selectors": [
                     "0x20954d21",
@@ -202,18 +201,6 @@
                 "selectors": [
                     "0x66df322e"
                 ]
-=======
-                "address": "",
-                "selectors": []
-            },
-            "ERC721Holder": {
-                "address": "",
-                "selectors": []
-            },
-            "DeviceDefinitionController": {
-                "address": "",
-                "selectors": []
->>>>>>> c4964c15
             }
         },
         "nfts": {
@@ -1013,7 +1000,6 @@
         },
         "nfts": {
             "ManufacturerId": {
-<<<<<<< HEAD
                 "proxy": "0xf5059a5D33d5853360D16C683c16e67980206f36",
                 "implementation": "0x851356ae760d987E095750cCeb3bC6014560891C"
             },
@@ -1032,31 +1018,10 @@
             "SyntheticDeviceId": {
                 "proxy": "0x9d4454B023096f34B160D6B654540c56A1F81688",
                 "implementation": "0x8f86403A4DE0BB5791fa46B8e795C547942fE4Cf"
-=======
-                "proxy": "0x59b670e9fA9D0A427751Af201D676719a970857b",
-                "implementation": "0xc6e7DF5E7b4f2A278906862b61205850344D4e7d"
-            },
-            "IntegrationId": {
-                "proxy": "0x322813Fd9A801c5507c9de605d63CEA4f2CE6c44",
-                "implementation": "0x4ed7c70F96B99c776995fB64377f0d4aB3B0e1C1"
-            },
-            "VehicleId": {
-                "proxy": "0x4A679253410272dd5232B3Ff7cF5dbB88f295319",
-                "implementation": "0xa85233C63b9Ee964Add6F2cffe00Fd84eb32338f"
-            },
-            "AftermarketDeviceId": {
-                "proxy": "0x09635F643e140090A9A8Dcd712eD6285858ceBef",
-                "implementation": "0x7a2088a1bFc9d81c55368AE168C2C02570cB814F"
-            },
-            "SyntheticDeviceId": {
-                "proxy": "0x67d269191c92Caf3cD7723F116c85e6E9bf55933",
-                "implementation": "0xc5a5C42992dECbae36851359345FE25997F5C42d"
->>>>>>> c4964c15
             }
         },
         "misc": {
             "DimoToken": {
-<<<<<<< HEAD
                 "proxy": "0x7969c5eD335650692Bc04293B07F5BF2e7A673C0",
                 "implementation": ""
             },
@@ -1067,18 +1032,6 @@
             "DimoForwarder": {
                 "proxy": "0x1613beB3B2C4f22Ee086B2b38C1476A3cE7f78E8",
                 "implementation": "0xa82fF9aFd8f496c3d6ac40E2a0F282E47488CFc9"
-=======
-                "proxy": "0x5f3f1dBD7B74C6B46e8c44f98792A1dAf8d69154",
-                "implementation": ""
-            },
-            "Stake": {
-                "proxy": "0xb7278A61aa25c888815aFC32Ad3cC52fF24fE575",
-                "implementation": ""
-            },
-            "DimoForwarder": {
-                "proxy": "0x3Aa5ebB10DC797CAC828524e59A333d0A371443c",
-                "implementation": "0x68B1D87F95878fE05B998F19b66F4baba5De1aed"
->>>>>>> c4964c15
             },
             "Foundation": "0x70997970C51812dc3A010C7d01b50e0d17dc79C8",
             "Kms": [
@@ -1277,7 +1230,6 @@
                 ]
             },
             "Multicall": {
-<<<<<<< HEAD
                 "address": "0x22753E4264FDDc6181dc7cce468904A80a363E44",
                 "selectors": [
                     "0x415c2d96",
@@ -1306,22 +1258,6 @@
                 "selectors": [
                     "0x66df322e"
                 ]
-=======
-                "address": "",
-                "selectors": []
-            },
-            "DeviceDefinitionTable": {
-                "address": "",
-                "selectors": []
-            },
-            "ERC721Holder": {
-                "address": "",
-                "selectors": []
-            },
-            "DeviceDefinitionController": {
-                "address": "",
-                "selectors": []
->>>>>>> c4964c15
             }
         },
         "nfts": {
