{
  "manifestVersion": "3.2",
  "proxies": [
    {
      "address": "0x3b07e2A2ABdd0A9B8F7878bdE6487c502164B9dd",
      "txHash": "0xfa547b95e0da97baa209eedd1cad771399a909db7feb5fd950ff9f20581297a0",
      "kind": "uups"
    },
    {
      "address": "0x9c94C395cBcBDe662235E0A9d3bB87Ad708561BA",
      "kind": "uups"
    },
    {
      "address": "0xbA5738a18d83D41847dfFbDC6101d37C69c9B0cF",
      "kind": "uups"
    },
    {
      "address": "0xA6D4a36CECAdd7b23C7B6DC2377746D08cf5a609",
      "txHash": "0x6964e0da87ecff704f0ac7f46d39bd0f4eec0ddb4ae33bfd51d63374c05f6f96",
      "kind": "uups"
    }
  ],
  "impls": {
    "f647e8bef9b5e3064ba28592d40203f98e3587ecec099239e81f7809b1a7d104": {
      "address": "0x881BcB0e0A0F9D369579c684Fd01E1d8f624EFce",
      "txHash": "0xf17ece008e461eb4c3597f70984f1833e6793b8a81e16c2c6f05abe776504f81",
      "layout": {
        "solcVersion": "0.8.13",
        "storage": [
          {
            "label": "_initialized",
            "offset": 0,
            "slot": "0",
            "type": "t_uint8",
            "contract": "Initializable",
            "src": "@openzeppelin/contracts-upgradeable/proxy/utils/Initializable.sol:62",
            "retypedFrom": "bool"
          },
          {
            "label": "_initializing",
            "offset": 1,
            "slot": "0",
            "type": "t_bool",
            "contract": "Initializable",
            "src": "@openzeppelin/contracts-upgradeable/proxy/utils/Initializable.sol:67"
          },
          {
            "label": "__gap",
            "offset": 0,
            "slot": "1",
            "type": "t_array(t_uint256)50_storage",
            "contract": "ContextUpgradeable",
            "src": "@openzeppelin/contracts-upgradeable/utils/ContextUpgradeable.sol:36"
          },
          {
            "label": "__gap",
            "offset": 0,
            "slot": "51",
            "type": "t_array(t_uint256)50_storage",
            "contract": "ERC165Upgradeable",
            "src": "@openzeppelin/contracts-upgradeable/utils/introspection/ERC165Upgradeable.sol:41"
          },
          {
            "label": "_name",
            "offset": 0,
            "slot": "101",
            "type": "t_string_storage",
            "contract": "ERC721Upgradeable",
            "src": "@openzeppelin/contracts-upgradeable/token/ERC721/ERC721Upgradeable.sol:25"
          },
          {
            "label": "_symbol",
            "offset": 0,
            "slot": "102",
            "type": "t_string_storage",
            "contract": "ERC721Upgradeable",
            "src": "@openzeppelin/contracts-upgradeable/token/ERC721/ERC721Upgradeable.sol:28"
          },
          {
            "label": "_owners",
            "offset": 0,
            "slot": "103",
            "type": "t_mapping(t_uint256,t_address)",
            "contract": "ERC721Upgradeable",
            "src": "@openzeppelin/contracts-upgradeable/token/ERC721/ERC721Upgradeable.sol:31"
          },
          {
            "label": "_balances",
            "offset": 0,
            "slot": "104",
            "type": "t_mapping(t_address,t_uint256)",
            "contract": "ERC721Upgradeable",
            "src": "@openzeppelin/contracts-upgradeable/token/ERC721/ERC721Upgradeable.sol:34"
          },
          {
            "label": "_tokenApprovals",
            "offset": 0,
            "slot": "105",
            "type": "t_mapping(t_uint256,t_address)",
            "contract": "ERC721Upgradeable",
            "src": "@openzeppelin/contracts-upgradeable/token/ERC721/ERC721Upgradeable.sol:37"
          },
          {
            "label": "_operatorApprovals",
            "offset": 0,
            "slot": "106",
            "type": "t_mapping(t_address,t_mapping(t_address,t_bool))",
            "contract": "ERC721Upgradeable",
            "src": "@openzeppelin/contracts-upgradeable/token/ERC721/ERC721Upgradeable.sol:40"
          },
          {
            "label": "__gap",
            "offset": 0,
            "slot": "107",
            "type": "t_array(t_uint256)44_storage",
            "contract": "ERC721Upgradeable",
            "src": "@openzeppelin/contracts-upgradeable/token/ERC721/ERC721Upgradeable.sol:465"
          },
          {
            "label": "_tokenURIs",
            "offset": 0,
            "slot": "151",
            "type": "t_mapping(t_uint256,t_string_storage)",
            "contract": "ERC721URIStorageUpgradeable",
            "src": "@openzeppelin/contracts-upgradeable/token/ERC721/extensions/ERC721URIStorageUpgradeable.sol:21"
          },
          {
            "label": "__gap",
            "offset": 0,
            "slot": "152",
            "type": "t_array(t_uint256)49_storage",
            "contract": "ERC721URIStorageUpgradeable",
            "src": "@openzeppelin/contracts-upgradeable/token/ERC721/extensions/ERC721URIStorageUpgradeable.sol:74"
          },
          {
            "label": "__gap",
            "offset": 0,
            "slot": "201",
            "type": "t_array(t_uint256)50_storage",
            "contract": "ERC721BurnableUpgradeable",
            "src": "@openzeppelin/contracts-upgradeable/token/ERC721/extensions/ERC721BurnableUpgradeable.sol:38"
          },
          {
            "label": "_roles",
            "offset": 0,
            "slot": "251",
            "type": "t_mapping(t_bytes32,t_struct(RoleData)34_storage)",
            "contract": "AccessControlUpgradeable",
            "src": "@openzeppelin/contracts-upgradeable/access/AccessControlUpgradeable.sol:61"
          },
          {
            "label": "__gap",
            "offset": 0,
            "slot": "252",
            "type": "t_array(t_uint256)49_storage",
            "contract": "AccessControlUpgradeable",
            "src": "@openzeppelin/contracts-upgradeable/access/AccessControlUpgradeable.sol:259"
          },
          {
            "label": "__gap",
            "offset": 0,
            "slot": "301",
            "type": "t_array(t_uint256)50_storage",
            "contract": "ERC1967UpgradeUpgradeable",
            "src": "@openzeppelin/contracts-upgradeable/proxy/ERC1967/ERC1967UpgradeUpgradeable.sol:211"
          },
          {
            "label": "__gap",
            "offset": 0,
            "slot": "351",
            "type": "t_array(t_uint256)50_storage",
            "contract": "UUPSUpgradeable",
            "src": "@openzeppelin/contracts-upgradeable/proxy/utils/UUPSUpgradeable.sol:107"
          },
          {
            "label": "_tokenIdCounter",
            "offset": 0,
            "slot": "401",
            "type": "t_struct(Counter)2627_storage",
            "contract": "NftBaseUpgradeable",
            "src": "contracts/NFTs/Base/NftBaseUpgradeable.sol:23"
          },
          {
            "label": "baseURI",
            "offset": 0,
            "slot": "402",
            "type": "t_string_storage",
            "contract": "NftBaseUpgradeable",
            "src": "contracts/NFTs/Base/NftBaseUpgradeable.sol:29"
          }
        ],
        "types": {
          "t_address": {
            "label": "address",
            "numberOfBytes": "20"
          },
          "t_array(t_uint256)44_storage": {
            "label": "uint256[44]",
            "numberOfBytes": "1408"
          },
          "t_array(t_uint256)49_storage": {
            "label": "uint256[49]",
            "numberOfBytes": "1568"
          },
          "t_array(t_uint256)50_storage": {
            "label": "uint256[50]",
            "numberOfBytes": "1600"
          },
          "t_bool": {
            "label": "bool",
            "numberOfBytes": "1"
          },
          "t_bytes32": {
            "label": "bytes32",
            "numberOfBytes": "32"
          },
          "t_mapping(t_address,t_bool)": {
            "label": "mapping(address => bool)",
            "numberOfBytes": "32"
          },
          "t_mapping(t_address,t_mapping(t_address,t_bool))": {
            "label": "mapping(address => mapping(address => bool))",
            "numberOfBytes": "32"
          },
          "t_mapping(t_address,t_uint256)": {
            "label": "mapping(address => uint256)",
            "numberOfBytes": "32"
          },
          "t_mapping(t_bytes32,t_struct(RoleData)34_storage)": {
            "label": "mapping(bytes32 => struct AccessControlUpgradeable.RoleData)",
            "numberOfBytes": "32"
          },
          "t_mapping(t_uint256,t_address)": {
            "label": "mapping(uint256 => address)",
            "numberOfBytes": "32"
          },
          "t_mapping(t_uint256,t_string_storage)": {
            "label": "mapping(uint256 => string)",
            "numberOfBytes": "32"
          },
          "t_string_storage": {
            "label": "string",
            "numberOfBytes": "32"
          },
          "t_struct(Counter)2627_storage": {
            "label": "struct CountersUpgradeable.Counter",
            "members": [
              {
                "label": "_value",
                "type": "t_uint256",
                "offset": 0,
                "slot": "0"
              }
            ],
            "numberOfBytes": "32"
          },
          "t_struct(RoleData)34_storage": {
            "label": "struct AccessControlUpgradeable.RoleData",
            "members": [
              {
                "label": "members",
                "type": "t_mapping(t_address,t_bool)",
                "offset": 0,
                "slot": "0"
              },
              {
                "label": "adminRole",
                "type": "t_bytes32",
                "offset": 0,
                "slot": "1"
              }
            ],
            "numberOfBytes": "64"
          },
          "t_uint256": {
            "label": "uint256",
            "numberOfBytes": "32"
          },
          "t_uint8": {
            "label": "uint8",
            "numberOfBytes": "1"
          }
        }
      },
      "allAddresses": [
        "0x881BcB0e0A0F9D369579c684Fd01E1d8f624EFce",
        "0xDBf41a0bc3Bd703B648b55fC50Ef2eeAcbaCd347",
        "0xa05be7118a3F54bDa99791E7e5F896d6A55Ba56f"
      ]
    },
    "60e365d88db7e41b8ccc411258bc90d8262492190549817b09942b189215bcbf": {
      "address": "0x5d7E06DeA55f2a71E77F13C679Abd9FBedbb3e00",
      "txHash": "0xab2087618a7d5847a1fbb9040ef0b58ebf70213130f2450c4f3e990dc6141249",
      "layout": {
        "solcVersion": "0.8.13",
        "storage": [
          {
            "label": "_initialized",
            "offset": 0,
            "slot": "0",
            "type": "t_uint8",
            "contract": "Initializable",
            "src": "@openzeppelin/contracts-upgradeable/proxy/utils/Initializable.sol:62",
            "retypedFrom": "bool"
          },
          {
            "label": "_initializing",
            "offset": 1,
            "slot": "0",
            "type": "t_bool",
            "contract": "Initializable",
            "src": "@openzeppelin/contracts-upgradeable/proxy/utils/Initializable.sol:67"
          },
          {
            "label": "__gap",
            "offset": 0,
            "slot": "1",
            "type": "t_array(t_uint256)50_storage",
            "contract": "ContextUpgradeable",
            "src": "@openzeppelin/contracts-upgradeable/utils/ContextUpgradeable.sol:36"
          },
          {
            "label": "__gap",
            "offset": 0,
            "slot": "51",
            "type": "t_array(t_uint256)50_storage",
            "contract": "ERC165Upgradeable",
            "src": "@openzeppelin/contracts-upgradeable/utils/introspection/ERC165Upgradeable.sol:41"
          },
          {
            "label": "_name",
            "offset": 0,
            "slot": "101",
            "type": "t_string_storage",
            "contract": "ERC721Upgradeable",
            "src": "@openzeppelin/contracts-upgradeable/token/ERC721/ERC721Upgradeable.sol:25"
          },
          {
            "label": "_symbol",
            "offset": 0,
            "slot": "102",
            "type": "t_string_storage",
            "contract": "ERC721Upgradeable",
            "src": "@openzeppelin/contracts-upgradeable/token/ERC721/ERC721Upgradeable.sol:28"
          },
          {
            "label": "_owners",
            "offset": 0,
            "slot": "103",
            "type": "t_mapping(t_uint256,t_address)",
            "contract": "ERC721Upgradeable",
            "src": "@openzeppelin/contracts-upgradeable/token/ERC721/ERC721Upgradeable.sol:31"
          },
          {
            "label": "_balances",
            "offset": 0,
            "slot": "104",
            "type": "t_mapping(t_address,t_uint256)",
            "contract": "ERC721Upgradeable",
            "src": "@openzeppelin/contracts-upgradeable/token/ERC721/ERC721Upgradeable.sol:34"
          },
          {
            "label": "_tokenApprovals",
            "offset": 0,
            "slot": "105",
            "type": "t_mapping(t_uint256,t_address)",
            "contract": "ERC721Upgradeable",
            "src": "@openzeppelin/contracts-upgradeable/token/ERC721/ERC721Upgradeable.sol:37"
          },
          {
            "label": "_operatorApprovals",
            "offset": 0,
            "slot": "106",
            "type": "t_mapping(t_address,t_mapping(t_address,t_bool))",
            "contract": "ERC721Upgradeable",
            "src": "@openzeppelin/contracts-upgradeable/token/ERC721/ERC721Upgradeable.sol:40"
          },
          {
            "label": "__gap",
            "offset": 0,
            "slot": "107",
            "type": "t_array(t_uint256)44_storage",
            "contract": "ERC721Upgradeable",
            "src": "@openzeppelin/contracts-upgradeable/token/ERC721/ERC721Upgradeable.sol:465"
          },
          {
            "label": "_tokenURIs",
            "offset": 0,
            "slot": "151",
            "type": "t_mapping(t_uint256,t_string_storage)",
            "contract": "ERC721URIStorageUpgradeable",
            "src": "@openzeppelin/contracts-upgradeable/token/ERC721/extensions/ERC721URIStorageUpgradeable.sol:21"
          },
          {
            "label": "__gap",
            "offset": 0,
            "slot": "152",
            "type": "t_array(t_uint256)49_storage",
            "contract": "ERC721URIStorageUpgradeable",
            "src": "@openzeppelin/contracts-upgradeable/token/ERC721/extensions/ERC721URIStorageUpgradeable.sol:74"
          },
          {
            "label": "__gap",
            "offset": 0,
            "slot": "201",
            "type": "t_array(t_uint256)50_storage",
            "contract": "ERC721BurnableUpgradeable",
            "src": "@openzeppelin/contracts-upgradeable/token/ERC721/extensions/ERC721BurnableUpgradeable.sol:38"
          },
          {
            "label": "_roles",
            "offset": 0,
            "slot": "251",
            "type": "t_mapping(t_bytes32,t_struct(RoleData)34_storage)",
            "contract": "AccessControlUpgradeable",
            "src": "@openzeppelin/contracts-upgradeable/access/AccessControlUpgradeable.sol:61"
          },
          {
            "label": "__gap",
            "offset": 0,
            "slot": "252",
            "type": "t_array(t_uint256)49_storage",
            "contract": "AccessControlUpgradeable",
            "src": "@openzeppelin/contracts-upgradeable/access/AccessControlUpgradeable.sol:259"
          },
          {
            "label": "__gap",
            "offset": 0,
            "slot": "301",
            "type": "t_array(t_uint256)50_storage",
            "contract": "ERC1967UpgradeUpgradeable",
            "src": "@openzeppelin/contracts-upgradeable/proxy/ERC1967/ERC1967UpgradeUpgradeable.sol:211"
          },
          {
            "label": "__gap",
            "offset": 0,
            "slot": "351",
            "type": "t_array(t_uint256)50_storage",
            "contract": "UUPSUpgradeable",
            "src": "@openzeppelin/contracts-upgradeable/proxy/utils/UUPSUpgradeable.sol:107"
          },
          {
            "label": "_tokenIdCounter",
            "offset": 0,
            "slot": "401",
            "type": "t_struct(Counter)2627_storage",
            "contract": "NftBaseUpgradeable",
            "src": "contracts/NFTs/Base/NftBaseUpgradeable.sol:24"
          },
          {
            "label": "baseURI",
            "offset": 0,
            "slot": "402",
            "type": "t_string_storage",
            "contract": "NftBaseUpgradeable",
            "src": "contracts/NFTs/Base/NftBaseUpgradeable.sol:30"
          },
          {
            "label": "_privilegeCounter",
            "offset": 0,
            "slot": "403",
            "type": "t_struct(Counter)2627_storage",
            "contract": "MultiPrivilege",
            "src": "contracts/NFTs/Base/MultiPrivilege/MultiPrivilege.sol:21"
          },
          {
            "label": "privilegeRecord",
            "offset": 0,
            "slot": "404",
            "type": "t_mapping(t_uint256,t_struct(PrivilegeData)3155_storage)",
            "contract": "MultiPrivilege",
            "src": "contracts/NFTs/Base/MultiPrivilege/MultiPrivilege.sol:24"
          },
          {
            "label": "tokenIdToVersion",
            "offset": 0,
            "slot": "405",
            "type": "t_mapping(t_uint256,t_uint256)",
            "contract": "MultiPrivilege",
            "src": "contracts/NFTs/Base/MultiPrivilege/MultiPrivilege.sol:27"
          },
          {
            "label": "privilegeEntry",
            "offset": 0,
            "slot": "406",
            "type": "t_mapping(t_uint256,t_mapping(t_uint256,t_mapping(t_uint256,t_mapping(t_address,t_uint256))))",
            "contract": "MultiPrivilege",
            "src": "contracts/NFTs/Base/MultiPrivilege/MultiPrivilege.sol:30"
          }
        ],
        "types": {
          "t_address": {
            "label": "address",
            "numberOfBytes": "20"
          },
          "t_array(t_uint256)44_storage": {
            "label": "uint256[44]",
            "numberOfBytes": "1408"
          },
          "t_array(t_uint256)49_storage": {
            "label": "uint256[49]",
            "numberOfBytes": "1568"
          },
          "t_array(t_uint256)50_storage": {
            "label": "uint256[50]",
            "numberOfBytes": "1600"
          },
          "t_bool": {
            "label": "bool",
            "numberOfBytes": "1"
          },
          "t_bytes32": {
            "label": "bytes32",
            "numberOfBytes": "32"
          },
          "t_mapping(t_address,t_bool)": {
            "label": "mapping(address => bool)",
            "numberOfBytes": "32"
          },
          "t_mapping(t_address,t_mapping(t_address,t_bool))": {
            "label": "mapping(address => mapping(address => bool))",
            "numberOfBytes": "32"
          },
          "t_mapping(t_address,t_uint256)": {
            "label": "mapping(address => uint256)",
            "numberOfBytes": "32"
          },
          "t_mapping(t_bytes32,t_struct(RoleData)34_storage)": {
            "label": "mapping(bytes32 => struct AccessControlUpgradeable.RoleData)",
            "numberOfBytes": "32"
          },
          "t_mapping(t_uint256,t_address)": {
            "label": "mapping(uint256 => address)",
            "numberOfBytes": "32"
          },
          "t_mapping(t_uint256,t_mapping(t_address,t_uint256))": {
            "label": "mapping(uint256 => mapping(address => uint256))",
            "numberOfBytes": "32"
          },
          "t_mapping(t_uint256,t_mapping(t_uint256,t_mapping(t_address,t_uint256)))": {
            "label": "mapping(uint256 => mapping(uint256 => mapping(address => uint256)))",
            "numberOfBytes": "32"
          },
          "t_mapping(t_uint256,t_mapping(t_uint256,t_mapping(t_uint256,t_mapping(t_address,t_uint256))))": {
            "label": "mapping(uint256 => mapping(uint256 => mapping(uint256 => mapping(address => uint256))))",
            "numberOfBytes": "32"
          },
          "t_mapping(t_uint256,t_string_storage)": {
            "label": "mapping(uint256 => string)",
            "numberOfBytes": "32"
          },
          "t_mapping(t_uint256,t_struct(PrivilegeData)3155_storage)": {
            "label": "mapping(uint256 => struct MultiPrivilege.PrivilegeData)",
            "numberOfBytes": "32"
          },
          "t_mapping(t_uint256,t_uint256)": {
            "label": "mapping(uint256 => uint256)",
            "numberOfBytes": "32"
          },
          "t_string_storage": {
            "label": "string",
            "numberOfBytes": "32"
          },
          "t_struct(Counter)2627_storage": {
            "label": "struct CountersUpgradeable.Counter",
            "members": [
              {
                "label": "_value",
                "type": "t_uint256",
                "offset": 0,
                "slot": "0"
              }
            ],
            "numberOfBytes": "32"
          },
          "t_struct(PrivilegeData)3155_storage": {
            "label": "struct MultiPrivilege.PrivilegeData",
            "members": [
              {
                "label": "enabled",
                "type": "t_bool",
                "offset": 0,
                "slot": "0"
              },
              {
                "label": "description",
                "type": "t_string_storage",
                "offset": 0,
                "slot": "1"
              }
            ],
            "numberOfBytes": "64"
          },
          "t_struct(RoleData)34_storage": {
            "label": "struct AccessControlUpgradeable.RoleData",
            "members": [
              {
                "label": "members",
                "type": "t_mapping(t_address,t_bool)",
                "offset": 0,
                "slot": "0"
              },
              {
                "label": "adminRole",
                "type": "t_bytes32",
                "offset": 0,
                "slot": "1"
              }
            ],
            "numberOfBytes": "64"
          },
          "t_uint256": {
            "label": "uint256",
            "numberOfBytes": "32"
          },
          "t_uint8": {
            "label": "uint8",
            "numberOfBytes": "1"
          }
        }
      }
    },
    "d8df05031bca263b89aa393a32d65e3a45165690c65bde29383325f8d667a6dd": {
      "address": "0x418C9103e5b8BD1B8A3d3af4E13F02Fe2292EbA5",
      "txHash": "0x1dd89fc5fd07cb85fe46e7b2fab46a699d1319983aeb4298470fde6b955d551c",
      "layout": {
        "solcVersion": "0.8.13",
        "storage": [
          {
            "label": "_initialized",
            "offset": 0,
            "slot": "0",
            "type": "t_uint8",
            "contract": "Initializable",
            "src": "@openzeppelin/contracts-upgradeable/proxy/utils/Initializable.sol:62",
            "retypedFrom": "bool"
          },
          {
            "label": "_initializing",
            "offset": 1,
            "slot": "0",
            "type": "t_bool",
            "contract": "Initializable",
            "src": "@openzeppelin/contracts-upgradeable/proxy/utils/Initializable.sol:67"
          },
          {
            "label": "__gap",
            "offset": 0,
            "slot": "1",
            "type": "t_array(t_uint256)50_storage",
            "contract": "ContextUpgradeable",
            "src": "@openzeppelin/contracts-upgradeable/utils/ContextUpgradeable.sol:36"
          },
          {
            "label": "__gap",
            "offset": 0,
            "slot": "51",
            "type": "t_array(t_uint256)50_storage",
            "contract": "ERC165Upgradeable",
            "src": "@openzeppelin/contracts-upgradeable/utils/introspection/ERC165Upgradeable.sol:41"
          },
          {
            "label": "_name",
            "offset": 0,
            "slot": "101",
            "type": "t_string_storage",
            "contract": "ERC721Upgradeable",
            "src": "@openzeppelin/contracts-upgradeable/token/ERC721/ERC721Upgradeable.sol:25"
          },
          {
            "label": "_symbol",
            "offset": 0,
            "slot": "102",
            "type": "t_string_storage",
            "contract": "ERC721Upgradeable",
            "src": "@openzeppelin/contracts-upgradeable/token/ERC721/ERC721Upgradeable.sol:28"
          },
          {
            "label": "_owners",
            "offset": 0,
            "slot": "103",
            "type": "t_mapping(t_uint256,t_address)",
            "contract": "ERC721Upgradeable",
            "src": "@openzeppelin/contracts-upgradeable/token/ERC721/ERC721Upgradeable.sol:31"
          },
          {
            "label": "_balances",
            "offset": 0,
            "slot": "104",
            "type": "t_mapping(t_address,t_uint256)",
            "contract": "ERC721Upgradeable",
            "src": "@openzeppelin/contracts-upgradeable/token/ERC721/ERC721Upgradeable.sol:34"
          },
          {
            "label": "_tokenApprovals",
            "offset": 0,
            "slot": "105",
            "type": "t_mapping(t_uint256,t_address)",
            "contract": "ERC721Upgradeable",
            "src": "@openzeppelin/contracts-upgradeable/token/ERC721/ERC721Upgradeable.sol:37"
          },
          {
            "label": "_operatorApprovals",
            "offset": 0,
            "slot": "106",
            "type": "t_mapping(t_address,t_mapping(t_address,t_bool))",
            "contract": "ERC721Upgradeable",
            "src": "@openzeppelin/contracts-upgradeable/token/ERC721/ERC721Upgradeable.sol:40"
          },
          {
            "label": "__gap",
            "offset": 0,
            "slot": "107",
            "type": "t_array(t_uint256)44_storage",
            "contract": "ERC721Upgradeable",
            "src": "@openzeppelin/contracts-upgradeable/token/ERC721/ERC721Upgradeable.sol:465"
          },
          {
            "label": "_tokenURIs",
            "offset": 0,
            "slot": "151",
            "type": "t_mapping(t_uint256,t_string_storage)",
            "contract": "ERC721URIStorageUpgradeable",
            "src": "@openzeppelin/contracts-upgradeable/token/ERC721/extensions/ERC721URIStorageUpgradeable.sol:21"
          },
          {
            "label": "__gap",
            "offset": 0,
            "slot": "152",
            "type": "t_array(t_uint256)49_storage",
            "contract": "ERC721URIStorageUpgradeable",
            "src": "@openzeppelin/contracts-upgradeable/token/ERC721/extensions/ERC721URIStorageUpgradeable.sol:74"
          },
          {
            "label": "__gap",
            "offset": 0,
            "slot": "201",
            "type": "t_array(t_uint256)50_storage",
            "contract": "ERC721BurnableUpgradeable",
            "src": "@openzeppelin/contracts-upgradeable/token/ERC721/extensions/ERC721BurnableUpgradeable.sol:38"
          },
          {
            "label": "_roles",
            "offset": 0,
            "slot": "251",
            "type": "t_mapping(t_bytes32,t_struct(RoleData)34_storage)",
            "contract": "AccessControlUpgradeable",
            "src": "@openzeppelin/contracts-upgradeable/access/AccessControlUpgradeable.sol:61"
          },
          {
            "label": "__gap",
            "offset": 0,
            "slot": "252",
            "type": "t_array(t_uint256)49_storage",
            "contract": "AccessControlUpgradeable",
            "src": "@openzeppelin/contracts-upgradeable/access/AccessControlUpgradeable.sol:259"
          },
          {
            "label": "__gap",
            "offset": 0,
            "slot": "301",
            "type": "t_array(t_uint256)50_storage",
            "contract": "ERC1967UpgradeUpgradeable",
            "src": "@openzeppelin/contracts-upgradeable/proxy/ERC1967/ERC1967UpgradeUpgradeable.sol:211"
          },
          {
            "label": "__gap",
            "offset": 0,
            "slot": "351",
            "type": "t_array(t_uint256)50_storage",
            "contract": "UUPSUpgradeable",
            "src": "@openzeppelin/contracts-upgradeable/proxy/utils/UUPSUpgradeable.sol:107"
          },
          {
            "label": "_tokenIdCounter",
            "offset": 0,
            "slot": "401",
            "type": "t_struct(Counter)2627_storage",
            "contract": "NftBaseUpgradeable",
            "src": "contracts/NFTs/Base/NftBaseUpgradeable.sol:24"
          },
          {
            "label": "baseURI",
            "offset": 0,
            "slot": "402",
            "type": "t_string_storage",
            "contract": "NftBaseUpgradeable",
            "src": "contracts/NFTs/Base/NftBaseUpgradeable.sol:30"
          },
          {
            "label": "_dimoRegistry",
            "offset": 0,
            "slot": "403",
            "type": "t_contract(IDimoRegistry)3936",
            "contract": "ManufacturerId",
            "src": "contracts/NFTs/ManufacturerId.sol:8"
          }
        ],
        "types": {
          "t_address": {
            "label": "address",
            "numberOfBytes": "20"
          },
          "t_array(t_uint256)44_storage": {
            "label": "uint256[44]",
            "numberOfBytes": "1408"
          },
          "t_array(t_uint256)49_storage": {
            "label": "uint256[49]",
            "numberOfBytes": "1568"
          },
          "t_array(t_uint256)50_storage": {
            "label": "uint256[50]",
            "numberOfBytes": "1600"
          },
          "t_bool": {
            "label": "bool",
            "numberOfBytes": "1"
          },
          "t_bytes32": {
            "label": "bytes32",
            "numberOfBytes": "32"
          },
          "t_contract(IDimoRegistry)3936": {
            "label": "contract IDimoRegistry",
            "numberOfBytes": "20"
          },
          "t_mapping(t_address,t_bool)": {
            "label": "mapping(address => bool)",
            "numberOfBytes": "32"
          },
          "t_mapping(t_address,t_mapping(t_address,t_bool))": {
            "label": "mapping(address => mapping(address => bool))",
            "numberOfBytes": "32"
          },
          "t_mapping(t_address,t_uint256)": {
            "label": "mapping(address => uint256)",
            "numberOfBytes": "32"
          },
          "t_mapping(t_bytes32,t_struct(RoleData)34_storage)": {
            "label": "mapping(bytes32 => struct AccessControlUpgradeable.RoleData)",
            "numberOfBytes": "32"
          },
          "t_mapping(t_uint256,t_address)": {
            "label": "mapping(uint256 => address)",
            "numberOfBytes": "32"
          },
          "t_mapping(t_uint256,t_string_storage)": {
            "label": "mapping(uint256 => string)",
            "numberOfBytes": "32"
          },
          "t_string_storage": {
            "label": "string",
            "numberOfBytes": "32"
          },
          "t_struct(Counter)2627_storage": {
            "label": "struct CountersUpgradeable.Counter",
            "members": [
              {
                "label": "_value",
                "type": "t_uint256",
                "offset": 0,
                "slot": "0"
              }
            ],
            "numberOfBytes": "32"
          },
          "t_struct(RoleData)34_storage": {
            "label": "struct AccessControlUpgradeable.RoleData",
            "members": [
              {
                "label": "members",
                "type": "t_mapping(t_address,t_bool)",
                "offset": 0,
                "slot": "0"
              },
              {
                "label": "adminRole",
                "type": "t_bytes32",
                "offset": 0,
                "slot": "1"
              }
            ],
            "numberOfBytes": "64"
          },
          "t_uint256": {
            "label": "uint256",
            "numberOfBytes": "32"
          },
          "t_uint8": {
            "label": "uint8",
            "numberOfBytes": "1"
          }
        }
      }
    },
<<<<<<< HEAD
    "6509c6a6f59c1b5ff7d8351a67c4534afec06dfd038dd28ecc0ae9d6995ff2fe": {
      "address": "0xA6c4e0938835cb6d66074833737A87Fc1400533b",
      "txHash": "0x3848cc4cb5ce9f231ee3b5cd97f51faa6689cac827da0b7ed9548fe4e09ef456",
=======
    "cfe734629923bbc481cb8dfe28edc3f5aec93561e0b1eba1dcf36c2521f0ddca": {
      "address": "0x0607Ccd9B0eB0576EEcB3957d115b3360420858a",
>>>>>>> 811bce13
      "layout": {
        "solcVersion": "0.8.13",
        "storage": [
          {
            "label": "_initialized",
            "offset": 0,
            "slot": "0",
            "type": "t_uint8",
            "contract": "Initializable",
            "src": "@openzeppelin/contracts-upgradeable/proxy/utils/Initializable.sol:62",
            "retypedFrom": "bool"
          },
          {
            "label": "_initializing",
            "offset": 1,
            "slot": "0",
            "type": "t_bool",
            "contract": "Initializable",
            "src": "@openzeppelin/contracts-upgradeable/proxy/utils/Initializable.sol:67"
          },
          {
            "label": "__gap",
            "offset": 0,
            "slot": "1",
            "type": "t_array(t_uint256)50_storage",
            "contract": "ContextUpgradeable",
            "src": "@openzeppelin/contracts-upgradeable/utils/ContextUpgradeable.sol:36"
          },
          {
            "label": "__gap",
            "offset": 0,
            "slot": "51",
            "type": "t_array(t_uint256)50_storage",
            "contract": "ERC165Upgradeable",
            "src": "@openzeppelin/contracts-upgradeable/utils/introspection/ERC165Upgradeable.sol:41"
          },
          {
<<<<<<< HEAD
            "label": "_roles",
            "offset": 0,
            "slot": "101",
=======
            "label": "_name",
            "offset": 0,
            "slot": "101",
            "type": "t_string_storage",
            "contract": "ERC721Upgradeable",
            "src": "@openzeppelin/contracts-upgradeable/token/ERC721/ERC721Upgradeable.sol:25"
          },
          {
            "label": "_symbol",
            "offset": 0,
            "slot": "102",
            "type": "t_string_storage",
            "contract": "ERC721Upgradeable",
            "src": "@openzeppelin/contracts-upgradeable/token/ERC721/ERC721Upgradeable.sol:28"
          },
          {
            "label": "_owners",
            "offset": 0,
            "slot": "103",
            "type": "t_mapping(t_uint256,t_address)",
            "contract": "ERC721Upgradeable",
            "src": "@openzeppelin/contracts-upgradeable/token/ERC721/ERC721Upgradeable.sol:31"
          },
          {
            "label": "_balances",
            "offset": 0,
            "slot": "104",
            "type": "t_mapping(t_address,t_uint256)",
            "contract": "ERC721Upgradeable",
            "src": "@openzeppelin/contracts-upgradeable/token/ERC721/ERC721Upgradeable.sol:34"
          },
          {
            "label": "_tokenApprovals",
            "offset": 0,
            "slot": "105",
            "type": "t_mapping(t_uint256,t_address)",
            "contract": "ERC721Upgradeable",
            "src": "@openzeppelin/contracts-upgradeable/token/ERC721/ERC721Upgradeable.sol:37"
          },
          {
            "label": "_operatorApprovals",
            "offset": 0,
            "slot": "106",
            "type": "t_mapping(t_address,t_mapping(t_address,t_bool))",
            "contract": "ERC721Upgradeable",
            "src": "@openzeppelin/contracts-upgradeable/token/ERC721/ERC721Upgradeable.sol:40"
          },
          {
            "label": "__gap",
            "offset": 0,
            "slot": "107",
            "type": "t_array(t_uint256)44_storage",
            "contract": "ERC721Upgradeable",
            "src": "@openzeppelin/contracts-upgradeable/token/ERC721/ERC721Upgradeable.sol:465"
          },
          {
            "label": "_tokenURIs",
            "offset": 0,
            "slot": "151",
            "type": "t_mapping(t_uint256,t_string_storage)",
            "contract": "ERC721URIStorageUpgradeable",
            "src": "@openzeppelin/contracts-upgradeable/token/ERC721/extensions/ERC721URIStorageUpgradeable.sol:21"
          },
          {
            "label": "__gap",
            "offset": 0,
            "slot": "152",
            "type": "t_array(t_uint256)49_storage",
            "contract": "ERC721URIStorageUpgradeable",
            "src": "@openzeppelin/contracts-upgradeable/token/ERC721/extensions/ERC721URIStorageUpgradeable.sol:74"
          },
          {
            "label": "__gap",
            "offset": 0,
            "slot": "201",
            "type": "t_array(t_uint256)50_storage",
            "contract": "ERC721BurnableUpgradeable",
            "src": "@openzeppelin/contracts-upgradeable/token/ERC721/extensions/ERC721BurnableUpgradeable.sol:38"
          },
          {
            "label": "_roles",
            "offset": 0,
            "slot": "251",
>>>>>>> 811bce13
            "type": "t_mapping(t_bytes32,t_struct(RoleData)34_storage)",
            "contract": "AccessControlUpgradeable",
            "src": "@openzeppelin/contracts-upgradeable/access/AccessControlUpgradeable.sol:61"
          },
          {
            "label": "__gap",
            "offset": 0,
<<<<<<< HEAD
            "slot": "102",
=======
            "slot": "252",
>>>>>>> 811bce13
            "type": "t_array(t_uint256)49_storage",
            "contract": "AccessControlUpgradeable",
            "src": "@openzeppelin/contracts-upgradeable/access/AccessControlUpgradeable.sol:259"
          },
          {
            "label": "__gap",
            "offset": 0,
<<<<<<< HEAD
            "slot": "151",
=======
            "slot": "301",
>>>>>>> 811bce13
            "type": "t_array(t_uint256)50_storage",
            "contract": "ERC1967UpgradeUpgradeable",
            "src": "@openzeppelin/contracts-upgradeable/proxy/ERC1967/ERC1967UpgradeUpgradeable.sol:211"
          },
          {
            "label": "__gap",
            "offset": 0,
<<<<<<< HEAD
            "slot": "201",
=======
            "slot": "351",
>>>>>>> 811bce13
            "type": "t_array(t_uint256)50_storage",
            "contract": "UUPSUpgradeable",
            "src": "@openzeppelin/contracts-upgradeable/proxy/utils/UUPSUpgradeable.sol:107"
          },
          {
<<<<<<< HEAD
            "label": "dimoRegistry",
            "offset": 0,
            "slot": "251",
            "type": "t_contract(IDimoRegistry)6837",
            "contract": "DimoForwarder",
            "src": "contracts/DimoForwarder.sol:24"
          },
          {
            "label": "vehicleIdProxyAddress",
            "offset": 0,
            "slot": "252",
            "type": "t_address",
            "contract": "DimoForwarder",
            "src": "contracts/DimoForwarder.sol:25"
          },
          {
            "label": "adIdProxyAddress",
            "offset": 0,
            "slot": "253",
            "type": "t_address",
            "contract": "DimoForwarder",
            "src": "contracts/DimoForwarder.sol:26"
=======
            "label": "_tokenIdCounter",
            "offset": 0,
            "slot": "401",
            "type": "t_struct(Counter)2627_storage",
            "contract": "NftBaseUpgradeable",
            "src": "contracts/NFTs/Base/NftBaseUpgradeable.sol:23"
          },
          {
            "label": "baseURI",
            "offset": 0,
            "slot": "402",
            "type": "t_string_storage",
            "contract": "NftBaseUpgradeable",
            "src": "contracts/NFTs/Base/NftBaseUpgradeable.sol:29"
          },
          {
            "label": "_privilegeCounter",
            "offset": 0,
            "slot": "403",
            "type": "t_struct(Counter)2627_storage",
            "contract": "MultiPrivilege",
            "src": "contracts/NFTs/Base/MultiPrivilege/MultiPrivilege.sol:28"
          },
          {
            "label": "privilegeRecord",
            "offset": 0,
            "slot": "404",
            "type": "t_mapping(t_uint256,t_struct(PrivilegeData)3266_storage)",
            "contract": "MultiPrivilege",
            "src": "contracts/NFTs/Base/MultiPrivilege/MultiPrivilege.sol:31"
          },
          {
            "label": "tokenIdToVersion",
            "offset": 0,
            "slot": "405",
            "type": "t_mapping(t_uint256,t_uint256)",
            "contract": "MultiPrivilege",
            "src": "contracts/NFTs/Base/MultiPrivilege/MultiPrivilege.sol:34"
          },
          {
            "label": "privilegeEntry",
            "offset": 0,
            "slot": "406",
            "type": "t_mapping(t_uint256,t_mapping(t_uint256,t_mapping(t_uint256,t_mapping(t_address,t_uint256))))",
            "contract": "MultiPrivilege",
            "src": "contracts/NFTs/Base/MultiPrivilege/MultiPrivilege.sol:37"
>>>>>>> 811bce13
          }
        ],
        "types": {
          "t_address": {
            "label": "address",
            "numberOfBytes": "20"
          },
<<<<<<< HEAD
=======
          "t_array(t_uint256)44_storage": {
            "label": "uint256[44]",
            "numberOfBytes": "1408"
          },
>>>>>>> 811bce13
          "t_array(t_uint256)49_storage": {
            "label": "uint256[49]",
            "numberOfBytes": "1568"
          },
          "t_array(t_uint256)50_storage": {
            "label": "uint256[50]",
            "numberOfBytes": "1600"
          },
          "t_bool": {
            "label": "bool",
            "numberOfBytes": "1"
          },
          "t_bytes32": {
            "label": "bytes32",
            "numberOfBytes": "32"
          },
<<<<<<< HEAD
          "t_contract(IDimoRegistry)6837": {
            "label": "contract IDimoRegistry",
            "numberOfBytes": "20"
          },
=======
>>>>>>> 811bce13
          "t_mapping(t_address,t_bool)": {
            "label": "mapping(address => bool)",
            "numberOfBytes": "32"
          },
<<<<<<< HEAD
=======
          "t_mapping(t_address,t_mapping(t_address,t_bool))": {
            "label": "mapping(address => mapping(address => bool))",
            "numberOfBytes": "32"
          },
          "t_mapping(t_address,t_uint256)": {
            "label": "mapping(address => uint256)",
            "numberOfBytes": "32"
          },
>>>>>>> 811bce13
          "t_mapping(t_bytes32,t_struct(RoleData)34_storage)": {
            "label": "mapping(bytes32 => struct AccessControlUpgradeable.RoleData)",
            "numberOfBytes": "32"
          },
<<<<<<< HEAD
=======
          "t_mapping(t_uint256,t_address)": {
            "label": "mapping(uint256 => address)",
            "numberOfBytes": "32"
          },
          "t_mapping(t_uint256,t_mapping(t_address,t_uint256))": {
            "label": "mapping(uint256 => mapping(address => uint256))",
            "numberOfBytes": "32"
          },
          "t_mapping(t_uint256,t_mapping(t_uint256,t_mapping(t_address,t_uint256)))": {
            "label": "mapping(uint256 => mapping(uint256 => mapping(address => uint256)))",
            "numberOfBytes": "32"
          },
          "t_mapping(t_uint256,t_mapping(t_uint256,t_mapping(t_uint256,t_mapping(t_address,t_uint256))))": {
            "label": "mapping(uint256 => mapping(uint256 => mapping(uint256 => mapping(address => uint256))))",
            "numberOfBytes": "32"
          },
          "t_mapping(t_uint256,t_string_storage)": {
            "label": "mapping(uint256 => string)",
            "numberOfBytes": "32"
          },
          "t_mapping(t_uint256,t_struct(PrivilegeData)3266_storage)": {
            "label": "mapping(uint256 => struct MultiPrivilege.PrivilegeData)",
            "numberOfBytes": "32"
          },
          "t_mapping(t_uint256,t_uint256)": {
            "label": "mapping(uint256 => uint256)",
            "numberOfBytes": "32"
          },
          "t_string_storage": {
            "label": "string",
            "numberOfBytes": "32"
          },
          "t_struct(Counter)2627_storage": {
            "label": "struct CountersUpgradeable.Counter",
            "members": [
              {
                "label": "_value",
                "type": "t_uint256",
                "offset": 0,
                "slot": "0"
              }
            ],
            "numberOfBytes": "32"
          },
          "t_struct(PrivilegeData)3266_storage": {
            "label": "struct MultiPrivilege.PrivilegeData",
            "members": [
              {
                "label": "enabled",
                "type": "t_bool",
                "offset": 0,
                "slot": "0"
              },
              {
                "label": "description",
                "type": "t_string_storage",
                "offset": 0,
                "slot": "1"
              }
            ],
            "numberOfBytes": "64"
          },
>>>>>>> 811bce13
          "t_struct(RoleData)34_storage": {
            "label": "struct AccessControlUpgradeable.RoleData",
            "members": [
              {
                "label": "members",
                "type": "t_mapping(t_address,t_bool)",
                "offset": 0,
                "slot": "0"
              },
              {
                "label": "adminRole",
                "type": "t_bytes32",
                "offset": 0,
                "slot": "1"
              }
            ],
            "numberOfBytes": "64"
          },
          "t_uint256": {
            "label": "uint256",
            "numberOfBytes": "32"
          },
          "t_uint8": {
            "label": "uint8",
            "numberOfBytes": "1"
          }
        }
      }
    }
  }
}<|MERGE_RESOLUTION|>--- conflicted
+++ resolved
@@ -894,14 +894,9 @@
         }
       }
     },
-<<<<<<< HEAD
     "6509c6a6f59c1b5ff7d8351a67c4534afec06dfd038dd28ecc0ae9d6995ff2fe": {
       "address": "0xA6c4e0938835cb6d66074833737A87Fc1400533b",
       "txHash": "0x3848cc4cb5ce9f231ee3b5cd97f51faa6689cac827da0b7ed9548fe4e09ef456",
-=======
-    "cfe734629923bbc481cb8dfe28edc3f5aec93561e0b1eba1dcf36c2521f0ddca": {
-      "address": "0x0607Ccd9B0eB0576EEcB3957d115b3360420858a",
->>>>>>> 811bce13
       "layout": {
         "solcVersion": "0.8.13",
         "storage": [
@@ -939,11 +934,6 @@
             "src": "@openzeppelin/contracts-upgradeable/utils/introspection/ERC165Upgradeable.sol:41"
           },
           {
-<<<<<<< HEAD
-            "label": "_roles",
-            "offset": 0,
-            "slot": "101",
-=======
             "label": "_name",
             "offset": 0,
             "slot": "101",
@@ -1027,7 +1017,6 @@
             "label": "_roles",
             "offset": 0,
             "slot": "251",
->>>>>>> 811bce13
             "type": "t_mapping(t_bytes32,t_struct(RoleData)34_storage)",
             "contract": "AccessControlUpgradeable",
             "src": "@openzeppelin/contracts-upgradeable/access/AccessControlUpgradeable.sol:61"
@@ -1035,11 +1024,7 @@
           {
             "label": "__gap",
             "offset": 0,
-<<<<<<< HEAD
-            "slot": "102",
-=======
             "slot": "252",
->>>>>>> 811bce13
             "type": "t_array(t_uint256)49_storage",
             "contract": "AccessControlUpgradeable",
             "src": "@openzeppelin/contracts-upgradeable/access/AccessControlUpgradeable.sol:259"
@@ -1047,11 +1032,7 @@
           {
             "label": "__gap",
             "offset": 0,
-<<<<<<< HEAD
-            "slot": "151",
-=======
             "slot": "301",
->>>>>>> 811bce13
             "type": "t_array(t_uint256)50_storage",
             "contract": "ERC1967UpgradeUpgradeable",
             "src": "@openzeppelin/contracts-upgradeable/proxy/ERC1967/ERC1967UpgradeUpgradeable.sol:211"
@@ -1059,17 +1040,12 @@
           {
             "label": "__gap",
             "offset": 0,
-<<<<<<< HEAD
-            "slot": "201",
-=======
             "slot": "351",
->>>>>>> 811bce13
             "type": "t_array(t_uint256)50_storage",
             "contract": "UUPSUpgradeable",
             "src": "@openzeppelin/contracts-upgradeable/proxy/utils/UUPSUpgradeable.sol:107"
           },
           {
-<<<<<<< HEAD
             "label": "dimoRegistry",
             "offset": 0,
             "slot": "251",
@@ -1092,7 +1068,8 @@
             "type": "t_address",
             "contract": "DimoForwarder",
             "src": "contracts/DimoForwarder.sol:26"
-=======
+          },
+          {
             "label": "_tokenIdCounter",
             "offset": 0,
             "slot": "401",
@@ -1139,7 +1116,6 @@
             "type": "t_mapping(t_uint256,t_mapping(t_uint256,t_mapping(t_uint256,t_mapping(t_address,t_uint256))))",
             "contract": "MultiPrivilege",
             "src": "contracts/NFTs/Base/MultiPrivilege/MultiPrivilege.sol:37"
->>>>>>> 811bce13
           }
         ],
         "types": {
@@ -1147,13 +1123,6 @@
             "label": "address",
             "numberOfBytes": "20"
           },
-<<<<<<< HEAD
-=======
-          "t_array(t_uint256)44_storage": {
-            "label": "uint256[44]",
-            "numberOfBytes": "1408"
-          },
->>>>>>> 811bce13
           "t_array(t_uint256)49_storage": {
             "label": "uint256[49]",
             "numberOfBytes": "1568"
@@ -1170,19 +1139,14 @@
             "label": "bytes32",
             "numberOfBytes": "32"
           },
-<<<<<<< HEAD
           "t_contract(IDimoRegistry)6837": {
             "label": "contract IDimoRegistry",
             "numberOfBytes": "20"
           },
-=======
->>>>>>> 811bce13
           "t_mapping(t_address,t_bool)": {
             "label": "mapping(address => bool)",
             "numberOfBytes": "32"
           },
-<<<<<<< HEAD
-=======
           "t_mapping(t_address,t_mapping(t_address,t_bool))": {
             "label": "mapping(address => mapping(address => bool))",
             "numberOfBytes": "32"
@@ -1191,13 +1155,10 @@
             "label": "mapping(address => uint256)",
             "numberOfBytes": "32"
           },
->>>>>>> 811bce13
           "t_mapping(t_bytes32,t_struct(RoleData)34_storage)": {
             "label": "mapping(bytes32 => struct AccessControlUpgradeable.RoleData)",
             "numberOfBytes": "32"
           },
-<<<<<<< HEAD
-=======
           "t_mapping(t_uint256,t_address)": {
             "label": "mapping(uint256 => address)",
             "numberOfBytes": "32"
@@ -1260,7 +1221,6 @@
             ],
             "numberOfBytes": "64"
           },
->>>>>>> 811bce13
           "t_struct(RoleData)34_storage": {
             "label": "struct AccessControlUpgradeable.RoleData",
             "members": [
