--- conflicted
+++ resolved
@@ -24,15 +24,8 @@
  * @notice Contract to handle vehicle streams
  */
 contract VehicleStream is AccessControlInternal {
-<<<<<<< HEAD
-    string constant DIMO_STREAM_ENS = "streams.dimo.eth";
-    string constant DIMO_STREAM_ENS_VEHICLE = "streams.dimo.eth/vehicle/";
-
     event VehicleStreamAssociated(uint256 indexed vehicleId, string streamId);
     event VehicleStreamDissociated(uint256 indexed vehicleId, string streamId);
-=======
-    event VehicleStreamAssociated(string streamId, uint256 indexed vehicleId);
->>>>>>> c28a2141
     event SubscribedToVehicleStream(
         string streamId,
         address indexed subscriber,
@@ -231,7 +224,7 @@
 
         string memory streamId = string(
             abi.encodePacked(
-                sms.dimoStreamrEns,
+                scs.dimoStreamrEns,
                 "/vehicle/",
                 Strings.toString(vehicleId)
             )
