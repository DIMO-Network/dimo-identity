//SPDX-License-Identifier: BUSL-1.1
pragma solidity ^0.8.13;

/// @notice File to store shared structs

struct AttributeInfoPair {
    string attribute;
    string info;
}

struct AftermarketDeviceInfos {
    address addr;
    AttributeInfoPair[] attrInfoPairs;
}

struct AftermarketDeviceOwnerPair {
    uint256 aftermarketDeviceNodeId;
    address owner;
}

struct AftermarketDeviceIdAddressPair {
    uint256 aftermarketDeviceNodeId;
    address deviceAddress;
}

struct MintSyntheticDeviceBatchInput {
    uint256 vehicleNode;
    address syntheticDeviceAddr;
    AttributeInfoPair[] attrInfoPairs;
}

struct MintSyntheticDeviceInput {
    uint256 integrationNode;
    uint256 vehicleNode;
    bytes syntheticDeviceSig;
    bytes vehicleOwnerSig;
    address syntheticDeviceAddr;
    AttributeInfoPair[] attrInfoPairs;
}

struct MintVehicleAndSdInput {
    uint256 manufacturerNode;
    address owner;
    AttributeInfoPair[] attrInfoPairsVehicle;
    uint256 integrationNode;
    bytes vehicleOwnerSig;
    bytes syntheticDeviceSig;
    address syntheticDeviceAddr;
    AttributeInfoPair[] attrInfoPairsDevice;
}

<<<<<<< HEAD
struct DeviceDefinitionInput {
    string id;
    string model;
    uint256 year;
    string metadata;
    string ksuid;
=======
struct MintVehicleAndSdWithDdInput {
    uint256 manufacturerNode;
    address owner;
    string deviceDefinitionId;
    uint256 integrationNode;
    bytes vehicleOwnerSig;
    bytes syntheticDeviceSig;
    address syntheticDeviceAddr;
    AttributeInfoPair[] attrInfoPairsDevice;
>>>>>>> 03c75dfb
}<|MERGE_RESOLUTION|>--- conflicted
+++ resolved
@@ -49,14 +49,14 @@
     AttributeInfoPair[] attrInfoPairsDevice;
 }
 
-<<<<<<< HEAD
 struct DeviceDefinitionInput {
     string id;
     string model;
     uint256 year;
     string metadata;
     string ksuid;
-=======
+}
+
 struct MintVehicleAndSdWithDdInput {
     uint256 manufacturerNode;
     address owner;
@@ -66,5 +66,4 @@
     bytes syntheticDeviceSig;
     address syntheticDeviceAddr;
     AttributeInfoPair[] attrInfoPairsDevice;
->>>>>>> 03c75dfb
 }