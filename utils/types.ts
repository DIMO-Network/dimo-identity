--- conflicted
+++ resolved
@@ -57,15 +57,14 @@
   attrInfoPairsDevice: AttributeInfoPair[]
 };
 
-<<<<<<< HEAD
 export type DeviceDefinitionInput = {
   id: string,
   model: string,
   year: number,
   metadata: string,
   ksuid: string
-}
-=======
+};
+
 export type MintVehicleAndSdWithDdInput = {
   manufacturerNode: string,
   owner: string,
@@ -76,7 +75,6 @@
   syntheticDeviceAddr: string,
   attrInfoPairsDevice: AttributeInfoPair[]
 };
->>>>>>> 03c75dfb
 
 export type IdManufacturerName = {
   tokenId: string,
