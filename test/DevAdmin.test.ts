import chai from 'chai';
import { ethers, HardhatEthersSigner } from 'hardhat';

import {
  DIMORegistry,
  Eip712Checker,
  DimoAccessControl,
  Nodes,
  Manufacturer,
  ManufacturerId,
  Integration,
  IntegrationId,
  Vehicle,
  VehicleId,
  AftermarketDevice,
  AftermarketDeviceId,
  SyntheticDevice,
  SyntheticDeviceId,
  AdLicenseValidator,
  Mapper,
  MockDimoToken,
  MockStake,
  DevAdmin,
} from '../typechain-types';
import {
  setup,
  grantAdminRoles,
  createSnapshot,
  revertToSnapshot,
  signMessage,
  IdManufacturerName,
  C,
} from '../utils';

const { expect } = chai;

describe('DevAdmin', function () {
  let snapshot: string;
  let dimoRegistryInstance: DIMORegistry;
  let eip712CheckerInstance: Eip712Checker;
  let dimoAccessControlInstance: DimoAccessControl;
  let nodesInstance: Nodes;
  let manufacturerInstance: Manufacturer;
  let integrationInstance: Integration;
  let vehicleInstance: Vehicle;
  let aftermarketDeviceInstance: AftermarketDevice;
  let syntheticDeviceInstance: SyntheticDevice;
  let adLicenseValidatorInstance: AdLicenseValidator;
  let mapperInstance: Mapper;
  let mockDimoTokenInstance: MockDimoToken;
  let mockStakeInstance: MockStake;
  let devAdminInstance: DevAdmin;
  let manufacturerIdInstance: ManufacturerId;
  let integrationIdInstance: IntegrationId;
  let vehicleIdInstance: VehicleId;
  let adIdInstance: AftermarketDeviceId;
  let sdIdInstance: SyntheticDeviceId;

  let admin: HardhatEthersSigner;
  let nonAdmin: HardhatEthersSigner;
  let foundation: HardhatEthersSigner;
  let manufacturer1: HardhatEthersSigner;
  let manufacturer2: HardhatEthersSigner;
<<<<<<< HEAD
  let manufacturer3: HardhatEthersSigner;
=======
>>>>>>> 279dc18f
  let integrationOwner1: HardhatEthersSigner;
  let user1: HardhatEthersSigner;
  let user2: HardhatEthersSigner;
  let adAddress1: HardhatEthersSigner;
  let adAddress2: HardhatEthersSigner;
  let sdAddress1: HardhatEthersSigner;

  const mockAftermarketDeviceInfosList = JSON.parse(
    JSON.stringify(C.mockAftermarketDeviceInfosList),
  );
  const mockAftermarketDeviceInfosListNotWhitelisted = JSON.parse(
    JSON.stringify(C.mockAftermarketDeviceInfosListNotWhitelisted),
  );

  before(async () => {
    [
      admin,
      nonAdmin,
      foundation,
      manufacturer1,
      manufacturer2,
<<<<<<< HEAD
      manufacturer3,
=======
>>>>>>> 279dc18f
      integrationOwner1,
      user1,
      user2,
      adAddress1,
      adAddress2,
      sdAddress1,
    ] = await ethers.getSigners();
    mockAftermarketDeviceInfosList[0].addr = adAddress1.address;
    mockAftermarketDeviceInfosList[1].addr = adAddress2.address;
    mockAftermarketDeviceInfosListNotWhitelisted[0].addr = adAddress1.address;
    mockAftermarketDeviceInfosListNotWhitelisted[1].addr = adAddress2.address;

    const deployments = await setup(admin, {
      modules: [
        'Eip712Checker',
        'DimoAccessControl',
        'Nodes',
        'Manufacturer',
        'Integration',
        'Vehicle',
        'AftermarketDevice',
        'SyntheticDevice',
        'AdLicenseValidator',
        'Mapper',
        'DevAdmin',
      ],
      nfts: [
        'ManufacturerId',
        'IntegrationId',
        'VehicleId',
        'AftermarketDeviceId',
        'SyntheticDeviceId',
      ],
      upgradeableContracts: [],
    });

    dimoRegistryInstance = deployments.DIMORegistry;
    dimoAccessControlInstance = deployments.DimoAccessControl;
    eip712CheckerInstance = deployments.Eip712Checker;
    nodesInstance = deployments.Nodes;
    manufacturerInstance = deployments.Manufacturer;
    integrationInstance = deployments.Integration;
    vehicleInstance = deployments.Vehicle;
    aftermarketDeviceInstance = deployments.AftermarketDevice;
    syntheticDeviceInstance = deployments.SyntheticDevice;
    adLicenseValidatorInstance = deployments.AdLicenseValidator;
    mapperInstance = deployments.Mapper;
    devAdminInstance = deployments.DevAdmin;
    manufacturerIdInstance = deployments.ManufacturerId;
    integrationIdInstance = deployments.IntegrationId;
    vehicleIdInstance = deployments.VehicleId;
    adIdInstance = deployments.AftermarketDeviceId;
    sdIdInstance = deployments.SyntheticDeviceId;

    await grantAdminRoles(admin, dimoAccessControlInstance);

    await manufacturerIdInstance
      .connect(admin)
      .grantRole(C.NFT_MINTER_ROLE, await dimoRegistryInstance.getAddress());
    await integrationIdInstance
      .connect(admin)
      .grantRole(C.NFT_MINTER_ROLE, await dimoRegistryInstance.getAddress());
    await vehicleIdInstance
      .connect(admin)
      .grantRole(C.NFT_MINTER_ROLE, await dimoRegistryInstance.getAddress());
    await adIdInstance
      .connect(admin)
      .grantRole(C.NFT_MINTER_ROLE, await dimoRegistryInstance.getAddress());
    await sdIdInstance
      .connect(admin)
      .grantRole(C.NFT_MINTER_ROLE, await dimoRegistryInstance.getAddress());
    await sdIdInstance
      .connect(admin)
      .grantRole(C.NFT_BURNER_ROLE, await dimoRegistryInstance.getAddress());

    // Set NFT Proxies
    await manufacturerInstance
      .connect(admin)
      .setManufacturerIdProxyAddress(await manufacturerIdInstance.getAddress());
    await integrationInstance
      .connect(admin)
      .setIntegrationIdProxyAddress(await integrationIdInstance.getAddress());
    await vehicleInstance
      .connect(admin)
      .setVehicleIdProxyAddress(await vehicleIdInstance.getAddress());
    await aftermarketDeviceInstance
      .connect(admin)
      .setAftermarketDeviceIdProxyAddress(await adIdInstance.getAddress());
    await syntheticDeviceInstance
      .connect(admin)
      .setSyntheticDeviceIdProxyAddress(await sdIdInstance.getAddress());

    // Initialize EIP-712
    await eip712CheckerInstance.initialize(
      C.defaultDomainName,
      C.defaultDomainVersion,
    );

    // Deploy MockDimoToken contract
    const MockDimoTokenFactory =
      await ethers.getContractFactory('MockDimoToken');
    mockDimoTokenInstance = await MockDimoTokenFactory.connect(admin).deploy(
      C.oneBillionE18,
    );

    // Deploy MockStake contract
    const MockStakeFactory = await ethers.getContractFactory('MockStake');
    mockStakeInstance = await MockStakeFactory.connect(admin).deploy();

    // Transfer DIMO Tokens to the manufacturer and approve DIMORegistry
    await mockDimoTokenInstance
      .connect(admin)
      .transfer(manufacturer1.address, C.manufacturerDimoTokensAmount);
    await mockDimoTokenInstance
      .connect(manufacturer1)
      .approve(
        await dimoRegistryInstance.getAddress(),
        C.manufacturerDimoTokensAmount,
      );

    // Setup AdLicenseValidator variables
    await adLicenseValidatorInstance.setFoundationAddress(foundation.address);
    await adLicenseValidatorInstance.setDimoToken(
      await mockDimoTokenInstance.getAddress(),
    );
    await adLicenseValidatorInstance.setLicense(
      await mockStakeInstance.getAddress(),
    );
    await adLicenseValidatorInstance.setAdMintCost(C.adMintCost);

    // Whitelist Manufacturer attributes
    await manufacturerInstance
      .connect(admin)
      .addManufacturerAttribute(C.mockManufacturerAttribute1);
    await manufacturerInstance
      .connect(admin)
      .addManufacturerAttribute(C.mockManufacturerAttribute2);

    // Whitelist Integration attributes
    await integrationInstance
      .connect(admin)
      .addIntegrationAttribute(C.mockIntegrationAttribute1);
    await integrationInstance
      .connect(admin)
      .addIntegrationAttribute(C.mockIntegrationAttribute2);

    // Whitelist Vehicle attributes
    await vehicleInstance
      .connect(admin)
      .addVehicleAttribute(C.mockVehicleAttribute1);
    await vehicleInstance
      .connect(admin)
      .addVehicleAttribute(C.mockVehicleAttribute2);

    // Whitelist AftermarketDevice attributes
    await aftermarketDeviceInstance
      .connect(admin)
      .addAftermarketDeviceAttribute(C.mockAftermarketDeviceAttribute1);
    await aftermarketDeviceInstance
      .connect(admin)
      .addAftermarketDeviceAttribute(C.mockAftermarketDeviceAttribute2);

    // Whitelist SyntheticDevice attributes
    await syntheticDeviceInstance
      .connect(admin)
      .addSyntheticDeviceAttribute(C.mockSyntheticDeviceAttribute1);
    await syntheticDeviceInstance
      .connect(admin)
      .addSyntheticDeviceAttribute(C.mockSyntheticDeviceAttribute2);

    await manufacturerInstance
      .connect(admin)
      .mintManufacturer(
        manufacturer1.address,
        C.mockManufacturerNames[0],
        C.mockManufacturerAttributeInfoPairs,
      );
    await manufacturerInstance
      .connect(admin)
      .mintManufacturer(
        manufacturer2.address,
        C.mockManufacturerNames[1],
        C.mockManufacturerAttributeInfoPairs,
      );
    await manufacturerInstance
      .connect(admin)
      .mintManufacturer(
        manufacturer3.address,
        C.mockManufacturerNames[2],
        C.mockManufacturerAttributeInfoPairs,
      );

    // Mint Integration Node
    await integrationInstance
      .connect(admin)
      .mintIntegration(
        integrationOwner1.address,
        C.mockIntegrationNames[0],
        C.mockIntegrationAttributeInfoPairs,
      );

    await mockStakeInstance.setLicenseBalance(manufacturer1.address, 1);

    // Grant Transferer role to DIMO Registry
    await adIdInstance
      .connect(admin)
      .grantRole(
        C.NFT_TRANSFERER_ROLE,
        await dimoRegistryInstance.getAddress(),
      );

    // Approve DIMO Registry to spend manufacturer1's tokens
    await adIdInstance
      .connect(manufacturer1)
      .setApprovalForAll(await aftermarketDeviceInstance.getAddress(), true);

    // Approve DIMO Registry to spend user1's tokens
    await adIdInstance
      .connect(user1)
      .setApprovalForAll(await aftermarketDeviceInstance.getAddress(), true);

    // Setting DimoRegistry address in the Proxy IDs
    await manufacturerIdInstance
      .connect(admin)
      .setDimoRegistryAddress(await dimoRegistryInstance.getAddress());
    await integrationIdInstance
      .connect(admin)
      .setDimoRegistryAddress(await dimoRegistryInstance.getAddress());
    await vehicleIdInstance
      .connect(admin)
      .setDimoRegistryAddress(await dimoRegistryInstance.getAddress());
    await adIdInstance
      .connect(admin)
      .setDimoRegistryAddress(await dimoRegistryInstance.getAddress());
    await sdIdInstance
      .connect(admin)
      .setDimoRegistryAddress(await dimoRegistryInstance.getAddress());

    // Setting DimoRegistry address in the AftermarketDeviceId
    await sdIdInstance
      .connect(admin)
      .setDimoRegistryAddress(await dimoRegistryInstance.getAddress());
  });

  beforeEach(async () => {
    snapshot = await createSnapshot();
  });

  afterEach(async () => {
    await revertToSnapshot(snapshot);
  });

  describe('transferAftermarketDeviceOwnership', () => {
    let ownerSig: string;
    let adSig: string;
    before(async () => {
      ownerSig = await signMessage({
        _signer: user1,
        _primaryType: 'ClaimAftermarketDeviceSign',
        _verifyingContract: await aftermarketDeviceInstance.getAddress(),
        message: {
          aftermarketDeviceNode: '1',
          owner: user1.address,
        },
      });
      adSig = await signMessage({
        _signer: adAddress1,
        _primaryType: 'ClaimAftermarketDeviceSign',
        _verifyingContract: await aftermarketDeviceInstance.getAddress(),
        message: {
          aftermarketDeviceNode: '1',
          owner: user1.address,
        },
      });
    });

    beforeEach(async () => {
      await aftermarketDeviceInstance
        .connect(manufacturer1)
        .mintAftermarketDeviceByManufacturerBatch(
          1,
          mockAftermarketDeviceInfosList,
        );
      await aftermarketDeviceInstance
        .connect(admin)
        .claimAftermarketDeviceSign(1, user1.address, ownerSig, adSig);
    });

    context('Error handling', () => {
      it('Should revert if caller does not have DEV_AD_TRANSFER_ROLE', async () => {
        await expect(
          devAdminInstance
            .connect(nonAdmin)
            .transferAftermarketDeviceOwnership(1, user2.address),
        ).to.be.rejectedWith(
          `AccessControl: account ${nonAdmin.address.toLowerCase()} is missing role ${C.DEV_AD_TRANSFER_ROLE
          }`,
        );
      });
      it('Should revert if node is not an Aftermarket Device', async () => {
        await expect(
          devAdminInstance
            .connect(admin)
            .transferAftermarketDeviceOwnership(99, user2.address),
        ).to.be.rejectedWith('Invalid AD node');
      });
    });

    context('State', () => {
      it('Should correctly set new node owner', async () => {
        expect(await adIdInstance.ownerOf(1)).to.be.equal(user1.address);

        await devAdminInstance
          .connect(admin)
          .transferAftermarketDeviceOwnership(1, user2.address);

        expect(await adIdInstance.ownerOf(1)).to.be.equal(user2.address);
      });
    });

    context('Events', () => {
      it('Should emit AftermarketDeviceTransferredDevAdmin event with correct params', async () => {
        await expect(
          devAdminInstance
            .connect(admin)
            .transferAftermarketDeviceOwnership(1, user2.address),
        )
          .to.emit(devAdminInstance, 'AftermarketDeviceTransferredDevAdmin')
          .withArgs(1, user1.address, user2.address);
      });
    });
  });

  describe('unclaimAftermarketDeviceNode', () => {
    let claimOwnerSig1: string;
    let claimOwnerSig2: string;
    let claimAdSig1: string;
    let claimAdSig2: string;
    before(async () => {
      claimOwnerSig1 = await signMessage({
        _signer: user1,
        _primaryType: 'ClaimAftermarketDeviceSign',
        _verifyingContract: await aftermarketDeviceInstance.getAddress(),
        message: {
          aftermarketDeviceNode: '1',
          owner: user1.address,
        },
      });
      claimOwnerSig2 = await signMessage({
        _signer: user1,
        _primaryType: 'ClaimAftermarketDeviceSign',
        _verifyingContract: await aftermarketDeviceInstance.getAddress(),
        message: {
          aftermarketDeviceNode: '2',
          owner: user1.address,
        },
      });
      claimAdSig1 = await signMessage({
        _signer: adAddress1,
        _primaryType: 'ClaimAftermarketDeviceSign',
        _verifyingContract: await aftermarketDeviceInstance.getAddress(),
        message: {
          aftermarketDeviceNode: '1',
          owner: user1.address,
        },
      });
      claimAdSig2 = await signMessage({
        _signer: adAddress2,
        _primaryType: 'ClaimAftermarketDeviceSign',
        _verifyingContract: await aftermarketDeviceInstance.getAddress(),
        message: {
          aftermarketDeviceNode: '2',
          owner: user1.address,
        },
      });
    });

    beforeEach(async () => {
      await aftermarketDeviceInstance
        .connect(manufacturer1)
        .mintAftermarketDeviceByManufacturerBatch(
          1,
          mockAftermarketDeviceInfosList,
        );
      await vehicleInstance
        .connect(admin)
        .mintVehicle(1, user1.address, C.mockVehicleAttributeInfoPairs);
      await vehicleInstance
        .connect(admin)
        .mintVehicle(1, user1.address, C.mockVehicleAttributeInfoPairs);
      await aftermarketDeviceInstance
        .connect(admin)
        .claimAftermarketDeviceSign(
          1,
          user1.address,
          claimOwnerSig1,
          claimAdSig1,
        );
      await aftermarketDeviceInstance
        .connect(admin)
        .claimAftermarketDeviceSign(
          2,
          user1.address,
          claimOwnerSig2,
          claimAdSig2,
        );
    });

    context('Error handling', () => {
      it('Should revert if caller does not have DEV_AD_UNCLAIM_ROLE', async () => {
        await expect(
          devAdminInstance.connect(nonAdmin).unclaimAftermarketDeviceNode([1]),
        ).to.be.rejectedWith(
          `AccessControl: account ${nonAdmin.address.toLowerCase()} is missing role ${C.DEV_AD_UNCLAIM_ROLE
          }`,
        );
      });
      it('Should revert if node is not an Aftermarket Device', async () => {
        await expect(
          devAdminInstance
            .connect(admin)
            .unpairAftermarketDeviceByDeviceNode([1, 99]),
        ).to.be.rejectedWith('Invalid AD node');
      });
    });

    context('State', () => {
      it('Should correctly unclaim aftermarket Device', async () => {
        await expect(
          aftermarketDeviceInstance
            .connect(admin)
            .claimAftermarketDeviceSign(
              1,
              user1.address,
              claimOwnerSig1,
              claimAdSig1,
            ),
        ).to.be.rejectedWith('DeviceAlreadyClaimed(1)');
        await expect(
          aftermarketDeviceInstance
            .connect(admin)
            .claimAftermarketDeviceSign(
              2,
              user1.address,
              claimOwnerSig2,
              claimAdSig2,
            ),
        ).to.be.rejectedWith('DeviceAlreadyClaimed(2)');

        await devAdminInstance
          .connect(admin)
          .unclaimAftermarketDeviceNode([1, 2]);

        await expect(
          aftermarketDeviceInstance
            .connect(admin)
            .claimAftermarketDeviceSign(
              1,
              user1.address,
              claimOwnerSig1,
              claimAdSig1,
            ),
        ).to.not.be.rejected;
        await expect(
          aftermarketDeviceInstance
            .connect(admin)
            .claimAftermarketDeviceSign(
              2,
              user1.address,
              claimOwnerSig2,
              claimAdSig2,
            ),
        ).to.not.be.rejected;
      });
    });

    context('Events', () => {
      it('Should emit AftermarketDeviceUnclaimedDevAdmin event with correct params', async () => {
        await expect(
          devAdminInstance.connect(admin).unclaimAftermarketDeviceNode([1, 2]),
        )
          .to.emit(devAdminInstance, 'AftermarketDeviceUnclaimedDevAdmin')
          .withArgs(1)
          .to.emit(devAdminInstance, 'AftermarketDeviceUnclaimedDevAdmin')
          .withArgs(2);
      });
    });
  });

  describe('unpairAftermarketDeviceByDeviceNode', () => {
    let claimOwnerSig1: string;
    let claimOwnerSig2: string;
    let claimAdSig1: string;
    let claimAdSig2: string;
    let pairSig1: string;
    let pairSig2: string;
    before(async () => {
      claimOwnerSig1 = await signMessage({
        _signer: user1,
        _primaryType: 'ClaimAftermarketDeviceSign',
        _verifyingContract: await aftermarketDeviceInstance.getAddress(),
        message: {
          aftermarketDeviceNode: '1',
          owner: user1.address,
        },
      });
      claimOwnerSig2 = await signMessage({
        _signer: user1,
        _primaryType: 'ClaimAftermarketDeviceSign',
        _verifyingContract: await aftermarketDeviceInstance.getAddress(),
        message: {
          aftermarketDeviceNode: '2',
          owner: user1.address,
        },
      });
      claimAdSig1 = await signMessage({
        _signer: adAddress1,
        _primaryType: 'ClaimAftermarketDeviceSign',
        _verifyingContract: await aftermarketDeviceInstance.getAddress(),
        message: {
          aftermarketDeviceNode: '1',
          owner: user1.address,
        },
      });
      claimAdSig2 = await signMessage({
        _signer: adAddress2,
        _primaryType: 'ClaimAftermarketDeviceSign',
        _verifyingContract: await aftermarketDeviceInstance.getAddress(),
        message: {
          aftermarketDeviceNode: '2',
          owner: user1.address,
        },
      });
      pairSig1 = await signMessage({
        _signer: user1,
        _primaryType: 'PairAftermarketDeviceSign',
        _verifyingContract: await aftermarketDeviceInstance.getAddress(),
        message: {
          aftermarketDeviceNode: '1',
          vehicleNode: '1',
        },
      });
      pairSig2 = await signMessage({
        _signer: user1,
        _primaryType: 'PairAftermarketDeviceSign',
        _verifyingContract: await aftermarketDeviceInstance.getAddress(),
        message: {
          aftermarketDeviceNode: '2',
          vehicleNode: '2',
        },
      });
    });

    beforeEach(async () => {
      await aftermarketDeviceInstance
        .connect(manufacturer1)
        .mintAftermarketDeviceByManufacturerBatch(
          1,
          mockAftermarketDeviceInfosList,
        );
      await vehicleInstance
        .connect(admin)
        .mintVehicle(1, user1.address, C.mockVehicleAttributeInfoPairs);
      await vehicleInstance
        .connect(admin)
        .mintVehicle(1, user1.address, C.mockVehicleAttributeInfoPairs);
      await aftermarketDeviceInstance
        .connect(admin)
        .claimAftermarketDeviceSign(
          1,
          user1.address,
          claimOwnerSig1,
          claimAdSig1,
        );
      await aftermarketDeviceInstance
        .connect(admin)
        .claimAftermarketDeviceSign(
          2,
          user1.address,
          claimOwnerSig2,
          claimAdSig2,
        );
      await aftermarketDeviceInstance
        .connect(admin)
      ['pairAftermarketDeviceSign(uint256,uint256,bytes)'](1, 1, pairSig1);
      await aftermarketDeviceInstance
        .connect(admin)
      ['pairAftermarketDeviceSign(uint256,uint256,bytes)'](2, 2, pairSig2);
    });

    context('Error handling', () => {
      it('Should revert if caller does not have DEV_AD_UNPAIR_ROLE', async () => {
        await expect(
          devAdminInstance
            .connect(nonAdmin)
            .unpairAftermarketDeviceByDeviceNode([2]),
        ).to.be.rejectedWith(
          `AccessControl: account ${nonAdmin.address.toLowerCase()} is missing role ${C.DEV_AD_UNPAIR_ROLE
          }`,
        );
      });
      it('Should revert if node is not an Aftermarket Device', async () => {
        await expect(
          devAdminInstance
            .connect(admin)
            .unpairAftermarketDeviceByDeviceNode([1, 99]),
        ).to.be.rejectedWith('Invalid AD node');
      });
    });

    context('State', () => {
      it('Should correctly map the aftermarket device to the vehicle', async () => {
        expect(
          await mapperInstance.getLink(await adIdInstance.getAddress(), 1),
        ).to.be.equal(1);
        expect(
          await mapperInstance.getLink(await adIdInstance.getAddress(), 2),
        ).to.be.equal(2);

        await devAdminInstance
          .connect(admin)
          .unpairAftermarketDeviceByDeviceNode([1, 2]);

        expect(
          await mapperInstance.getLink(await adIdInstance.getAddress(), 1),
        ).to.be.equal(0);
        expect(
          await mapperInstance.getLink(await adIdInstance.getAddress(), 2),
        ).to.be.equal(0);
      });
      it('Should correctly map the vehicle to the aftermarket device', async () => {
        expect(
          await mapperInstance.getLink(await vehicleIdInstance.getAddress(), 1),
        ).to.be.equal(1);
        expect(
          await mapperInstance.getLink(await vehicleIdInstance.getAddress(), 2),
        ).to.be.equal(2);

        await devAdminInstance
          .connect(admin)
          .unpairAftermarketDeviceByDeviceNode([1, 2]);

        expect(
          await mapperInstance.getLink(await vehicleIdInstance.getAddress(), 1),
        ).to.be.equal(0);
        expect(
          await mapperInstance.getLink(await vehicleIdInstance.getAddress(), 2),
        ).to.be.equal(0);
      });
    });

    context('Events', () => {
      it('Should emit AftermarketDeviceUnpairedDevAdmin event with correct params', async () => {
        await expect(
          devAdminInstance
            .connect(admin)
            .unpairAftermarketDeviceByDeviceNode([1, 2]),
        )
          .to.emit(devAdminInstance, 'AftermarketDeviceUnpairedDevAdmin')
          .withArgs(1, 1, user1.address)
          .to.emit(devAdminInstance, 'AftermarketDeviceUnpairedDevAdmin')
          .withArgs(2, 2, user1.address);
      });
    });
  });

  describe('unpairAftermarketDeviceByVehicleNode', () => {
    let claimOwnerSig1: string;
    let claimOwnerSig2: string;
    let claimAdSig1: string;
    let claimAdSig2: string;
    let pairSig1: string;
    let pairSig2: string;
    before(async () => {
      claimOwnerSig1 = await signMessage({
        _signer: user1,
        _primaryType: 'ClaimAftermarketDeviceSign',
        _verifyingContract: await aftermarketDeviceInstance.getAddress(),
        message: {
          aftermarketDeviceNode: '1',
          owner: user1.address,
        },
      });
      claimOwnerSig2 = await signMessage({
        _signer: user1,
        _primaryType: 'ClaimAftermarketDeviceSign',
        _verifyingContract: await aftermarketDeviceInstance.getAddress(),
        message: {
          aftermarketDeviceNode: '2',
          owner: user1.address,
        },
      });
      claimAdSig1 = await signMessage({
        _signer: adAddress1,
        _primaryType: 'ClaimAftermarketDeviceSign',
        _verifyingContract: await aftermarketDeviceInstance.getAddress(),
        message: {
          aftermarketDeviceNode: '1',
          owner: user1.address,
        },
      });
      claimAdSig2 = await signMessage({
        _signer: adAddress2,
        _primaryType: 'ClaimAftermarketDeviceSign',
        _verifyingContract: await aftermarketDeviceInstance.getAddress(),
        message: {
          aftermarketDeviceNode: '2',
          owner: user1.address,
        },
      });
      pairSig1 = await signMessage({
        _signer: user1,
        _primaryType: 'PairAftermarketDeviceSign',
        _verifyingContract: await aftermarketDeviceInstance.getAddress(),
        message: {
          aftermarketDeviceNode: '1',
          vehicleNode: '1',
        },
      });
      pairSig2 = await signMessage({
        _signer: user1,
        _primaryType: 'PairAftermarketDeviceSign',
        _verifyingContract: await aftermarketDeviceInstance.getAddress(),
        message: {
          aftermarketDeviceNode: '2',
          vehicleNode: '2',
        },
      });
    });

    beforeEach(async () => {
      await aftermarketDeviceInstance
        .connect(manufacturer1)
        .mintAftermarketDeviceByManufacturerBatch(
          1,
          mockAftermarketDeviceInfosList,
        );
      await vehicleInstance
        .connect(admin)
        .mintVehicle(1, user1.address, C.mockVehicleAttributeInfoPairs);
      await vehicleInstance
        .connect(admin)
        .mintVehicle(1, user1.address, C.mockVehicleAttributeInfoPairs);
      await aftermarketDeviceInstance
        .connect(admin)
        .claimAftermarketDeviceSign(
          1,
          user1.address,
          claimOwnerSig1,
          claimAdSig1,
        );
      await aftermarketDeviceInstance
        .connect(admin)
        .claimAftermarketDeviceSign(
          2,
          user1.address,
          claimOwnerSig2,
          claimAdSig2,
        );
      await aftermarketDeviceInstance
        .connect(admin)
      ['pairAftermarketDeviceSign(uint256,uint256,bytes)'](1, 1, pairSig1);
      await aftermarketDeviceInstance
        .connect(admin)
      ['pairAftermarketDeviceSign(uint256,uint256,bytes)'](2, 2, pairSig2);
    });

    context('Error handling', () => {
      it('Should revert if caller does not have DEV_AD_UNPAIR_ROLE', async () => {
        await expect(
          devAdminInstance
            .connect(nonAdmin)
            .unpairAftermarketDeviceByVehicleNode([4, 5]),
        ).to.be.rejectedWith(
          `AccessControl: account ${nonAdmin.address.toLowerCase()} is missing role ${C.DEV_AD_UNPAIR_ROLE
          }`,
        );
      });
      it('Should revert if node is not a Vehicle', async () => {
        await expect(
          devAdminInstance
            .connect(admin)
            .unpairAftermarketDeviceByVehicleNode([1, 99]),
        ).to.be.rejectedWith('Invalid vehicle node');
      });
    });

    context('State', () => {
      it('Should correctly map the aftermarket device to the vehicle', async () => {
        expect(
          await mapperInstance.getLink(await adIdInstance.getAddress(), 1),
        ).to.be.equal(1);
        expect(
          await mapperInstance.getLink(await adIdInstance.getAddress(), 2),
        ).to.be.equal(2);

        await devAdminInstance
          .connect(admin)
          .unpairAftermarketDeviceByVehicleNode([1, 2]);

        expect(
          await mapperInstance.getLink(await adIdInstance.getAddress(), 1),
        ).to.be.equal(0);
        expect(
          await mapperInstance.getLink(await adIdInstance.getAddress(), 2),
        ).to.be.equal(0);
      });
      it('Should correctly map the vehicle to the aftermarket device', async () => {
        expect(
          await mapperInstance.getLink(await vehicleIdInstance.getAddress(), 1),
        ).to.be.equal(1);
        expect(
          await mapperInstance.getLink(await vehicleIdInstance.getAddress(), 2),
        ).to.be.equal(2);

        await devAdminInstance
          .connect(admin)
          .unpairAftermarketDeviceByVehicleNode([1, 2]);

        expect(
          await mapperInstance.getLink(await vehicleIdInstance.getAddress(), 1),
        ).to.be.equal(0);
        expect(
          await mapperInstance.getLink(await vehicleIdInstance.getAddress(), 2),
        ).to.be.equal(0);
      });
    });

    context('Events', () => {
      it('Should emit AftermarketDeviceUnpairedDevAdmin event with correct params', async () => {
        await expect(
          devAdminInstance
            .connect(admin)
            .unpairAftermarketDeviceByVehicleNode([1, 2]),
        )
          .to.emit(devAdminInstance, 'AftermarketDeviceUnpairedDevAdmin')
          .withArgs(1, 1, user1.address)
          .to.emit(devAdminInstance, 'AftermarketDeviceUnpairedDevAdmin')
          .withArgs(2, 2, user1.address);
      });
    });
  });

  describe('renameManufacturers', () => {
    const newIdManufacturerNames: IdManufacturerName[] = [
      { tokenId: '1', name: 'NewManufacturer1' },
      { tokenId: '2', name: 'NewManufacturer2' },
      { tokenId: '3', name: 'NewManufacturer3' },
    ];

    context('Error handling', () => {
      it('Should revert if caller does not have DEV_RENAME_MANUFACTURERS_ROLE', async () => {
        await expect(
          devAdminInstance
            .connect(nonAdmin)
            .renameManufacturers(newIdManufacturerNames),
        ).to.be.rejectedWith(
          `AccessControl: account ${nonAdmin.address.toLowerCase()} is missing role ${C.DEV_RENAME_MANUFACTURERS_ROLE
          }`,
        );
      });
      it('Should revert if token Id does not exist', async () => {
        const invalidNewIdManufacturerNames = [
          { tokenId: '99', name: 'NewManufacturer99' },
        ];

        await expect(
          devAdminInstance
            .connect(admin)
            .renameManufacturers(invalidNewIdManufacturerNames),
        ).to.be.rejectedWith('Invalid manufacturer node');
      });
    });

    context('State', () => {
      it('Should rename manufacturers', async () => {
        for (let i = 0; i < C.mockManufacturerNames.length; i++) {
          const idReturned = await manufacturerInstance.getManufacturerIdByName(
            C.mockManufacturerNames[i],
          );
          const nameReturned =
            await manufacturerInstance.getManufacturerNameById(i + 1);

          expect(idReturned).to.equal(i + 1);
          expect(nameReturned).to.equal(C.mockManufacturerNames[i]);
        }

        await devAdminInstance
          .connect(admin)
          .renameManufacturers(newIdManufacturerNames);

        for (let i = 0; i < newIdManufacturerNames.length; i++) {
          const idReturned = await manufacturerInstance.getManufacturerIdByName(
            newIdManufacturerNames[i].name,
          );
          const nameReturned =
            await manufacturerInstance.getManufacturerNameById(
              newIdManufacturerNames[i].tokenId,
            );

          expect(idReturned).to.equal(newIdManufacturerNames[i].tokenId);
          expect(nameReturned).to.equal(newIdManufacturerNames[i].name);
        }
      });
    });
  });

  describe('adminBurnVehicles', () => {
    beforeEach(async () => {
      await vehicleInstance
        .connect(admin)
        .mintVehicle(1, user1.address, C.mockVehicleAttributeInfoPairs);
      await vehicleInstance
        .connect(admin)
        .mintVehicle(1, user2.address, C.mockVehicleAttributeInfoPairs);
    });

    context('Error handling', () => {
      it('Should revert if caller does not have DEV_VEHICLE_BURN_ROLE', async () => {
        await expect(
          devAdminInstance.connect(nonAdmin).adminBurnVehicles([1, 2]),
        ).to.be.rejectedWith(
          `AccessControl: account ${nonAdmin.address.toLowerCase()} is missing role ${C.DEV_VEHICLE_BURN_ROLE
          }`,
        );
      });
      it('Should revert if node is not a Vehicle', async () => {
        await expect(
          devAdminInstance.connect(admin).adminBurnVehicles([1, 99]),
        ).to.be.rejectedWith(
          `InvalidNode("${await vehicleIdInstance.getAddress()}", 99)`,
        );
      });
      it('Should revert if Vehicle is paired to an Aftermarket Device', async () => {
        const localClaimOwnerSig = await signMessage({
          _signer: user1,
          _primaryType: 'ClaimAftermarketDeviceSign',
          _verifyingContract: await aftermarketDeviceInstance.getAddress(),
          message: {
            aftermarketDeviceNode: '1',
            owner: user1.address,
          },
        });
        const localClaimAdSig = await signMessage({
          _signer: adAddress1,
          _primaryType: 'ClaimAftermarketDeviceSign',
          _verifyingContract: await aftermarketDeviceInstance.getAddress(),
          message: {
            aftermarketDeviceNode: '1',
            owner: user1.address,
          },
        });
        const localPairSignature = await signMessage({
          _signer: user1,
          _primaryType: 'PairAftermarketDeviceSign',
          _verifyingContract: await aftermarketDeviceInstance.getAddress(),
          message: {
            aftermarketDeviceNode: '1',
            vehicleNode: '1',
          },
        });

        await adIdInstance
          .connect(manufacturer1)
          .setApprovalForAll(
            await aftermarketDeviceInstance.getAddress(),
            true,
          );
        await aftermarketDeviceInstance
          .connect(manufacturer1)
          .mintAftermarketDeviceByManufacturerBatch(
            1,
            mockAftermarketDeviceInfosList,
          );
        await aftermarketDeviceInstance
          .connect(admin)
          .claimAftermarketDeviceSign(
            1,
            user1.address,
            localClaimOwnerSig,
            localClaimAdSig,
          );

        await aftermarketDeviceInstance
          .connect(admin)
        ['pairAftermarketDeviceSign(uint256,uint256,bytes)'](
          1,
          1,
          localPairSignature,
        );

        await expect(
          devAdminInstance.connect(admin).adminBurnVehicles([1, 2]),
        ).to.be.rejectedWith('VehiclePaired(1)');
      });
      it('Should revert if Vehicle is paired to a Synthetic Device', async () => {
        const localMintVehicleOwnerSig = await signMessage({
          _signer: user1,
          _primaryType: 'MintSyntheticDeviceSign',
          _verifyingContract: await syntheticDeviceInstance.getAddress(),
          message: {
            integrationNode: '1',
            vehicleNode: '1',
          },
        });
        const mintSyntheticDeviceSig1 = await signMessage({
          _signer: sdAddress1,
          _primaryType: 'MintSyntheticDeviceSign',
          _verifyingContract: await syntheticDeviceInstance.getAddress(),
          message: {
            integrationNode: '1',
            vehicleNode: '1',
          },
        });
        const localMintSdInput = {
          integrationNode: '1',
          vehicleNode: '1',
          syntheticDeviceSig: mintSyntheticDeviceSig1,
          vehicleOwnerSig: localMintVehicleOwnerSig,
          syntheticDeviceAddr: sdAddress1.address,
          attrInfoPairs: C.mockSyntheticDeviceAttributeInfoPairs,
        };

        await syntheticDeviceInstance
          .connect(admin)
          .mintSyntheticDeviceSign(localMintSdInput);

        await expect(
          devAdminInstance.connect(admin).adminBurnVehicles([1, 2]),
        ).to.be.rejectedWith('VehiclePaired(1)');
      });
    });

    context('State', () => {
      it('Should correctly reset vehicle parent node to 0', async () => {
        await devAdminInstance.connect(admin).adminBurnVehicles([1, 2]);

        const parentNode1 = await nodesInstance.getParentNode(
          await vehicleIdInstance.getAddress(),
          1,
        );
        const parentNode2 = await nodesInstance.getParentNode(
          await vehicleIdInstance.getAddress(),
          2,
        );

        expect(parentNode1).to.be.equal(0);
        expect(parentNode2).to.be.equal(0);
      });
      it('Should correctly reset vehicle node owner to zero address', async () => {
        await devAdminInstance.connect(admin).adminBurnVehicles([1, 2]);

        await expect(vehicleIdInstance.ownerOf(1)).to.be.rejectedWith(
          'ERC721: invalid token ID',
        );
        await expect(vehicleIdInstance.ownerOf(2)).to.be.rejectedWith(
          'ERC721: invalid token ID',
        );
      });
      it('Should correctly reset vehicle infos to blank', async () => {
        await devAdminInstance.connect(admin).adminBurnVehicles([1, 2]);

        expect(
          await nodesInstance.getInfo(
            await vehicleIdInstance.getAddress(),
            1,
            C.mockVehicleAttribute1,
          ),
        ).to.be.equal('');
        expect(
          await nodesInstance.getInfo(
            await vehicleIdInstance.getAddress(),
            1,
            C.mockVehicleAttribute2,
          ),
        ).to.be.equal('');
        expect(
          await nodesInstance.getInfo(
            await vehicleIdInstance.getAddress(),
            2,
            C.mockVehicleAttribute1,
          ),
        ).to.be.equal('');
        expect(
          await nodesInstance.getInfo(
            await vehicleIdInstance.getAddress(),
            2,
            C.mockVehicleAttribute2,
          ),
        ).to.be.equal('');
      });
      it('Should update multi-privilege token version', async () => {
        const previousVersion1 = await vehicleIdInstance.tokenIdToVersion(1);
        const previousVersion2 = await vehicleIdInstance.tokenIdToVersion(2);

        await devAdminInstance.connect(admin).adminBurnVehicles([1, 2]);

        expect(await vehicleIdInstance.tokenIdToVersion(1)).to.equal(
          previousVersion1 + ethers.toBigInt(1),
        );
        expect(await vehicleIdInstance.tokenIdToVersion(2)).to.equal(
          previousVersion2 + ethers.toBigInt(1),
        );
      });
    });

    context('Events', () => {
      it('Should emit VehicleNodeBurnedDevAdmin event with correct params', async () => {
        await expect(devAdminInstance.connect(admin).adminBurnVehicles([1, 2]))
          .to.emit(devAdminInstance, 'VehicleNodeBurnedDevAdmin')
          .withArgs(1, user1.address)
          .to.emit(devAdminInstance, 'VehicleNodeBurnedDevAdmin')
          .withArgs(2, user2.address);
      });
      it('Should emit VehicleAttributeSetDevAdmin events with correct params', async () => {
        await expect(devAdminInstance.connect(admin).adminBurnVehicles([1, 2]))
          .to.emit(devAdminInstance, 'VehicleAttributeSetDevAdmin')
          .withArgs(1, C.mockVehicleAttributeInfoPairs[0].attribute, '')
          .to.emit(devAdminInstance, 'VehicleAttributeSetDevAdmin')
          .withArgs(1, C.mockVehicleAttributeInfoPairs[1].attribute, '')
          .to.emit(devAdminInstance, 'VehicleAttributeSetDevAdmin')
          .withArgs(2, C.mockVehicleAttributeInfoPairs[0].attribute, '')
          .to.emit(devAdminInstance, 'VehicleAttributeSetDevAdmin')
          .withArgs(2, C.mockVehicleAttributeInfoPairs[1].attribute, '');
      });
    });
  });

  describe('adminBurnVehiclesAndDeletePairings', () => {
    beforeEach(async () => {
      await vehicleInstance
        .connect(admin)
        .mintVehicle(1, user1.address, C.mockVehicleAttributeInfoPairs);
      await vehicleInstance
        .connect(admin)
        .mintVehicle(1, user2.address, C.mockVehicleAttributeInfoPairs);
    });

    context('Error handling', () => {
      it('Should revert if caller does not have DEV_VEHICLE_BURN_ROLE', async () => {
        await expect(
          devAdminInstance
            .connect(nonAdmin)
            .adminBurnVehiclesAndDeletePairings([1, 2]),
        ).to.be.rejectedWith(
          `AccessControl: account ${nonAdmin.address.toLowerCase()} is missing role ${C.DEV_VEHICLE_BURN_ROLE
          }`,
        );
      });
      it('Should revert if node is not a Vehicle', async () => {
        await expect(
          devAdminInstance
            .connect(admin)
            .adminBurnVehiclesAndDeletePairings([1, 99]),
        ).to.be.rejectedWith(
          `InvalidNode("${await vehicleIdInstance.getAddress()}", 99)`,
        );
      });
    });

    context('State', () => {
      beforeEach(async () => {
        const localClaimOwnerSig = await signMessage({
          _signer: user1,
          _primaryType: 'ClaimAftermarketDeviceSign',
          _verifyingContract: await aftermarketDeviceInstance.getAddress(),
          message: {
            aftermarketDeviceNode: '1',
            owner: user1.address,
          },
        });
        const localClaimAdSig = await signMessage({
          _signer: adAddress1,
          _primaryType: 'ClaimAftermarketDeviceSign',
          _verifyingContract: await aftermarketDeviceInstance.getAddress(),
          message: {
            aftermarketDeviceNode: '1',
            owner: user1.address,
          },
        });
        const localPairSignature = await signMessage({
          _signer: user1,
          _primaryType: 'PairAftermarketDeviceSign',
          _verifyingContract: await aftermarketDeviceInstance.getAddress(),
          message: {
            aftermarketDeviceNode: '1',
            vehicleNode: '1',
          },
        });

        await adIdInstance
          .connect(manufacturer1)
          .setApprovalForAll(
            await aftermarketDeviceInstance.getAddress(),
            true,
          );
        await aftermarketDeviceInstance
          .connect(manufacturer1)
          .mintAftermarketDeviceByManufacturerBatch(
            1,
            mockAftermarketDeviceInfosList,
          );
        await aftermarketDeviceInstance
          .connect(admin)
          .claimAftermarketDeviceSign(
            1,
            user1.address,
            localClaimOwnerSig,
            localClaimAdSig,
          );

        await aftermarketDeviceInstance
          .connect(admin)
        ['pairAftermarketDeviceSign(uint256,uint256,bytes)'](
          1,
          1,
          localPairSignature,
        );

        const localMintVehicleOwnerSig = await signMessage({
          _signer: user2,
          _primaryType: 'MintSyntheticDeviceSign',
          _verifyingContract: await syntheticDeviceInstance.getAddress(),
          message: {
            integrationNode: '1',
            vehicleNode: '2',
          },
        });
        const mintSyntheticDeviceSig1 = await signMessage({
          _signer: sdAddress1,
          _primaryType: 'MintSyntheticDeviceSign',
          _verifyingContract: await syntheticDeviceInstance.getAddress(),
          message: {
            integrationNode: '1',
            vehicleNode: '2',
          },
        });
        const localMintSdInput = {
          integrationNode: '1',
          vehicleNode: '2',
          syntheticDeviceSig: mintSyntheticDeviceSig1,
          vehicleOwnerSig: localMintVehicleOwnerSig,
          syntheticDeviceAddr: sdAddress1.address,
          attrInfoPairs: C.mockSyntheticDeviceAttributeInfoPairs,
        };

        await syntheticDeviceInstance
          .connect(admin)
          .mintSyntheticDeviceSign(localMintSdInput);
      });

      context('Vehicle', () => {
        it('Should correctly reset vehicle parent node to 0', async () => {
          await devAdminInstance
            .connect(admin)
            .adminBurnVehiclesAndDeletePairings([1, 2]);

          const parentNode1 = await nodesInstance.getParentNode(
            await vehicleIdInstance.getAddress(),
            1,
          );
          const parentNode2 = await nodesInstance.getParentNode(
            await vehicleIdInstance.getAddress(),
            2,
          );

          expect(parentNode1).to.be.equal(0);
          expect(parentNode2).to.be.equal(0);
        });
        it('Should correctly reset vehicle node owner to zero address', async () => {
          await devAdminInstance
            .connect(admin)
            .adminBurnVehiclesAndDeletePairings([1, 2]);

          await expect(vehicleIdInstance.ownerOf(1)).to.be.rejectedWith(
            'ERC721: invalid token ID',
          );
          await expect(vehicleIdInstance.ownerOf(2)).to.be.rejectedWith(
            'ERC721: invalid token ID',
          );
        });
        it('Should correctly reset vehicle infos to blank', async () => {
          await devAdminInstance
            .connect(admin)
            .adminBurnVehiclesAndDeletePairings([1, 2]);

          expect(
            await nodesInstance.getInfo(
              await vehicleIdInstance.getAddress(),
              1,
              C.mockVehicleAttribute1,
            ),
          ).to.be.equal('');
          expect(
            await nodesInstance.getInfo(
              await vehicleIdInstance.getAddress(),
              1,
              C.mockVehicleAttribute2,
            ),
          ).to.be.equal('');
          expect(
            await nodesInstance.getInfo(
              await vehicleIdInstance.getAddress(),
              2,
              C.mockVehicleAttribute1,
            ),
          ).to.be.equal('');
          expect(
            await nodesInstance.getInfo(
              await vehicleIdInstance.getAddress(),
              2,
              C.mockVehicleAttribute2,
            ),
          ).to.be.equal('');
        });
        it('Should update multi-privilege token version', async () => {
          const previousVersion1 = await vehicleIdInstance.tokenIdToVersion(1);
          const previousVersion2 = await vehicleIdInstance.tokenIdToVersion(2);

          await devAdminInstance
            .connect(admin)
            .adminBurnVehiclesAndDeletePairings([1, 2]);

          expect(await vehicleIdInstance.tokenIdToVersion(1)).to.equal(
            previousVersion1 + ethers.toBigInt(1),
          );
          expect(await vehicleIdInstance.tokenIdToVersion(2)).to.equal(
            previousVersion2 + ethers.toBigInt(1),
          );
        });
      });

      context('Aftermarket Device paired', () => {
        it('Should correctly reset mapping the aftermarket device to vehicle to 0', async () => {
          await devAdminInstance
            .connect(admin)
            .adminBurnVehiclesAndDeletePairings([1, 2]);

          expect(
            await mapperInstance.getLink(
              await vehicleIdInstance.getAddress(),
              1,
            ),
          ).to.be.equal(0);
        });
        it('Should correctly reset mapping the vehicle to aftermarket device to 0', async () => {
          await devAdminInstance
            .connect(admin)
            .adminBurnVehiclesAndDeletePairings([1, 2]);

          expect(
            await mapperInstance.getLink(await adIdInstance.getAddress(), 1),
          ).to.be.equal(0);
        });
      });

      context('Synthetic Device paired', () => {
        it('Should correctly reset synthetic device parent node to 0', async () => {
          await devAdminInstance
            .connect(admin)
            .adminBurnVehiclesAndDeletePairings([1, 2]);

          const parentNode = await nodesInstance.getParentNode(
            await sdIdInstance.getAddress(),
            1,
          );

          expect(parentNode).to.be.equal(0);
        });
        it('Should correctly reset synthetic device node owner to zero address', async () => {
          await devAdminInstance
            .connect(admin)
            .adminBurnVehiclesAndDeletePairings([1, 2]);

          await expect(sdIdInstance.ownerOf(1)).to.be.rejectedWith(
            'ERC721: invalid token ID',
          );
        });
        it('Should correctly reset synthetic device address do zero address', async () => {
          await devAdminInstance
            .connect(admin)
            .adminBurnVehiclesAndDeletePairings([1, 2]);

          const id =
            await syntheticDeviceInstance.getSyntheticDeviceIdByAddress(
              sdAddress1.address,
            );

          expect(id).to.equal(0);
        });
        it('Should correctly reset synthetic device infos to blank', async () => {
          await devAdminInstance
            .connect(admin)
            .adminBurnVehiclesAndDeletePairings([1, 2]);

          expect(
            await nodesInstance.getInfo(
              await sdIdInstance.getAddress(),
              2,
              C.mockSyntheticDeviceAttribute1,
            ),
          ).to.be.equal('');
          expect(
            await nodesInstance.getInfo(
              await sdIdInstance.getAddress(),
              2,
              C.mockSyntheticDeviceAttribute2,
            ),
          ).to.be.equal('');
        });
        it('Should correctly reset mapping the synthetic device to vehicle to 0', async () => {
          await devAdminInstance
            .connect(admin)
            .adminBurnVehiclesAndDeletePairings([1, 2]);

          expect(
            await mapperInstance.getNodeLink(
              await vehicleIdInstance.getAddress(),
              await sdIdInstance.getAddress(),
              2,
            ),
          ).to.be.equal(0);
        });
        it('Should correctly reset mapping the vehicle to synthetic device to 0', async () => {
          await devAdminInstance
            .connect(admin)
            .adminBurnVehiclesAndDeletePairings([1, 2]);

          expect(
            await mapperInstance.getNodeLink(
              await sdIdInstance.getAddress(),
              await vehicleIdInstance.getAddress(),
              1,
            ),
          ).to.be.equal(0);
        });
      });
    });

    context('Events', () => {
      it('Should emit AftermarketDeviceUnpairedDevAdmin event with correct params', async () => {
        const localClaimOwnerSig = await signMessage({
          _signer: user1,
          _primaryType: 'ClaimAftermarketDeviceSign',
          _verifyingContract: await aftermarketDeviceInstance.getAddress(),
          message: {
            aftermarketDeviceNode: '1',
            owner: user1.address,
          },
        });
        const localClaimAdSig = await signMessage({
          _signer: adAddress1,
          _primaryType: 'ClaimAftermarketDeviceSign',
          _verifyingContract: await aftermarketDeviceInstance.getAddress(),
          message: {
            aftermarketDeviceNode: '1',
            owner: user1.address,
          },
        });
        const localPairSignature = await signMessage({
          _signer: user1,
          _primaryType: 'PairAftermarketDeviceSign',
          _verifyingContract: await aftermarketDeviceInstance.getAddress(),
          message: {
            aftermarketDeviceNode: '1',
            vehicleNode: '1',
          },
        });

        await adIdInstance
          .connect(manufacturer1)
          .setApprovalForAll(
            await aftermarketDeviceInstance.getAddress(),
            true,
          );
        await aftermarketDeviceInstance
          .connect(manufacturer1)
          .mintAftermarketDeviceByManufacturerBatch(
            1,
            mockAftermarketDeviceInfosList,
          );
        await aftermarketDeviceInstance
          .connect(admin)
          .claimAftermarketDeviceSign(
            1,
            user1.address,
            localClaimOwnerSig,
            localClaimAdSig,
          );

        await aftermarketDeviceInstance
          .connect(admin)
        ['pairAftermarketDeviceSign(uint256,uint256,bytes)'](
          1,
          1,
          localPairSignature,
        );

        await expect(
          devAdminInstance
            .connect(admin)
            .adminBurnVehiclesAndDeletePairings([1, 2]),
        )
          .to.emit(devAdminInstance, 'AftermarketDeviceUnpairedDevAdmin')
          .withArgs(1, 1, user1.address);
      });
      it('Should emit SyntheticDeviceNodeBurnedDevAdmin event with correct params', async () => {
        const localMintVehicleOwnerSig = await signMessage({
          _signer: user2,
          _primaryType: 'MintSyntheticDeviceSign',
          _verifyingContract: await syntheticDeviceInstance.getAddress(),
          message: {
            integrationNode: '1',
            vehicleNode: '2',
          },
        });
        const mintSyntheticDeviceSig1 = await signMessage({
          _signer: sdAddress1,
          _primaryType: 'MintSyntheticDeviceSign',
          _verifyingContract: await syntheticDeviceInstance.getAddress(),
          message: {
            integrationNode: '1',
            vehicleNode: '2',
          },
        });
        const localMintSdInput = {
          integrationNode: '1',
          vehicleNode: '2',
          syntheticDeviceSig: mintSyntheticDeviceSig1,
          vehicleOwnerSig: localMintVehicleOwnerSig,
          syntheticDeviceAddr: sdAddress1.address,
          attrInfoPairs: C.mockSyntheticDeviceAttributeInfoPairs,
        };

        await syntheticDeviceInstance
          .connect(admin)
          .mintSyntheticDeviceSign(localMintSdInput);

        await expect(
          devAdminInstance
            .connect(admin)
            .adminBurnVehiclesAndDeletePairings([1, 2]),
        )
          .to.emit(devAdminInstance, 'SyntheticDeviceNodeBurnedDevAdmin')
          .withArgs(1, 2, user2.address);
      });
      it('Should emit VehicleNodeBurnedDevAdmin event with correct params', async () => {
        await expect(
          devAdminInstance
            .connect(admin)
            .adminBurnVehiclesAndDeletePairings([1, 2]),
        )
          .to.emit(devAdminInstance, 'VehicleNodeBurnedDevAdmin')
          .withArgs(1, user1.address)
          .to.emit(devAdminInstance, 'VehicleNodeBurnedDevAdmin')
          .withArgs(2, user2.address);
      });
      it('Should emit VehicleAttributeSetDevAdmin events with correct params', async () => {
        await expect(
          devAdminInstance
            .connect(admin)
            .adminBurnVehiclesAndDeletePairings([1, 2]),
        )
          .to.emit(devAdminInstance, 'VehicleAttributeSetDevAdmin')
          .withArgs(1, C.mockVehicleAttributeInfoPairs[0].attribute, '')
          .to.emit(devAdminInstance, 'VehicleAttributeSetDevAdmin')
          .withArgs(1, C.mockVehicleAttributeInfoPairs[1].attribute, '')
          .to.emit(devAdminInstance, 'VehicleAttributeSetDevAdmin')
          .withArgs(2, C.mockVehicleAttributeInfoPairs[0].attribute, '')
          .to.emit(devAdminInstance, 'VehicleAttributeSetDevAdmin')
          .withArgs(2, C.mockVehicleAttributeInfoPairs[1].attribute, '');
      });
    });
  });

  describe('adminBurnAftermarketDevices', () => {
    beforeEach(async () => {
      await aftermarketDeviceInstance
        .connect(manufacturer1)
        .mintAftermarketDeviceByManufacturerBatch(
          1,
          mockAftermarketDeviceInfosList,
        );
    });

    context('Error handling', () => {
      it('Should revert if caller does not have DEV_AD_BURN_ROLE', async () => {
        await expect(
          devAdminInstance.connect(nonAdmin).adminBurnAftermarketDevices([1, 2]),
        ).to.be.rejectedWith(
          `AccessControl: account ${nonAdmin.address.toLowerCase()} is missing role ${C.DEV_AD_BURN_ROLE
          }`,
        );
      });
      it('Should revert if node is not an Aftermarket Device', async () => {
        await expect(
          devAdminInstance.connect(admin).adminBurnAftermarketDevices([1, 99]),
        ).to.be.rejectedWith(
          `InvalidNode("${await adIdInstance.getAddress()}", 99)`,
        );
      });
      it('Should revert if Vehicle is paired to an Aftermarket Device', async () => {
        const localPairSignature = await signMessage({
          _signer: user1,
          _primaryType: 'PairAftermarketDeviceSign',
          _verifyingContract: await aftermarketDeviceInstance.getAddress(),
          message: {
            aftermarketDeviceNode: '1',
            vehicleNode: '1',
          },
        });

        await vehicleInstance
          .connect(admin)
          .mintVehicle(1, user1.address, C.mockVehicleAttributeInfoPairs);
        await aftermarketDeviceInstance
          .connect(admin)
          .claimAftermarketDeviceBatch(1, [{ aftermarketDeviceNodeId: '1', owner: await user1.address }]);

        await aftermarketDeviceInstance
          .connect(admin)
        ['pairAftermarketDeviceSign(uint256,uint256,bytes)'](
          1,
          1,
          localPairSignature,
        );

        await expect(
          devAdminInstance.connect(admin).adminBurnAftermarketDevices([1, 2]),
        ).to.be.rejectedWith('AdPaired(1)');
      });
    });

    context('State', () => {
      it('Should correctly reset Aftermarket Device parent node to 0', async () => {
        await devAdminInstance.connect(admin).adminBurnAftermarketDevices([1, 2]);

        const parentNode1 = await nodesInstance.getParentNode(
          await adIdInstance.getAddress(),
          1,
        );
        const parentNode2 = await nodesInstance.getParentNode(
          await adIdInstance.getAddress(),
          2,
        );

        expect(parentNode1).to.be.equal(0);
        expect(parentNode2).to.be.equal(0);
      });
      it('Should correctly set nodes as not claimed', async () => {
        const localAdOwnerPairs = [
          { aftermarketDeviceNodeId: '1', owner: await user1.address },
          { aftermarketDeviceNodeId: '2', owner: await user2.address },
        ];
        await aftermarketDeviceInstance
          .connect(admin)
          .claimAftermarketDeviceBatch(1, localAdOwnerPairs);

        expect(await aftermarketDeviceInstance.isAftermarketDeviceClaimed(1)).to.be.true;
        expect(await aftermarketDeviceInstance.isAftermarketDeviceClaimed(2)).to.be.true;

        await devAdminInstance.connect(admin).adminBurnAftermarketDevices([1, 2]);

        expect(await aftermarketDeviceInstance.isAftermarketDeviceClaimed(1)).to.be.false;
        expect(await aftermarketDeviceInstance.isAftermarketDeviceClaimed(2)).to.be.false;
      });
      it('Should correctly reset Aftermarket Device node owner to zero address', async () => {
        await devAdminInstance.connect(admin).adminBurnAftermarketDevices([1, 2]);

        await expect(adIdInstance.ownerOf(1)).to.be.rejectedWith(
          'ERC721: invalid token ID',
        );
        await expect(adIdInstance.ownerOf(2)).to.be.rejectedWith(
          'ERC721: invalid token ID',
        );
      });
      it('Should correctly reset Aftermarket Device infos to blank', async () => {
        await devAdminInstance.connect(admin).adminBurnAftermarketDevices([1, 2]);

        expect(
          await nodesInstance.getInfo(
            await adIdInstance.getAddress(),
            1,
            C.mockAftermarketDeviceAttribute1,
          ),
        ).to.be.equal('');
        expect(
          await nodesInstance.getInfo(
            await adIdInstance.getAddress(),
            1,
            C.mockAftermarketDeviceAttribute2,
          ),
        ).to.be.equal('');
        expect(
          await nodesInstance.getInfo(
            await adIdInstance.getAddress(),
            2,
            C.mockAftermarketDeviceAttribute1,
          ),
        ).to.be.equal('');
        expect(
          await nodesInstance.getInfo(
            await adIdInstance.getAddress(),
            2,
            C.mockAftermarketDeviceAttribute2,
          ),
        ).to.be.equal('');
      });
      it('Should update multi-privilege token version', async () => {
        const previousVersion1 = await adIdInstance.tokenIdToVersion(1);
        const previousVersion2 = await adIdInstance.tokenIdToVersion(2);

        await devAdminInstance.connect(admin).adminBurnAftermarketDevices([1, 2]);

        expect(await adIdInstance.tokenIdToVersion(1)).to.equal(
          previousVersion1 + ethers.toBigInt(1),
        );
        expect(await adIdInstance.tokenIdToVersion(2)).to.equal(
          previousVersion2 + ethers.toBigInt(1),
        );
      });
    });

    context('Events', () => {
      it('Should emit AftermarketDeviceNodeBurnedDevAdmin event with correct params', async () => {
        await expect(devAdminInstance.connect(admin).adminBurnAftermarketDevices([1, 2]))
          .to.emit(devAdminInstance, 'AftermarketDeviceNodeBurnedDevAdmin')
          .withArgs(1, manufacturer1.address)
          .to.emit(devAdminInstance, 'AftermarketDeviceNodeBurnedDevAdmin')
          .withArgs(2, manufacturer1.address);
      });
      it('Should emit AftermarketDeviceAttributeSetDevAdmin events with correct params', async () => {
        await expect(devAdminInstance.connect(admin).adminBurnAftermarketDevices([1, 2]))
          .to.emit(devAdminInstance, 'AftermarketDeviceAttributeSetDevAdmin')
          .withArgs(1, C.mockAdAttributeInfoPairs[0].attribute, '')
          .to.emit(devAdminInstance, 'AftermarketDeviceAttributeSetDevAdmin')
          .withArgs(1, C.mockAdAttributeInfoPairs[1].attribute, '')
          .to.emit(devAdminInstance, 'AftermarketDeviceAttributeSetDevAdmin')
          .withArgs(2, C.mockAdAttributeInfoPairs[0].attribute, '')
          .to.emit(devAdminInstance, 'AftermarketDeviceAttributeSetDevAdmin')
          .withArgs(2, C.mockAdAttributeInfoPairs[1].attribute, '');
      });
    });
  });

  describe('adminBurnAftermarketDevicesAndDeletePairings', () => {
    beforeEach(async () => {
      await aftermarketDeviceInstance
        .connect(manufacturer1)
        .mintAftermarketDeviceByManufacturerBatch(
          1,
          mockAftermarketDeviceInfosList,
        );
    });

    context('Error handling', () => {
      it('Should revert if caller does not have DEV_AD_BURN_ROLE', async () => {
        await expect(
          devAdminInstance.connect(nonAdmin).adminBurnAftermarketDevicesAndDeletePairings([1, 2]),
        ).to.be.rejectedWith(
          `AccessControl: account ${nonAdmin.address.toLowerCase()} is missing role ${C.DEV_AD_BURN_ROLE
          }`,
        );
      });
      it('Should revert if node is not an Aftermarket Device', async () => {
        await expect(
          devAdminInstance.connect(admin).adminBurnAftermarketDevicesAndDeletePairings([1, 99]),
        ).to.be.rejectedWith(
          `InvalidNode("${await adIdInstance.getAddress()}", 99)`,
        );
      });
    });

    context('State', () => {
      beforeEach(async () => {
        const localAdOwnerPairs = [
          { aftermarketDeviceNodeId: '1', owner: await user1.address },
          { aftermarketDeviceNodeId: '2', owner: await user2.address },
        ];
        const localPairSignature1 = await signMessage({
          _signer: user1,
          _primaryType: 'PairAftermarketDeviceSign',
          _verifyingContract: await aftermarketDeviceInstance.getAddress(),
          message: {
            aftermarketDeviceNode: '1',
            vehicleNode: '1',
          },
        });
        const localPairSignature2 = await signMessage({
          _signer: user2,
          _primaryType: 'PairAftermarketDeviceSign',
          _verifyingContract: await aftermarketDeviceInstance.getAddress(),
          message: {
            aftermarketDeviceNode: '2',
            vehicleNode: '2',
          },
        });

        await aftermarketDeviceInstance
          .connect(admin)
          .claimAftermarketDeviceBatch(1, localAdOwnerPairs);

        await vehicleInstance
          .connect(admin)
          .mintVehicle(1, user1.address, C.mockVehicleAttributeInfoPairs);
        await vehicleInstance
          .connect(admin)
          .mintVehicle(2, user2.address, C.mockVehicleAttributeInfoPairs);

        await aftermarketDeviceInstance
          .connect(admin)
        ['pairAftermarketDeviceSign(uint256,uint256,bytes)'](
          1,
          1,
          localPairSignature1,
        );
        await aftermarketDeviceInstance
          .connect(admin)
        ['pairAftermarketDeviceSign(uint256,uint256,bytes)'](
          2,
          2,
          localPairSignature2,
        );
      });

      it('Should correctly reset mapping the aftermarket device to vehicle to 0', async () => {
        expect(
          await mapperInstance.getLink(
            await vehicleIdInstance.getAddress(),
            1,
          ),
        ).to.be.equal(1);
        expect(
          await mapperInstance.getLink(
            await vehicleIdInstance.getAddress(),
            2,
          ),
        ).to.be.equal(2);

        await devAdminInstance
          .connect(admin)
          .adminBurnAftermarketDevicesAndDeletePairings([1, 2]);

        expect(
          await mapperInstance.getLink(
            await vehicleIdInstance.getAddress(),
            1,
          ),
        ).to.be.equal(0);
        expect(
          await mapperInstance.getLink(
            await vehicleIdInstance.getAddress(),
            2,
          ),
        ).to.be.equal(0);
      });
      it('Should correctly reset mapping the vehicle to aftermarket device to 0', async () => {
        expect(
          await mapperInstance.getLink(await adIdInstance.getAddress(), 1),
        ).to.be.equal(1);
        expect(
          await mapperInstance.getLink(await adIdInstance.getAddress(), 2),
        ).to.be.equal(2);

        await devAdminInstance
          .connect(admin)
          .adminBurnAftermarketDevicesAndDeletePairings([1, 2]);

        expect(
          await mapperInstance.getLink(await adIdInstance.getAddress(), 1),
        ).to.be.equal(0);
        expect(
          await mapperInstance.getLink(await adIdInstance.getAddress(), 2),
        ).to.be.equal(0);
      });
      it('Should correctly reset Aftermarket Device parent node to 0', async () => {
        await devAdminInstance.connect(admin).adminBurnAftermarketDevicesAndDeletePairings([1, 2]);

        const parentNode1 = await nodesInstance.getParentNode(
          await adIdInstance.getAddress(),
          1,
        );
        const parentNode2 = await nodesInstance.getParentNode(
          await adIdInstance.getAddress(),
          2,
        );

        expect(parentNode1).to.be.equal(0);
        expect(parentNode2).to.be.equal(0);
      });
      it('Should correctly set nodes as not claimed', async () => {
        expect(await aftermarketDeviceInstance.isAftermarketDeviceClaimed(1)).to.be.true;
        expect(await aftermarketDeviceInstance.isAftermarketDeviceClaimed(2)).to.be.true;

        await devAdminInstance.connect(admin).adminBurnAftermarketDevicesAndDeletePairings([1, 2]);

        expect(await aftermarketDeviceInstance.isAftermarketDeviceClaimed(1)).to.be.false;
        expect(await aftermarketDeviceInstance.isAftermarketDeviceClaimed(2)).to.be.false;
      });
      it('Should correctly reset Aftermarket Device node owner to zero address', async () => {
        await devAdminInstance.connect(admin).adminBurnAftermarketDevicesAndDeletePairings([1, 2]);

        await expect(adIdInstance.ownerOf(1)).to.be.rejectedWith(
          'ERC721: invalid token ID',
        );
        await expect(adIdInstance.ownerOf(2)).to.be.rejectedWith(
          'ERC721: invalid token ID',
        );
      });
      it('Should correctly reset Aftermarket Device infos to blank', async () => {
        await devAdminInstance.connect(admin).adminBurnAftermarketDevicesAndDeletePairings([1, 2]);

        expect(
          await nodesInstance.getInfo(
            await adIdInstance.getAddress(),
            1,
            C.mockAftermarketDeviceAttribute1,
          ),
        ).to.be.equal('');
        expect(
          await nodesInstance.getInfo(
            await adIdInstance.getAddress(),
            1,
            C.mockAftermarketDeviceAttribute2,
          ),
        ).to.be.equal('');
        expect(
          await nodesInstance.getInfo(
            await adIdInstance.getAddress(),
            2,
            C.mockAftermarketDeviceAttribute1,
          ),
        ).to.be.equal('');
        expect(
          await nodesInstance.getInfo(
            await adIdInstance.getAddress(),
            2,
            C.mockAftermarketDeviceAttribute2,
          ),
        ).to.be.equal('');
      });
      it('Should update multi-privilege token version', async () => {
        const previousVersion1 = await adIdInstance.tokenIdToVersion(1);
        const previousVersion2 = await adIdInstance.tokenIdToVersion(2);

        await devAdminInstance.connect(admin).adminBurnAftermarketDevicesAndDeletePairings([1, 2]);

        expect(await adIdInstance.tokenIdToVersion(1)).to.equal(
          previousVersion1 + ethers.toBigInt(1),
        );
        expect(await adIdInstance.tokenIdToVersion(2)).to.equal(
          previousVersion2 + ethers.toBigInt(1),
        );
      });
    });

    context('Events', () => {
      beforeEach(async () => {
        const localAdOwnerPairs = [
          { aftermarketDeviceNodeId: '1', owner: await user1.address },
          { aftermarketDeviceNodeId: '2', owner: await user2.address },
        ];
        const localPairSignature1 = await signMessage({
          _signer: user1,
          _primaryType: 'PairAftermarketDeviceSign',
          _verifyingContract: await aftermarketDeviceInstance.getAddress(),
          message: {
            aftermarketDeviceNode: '1',
            vehicleNode: '1',
          },
        });
        const localPairSignature2 = await signMessage({
          _signer: user2,
          _primaryType: 'PairAftermarketDeviceSign',
          _verifyingContract: await aftermarketDeviceInstance.getAddress(),
          message: {
            aftermarketDeviceNode: '2',
            vehicleNode: '2',
          },
        });

        await aftermarketDeviceInstance
          .connect(admin)
          .claimAftermarketDeviceBatch(1, localAdOwnerPairs);

        await vehicleInstance
          .connect(admin)
          .mintVehicle(1, user1.address, C.mockVehicleAttributeInfoPairs);
        await vehicleInstance
          .connect(admin)
          .mintVehicle(2, user2.address, C.mockVehicleAttributeInfoPairs);

        await aftermarketDeviceInstance
          .connect(admin)
        ['pairAftermarketDeviceSign(uint256,uint256,bytes)'](
          1,
          1,
          localPairSignature1,
        );
        await aftermarketDeviceInstance
          .connect(admin)
        ['pairAftermarketDeviceSign(uint256,uint256,bytes)'](
          2,
          2,
          localPairSignature2,
        );
      });

      it('Should emit AftermarketDeviceUnpairedDevAdmin event with correct params', async () => {
        await expect(
          devAdminInstance
            .connect(admin)
            .adminBurnAftermarketDevicesAndDeletePairings([1, 2]),
        )
          .to.emit(devAdminInstance, 'AftermarketDeviceUnpairedDevAdmin')
          .withArgs(1, 1, user1.address)
          .to.emit(devAdminInstance, 'AftermarketDeviceUnpairedDevAdmin')
          .withArgs(2, 2, user2.address);
      });
      it('Should emit AftermarketDeviceNodeBurnedDevAdmin event with correct params', async () => {
        await expect(devAdminInstance.connect(admin).adminBurnAftermarketDevicesAndDeletePairings([1, 2]))
          .to.emit(devAdminInstance, 'AftermarketDeviceNodeBurnedDevAdmin')
          .withArgs(1, user1.address)
          .to.emit(devAdminInstance, 'AftermarketDeviceNodeBurnedDevAdmin')
          .withArgs(2, user2.address);
      });
      it('Should emit After2arketDeviceAttributeSetDevAdmin events with correct params', async () => {
        await expect(devAdminInstance.connect(admin).adminBurnAftermarketDevicesAndDeletePairings([1, 2]))
          .to.emit(devAdminInstance, 'AftermarketDeviceAttributeSetDevAdmin')
          .withArgs(1, C.mockAdAttributeInfoPairs[0].attribute, '')
          .to.emit(devAdminInstance, 'AftermarketDeviceAttributeSetDevAdmin')
          .withArgs(1, C.mockAdAttributeInfoPairs[1].attribute, '')
          .to.emit(devAdminInstance, 'AftermarketDeviceAttributeSetDevAdmin')
          .withArgs(2, C.mockAdAttributeInfoPairs[0].attribute, '')
          .to.emit(devAdminInstance, 'AftermarketDeviceAttributeSetDevAdmin')
          .withArgs(2, C.mockAdAttributeInfoPairs[1].attribute, '');
      });
    });
  });

  describe('adminPairAftermarketDevice', () => {
    let claimOwnerSig1: string;
    let claimAdSig1: string;
    before(async () => {
      claimOwnerSig1 = await signMessage({
        _signer: user1,
        _primaryType: 'ClaimAftermarketDeviceSign',
        _verifyingContract: await aftermarketDeviceInstance.getAddress(),
        message: {
          aftermarketDeviceNode: '1',
          owner: user1.address,
        },
      });
      claimAdSig1 = await signMessage({
        _signer: adAddress1,
        _primaryType: 'ClaimAftermarketDeviceSign',
        _verifyingContract: await aftermarketDeviceInstance.getAddress(),
        message: {
          aftermarketDeviceNode: '1',
          owner: user1.address,
        },
      });
    });

    beforeEach(async () => {
      await adIdInstance
        .connect(manufacturer1)
        .setApprovalForAll(await aftermarketDeviceInstance.getAddress(), true);
      await aftermarketDeviceInstance
        .connect(manufacturer1)
        .mintAftermarketDeviceByManufacturerBatch(
          1,
          mockAftermarketDeviceInfosList,
        );
      await vehicleInstance
        .connect(admin)
        .mintVehicle(1, user1.address, C.mockVehicleAttributeInfoPairs);
      await aftermarketDeviceInstance
        .connect(admin)
        .claimAftermarketDeviceSign(
          1,
          user1.address,
          claimOwnerSig1,
          claimAdSig1,
        );
    });

    context('Error handling', () => {
      it('Should revert if caller does not have DEV_AD_PAIR_ROLE role', async () => {
        await expect(
          devAdminInstance.connect(nonAdmin).adminPairAftermarketDevice(1, 1),
        ).to.be.rejectedWith(
          `AccessControl: account ${nonAdmin.address.toLowerCase()} is missing role ${C.DEV_AD_PAIR_ROLE
          }`,
        );
      });
      it('Should revert if node is not a Vehicle', async () => {
        await expect(
          devAdminInstance.connect(admin).adminPairAftermarketDevice(1, 99),
        ).to.be.rejectedWith(
          `InvalidNode("${await vehicleIdInstance.getAddress()}", 99)`,
        );
      });
      it('Should revert if node is not an Aftermarket Device', async () => {
        await expect(
          devAdminInstance.connect(admin).adminPairAftermarketDevice(99, 1),
        ).to.be.rejectedWith(
          `InvalidNode("${await adIdInstance.getAddress()}", 99)`,
        );
      });
      it('Should revert if device is not claimed', async () => {
        await expect(
          devAdminInstance.connect(admin).adminPairAftermarketDevice(2, 1),
        ).to.be.rejectedWith('AdNotClaimed(2)');
      });
      it('Should revert if vehicle is already paired', async () => {
        await devAdminInstance.connect(admin).adminPairAftermarketDevice(1, 1);

        await expect(
          devAdminInstance.connect(admin).adminPairAftermarketDevice(1, 1),
        ).to.be.rejectedWith('VehiclePaired(1)');
      });
      it('Should revert if aftermarket device is already paired', async () => {
        await devAdminInstance.connect(admin).adminPairAftermarketDevice(1, 1);

        await vehicleInstance
          .connect(admin)
          .mintVehicle(1, user1.address, C.mockVehicleAttributeInfoPairs);

        await expect(
          devAdminInstance.connect(admin).adminPairAftermarketDevice(1, 2),
        ).to.be.rejectedWith('AdPaired(1)');
      });
    });

    context('State', () => {
      it('Should correctly map the aftermarket device to the vehicle', async () => {
        await devAdminInstance.connect(admin).adminPairAftermarketDevice(1, 1);

        expect(
          await mapperInstance.getLink(await adIdInstance.getAddress(), 1),
        ).to.be.equal(1);
      });
      it('Should correctly map the vehicle to the aftermarket device', async () => {
        await devAdminInstance.connect(admin).adminPairAftermarketDevice(1, 1);

        expect(
          await mapperInstance.getLink(await vehicleIdInstance.getAddress(), 1),
        ).to.be.equal(1);
      });
    });

    context('Events', () => {
      it('Should emit AftermarketDevicePaired event with correct params', async () => {
        await expect(
          devAdminInstance.connect(admin).adminPairAftermarketDevice(1, 1),
        )
          .to.emit(aftermarketDeviceInstance, 'AftermarketDevicePaired')
          .withArgs(1, 1, user1.address);
      });
    });
  });

  describe('changeParentNode', () => {
    const adIdsList = Array.from({ length: mockAftermarketDeviceInfosList.length }, (_, i) => i + 1)
    beforeEach(async () => {
      await manufacturerInstance
        .connect(admin)
        .mintManufacturer(
          manufacturer2.address,
          C.mockManufacturerNames[1],
          C.mockManufacturerAttributeInfoPairs,
        );

      await adIdInstance
        .connect(manufacturer1)
        .setApprovalForAll(await aftermarketDeviceInstance.getAddress(), true);
      await aftermarketDeviceInstance
        .connect(manufacturer1)
        .mintAftermarketDeviceByManufacturerBatch(
          1,
          mockAftermarketDeviceInfosList,
        );
    });

    context('Error handling', () => {
      it('Should revert if caller does not have DEV_CHANGE_PARENT_NODE role', async () => {
        await expect(
          devAdminInstance
            .connect(nonAdmin)
            .changeParentNode(2, await adIdInstance.getAddress(), adIdsList),
        ).to.be.rejectedWith(
          `AccessControl: account ${nonAdmin.address.toLowerCase()} is missing role ${C.DEV_CHANGE_PARENT_NODE
          }`,
        );
      });
      it('Should revert if parent node is not minted', async () => {
        await expect(
          devAdminInstance
            .connect(admin)
            .changeParentNode(99, await adIdInstance.getAddress(), adIdsList),
        ).to.be.rejectedWith(
          `InvalidNode("${await manufacturerIdInstance.getAddress()}", 99)`,
        );
      });
      it('Should revert if node is not minted', async () => {
        const invalidAdIdList = [...adIdsList, 99];

        await expect(
          devAdminInstance
            .connect(admin)
            .changeParentNode(2, await adIdInstance.getAddress(), invalidAdIdList),
        ).to.be.rejectedWith(
          `InvalidNode("${await adIdInstance.getAddress()}", 99)`,
        );
      });
    });

    context('State', () => {
      it('Should correctly change the parent node', async () => {
        const adProxyAddress = await adIdInstance.getAddress();

        for (const adId of adIdsList) {
          expect(await nodesInstance.getParentNode(adProxyAddress, adId)).to.equal(1);
        }

        await devAdminInstance
          .connect(admin)
          .changeParentNode(2, await adIdInstance.getAddress(), adIdsList);

        for (const adId of adIdsList) {
          expect(await nodesInstance.getParentNode(adProxyAddress, adId)).to.equal(2);
        }
      });
    });
  });
});<|MERGE_RESOLUTION|>--- conflicted
+++ resolved
@@ -61,10 +61,7 @@
   let foundation: HardhatEthersSigner;
   let manufacturer1: HardhatEthersSigner;
   let manufacturer2: HardhatEthersSigner;
-<<<<<<< HEAD
   let manufacturer3: HardhatEthersSigner;
-=======
->>>>>>> 279dc18f
   let integrationOwner1: HardhatEthersSigner;
   let user1: HardhatEthersSigner;
   let user2: HardhatEthersSigner;
@@ -86,10 +83,7 @@
       foundation,
       manufacturer1,
       manufacturer2,
-<<<<<<< HEAD
       manufacturer3,
-=======
->>>>>>> 279dc18f
       integrationOwner1,
       user1,
       user2,
