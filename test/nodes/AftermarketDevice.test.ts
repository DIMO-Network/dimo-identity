--- conflicted
+++ resolved
@@ -1522,7 +1522,6 @@
     });
   });
 
-<<<<<<< HEAD
   describe('pairAftermarketDeviceSign(uint256,uint256,bytes,bytes)', () => {
     let claimOwnerSig2: string;
     let claimAdSig2: string;
@@ -1985,9 +1984,6 @@
   });
 
   describe('pairAftermarketDeviceSign(uint256,uint256,bytes)', () => {
-=======
-  describe('pairAftermarketDeviceSign', () => {
->>>>>>> 811bce13
     let claimOwnerSig1: string;
     let claimOwnerSig2: string;
     let claimAdSig1: string;
@@ -2069,15 +2065,11 @@
         await expect(
           aftermarketDeviceInstance
             .connect(nonAdmin)
-<<<<<<< HEAD
             ['pairAftermarketDeviceSign(uint256,uint256,bytes)'](
               1,
               1,
               pairSignature
             )
-=======
-            .pairAftermarketDeviceSign(1, 1, pairSignature)
->>>>>>> 811bce13
         ).to.be.revertedWith(
           `AccessControl: account ${nonAdmin.address.toLowerCase()} is missing role ${
             C.DEFAULT_ADMIN_ROLE
@@ -2088,49 +2080,34 @@
         await expect(
           aftermarketDeviceInstance
             .connect(admin)
-<<<<<<< HEAD
             ['pairAftermarketDeviceSign(uint256,uint256,bytes)'](
               1,
               99,
               pairSignature
             )
         ).to.be.revertedWith(`InvalidNode("${vehicleIdInstance.address}", 99)`);
-=======
-            .pairAftermarketDeviceSign(1, 99, pairSignature)
-        ).to.be.revertedWith('Invalid vehicle node');
->>>>>>> 811bce13
       });
       it('Should revert if node is not an Aftermarket Device', async () => {
         await expect(
           aftermarketDeviceInstance
             .connect(admin)
-<<<<<<< HEAD
             ['pairAftermarketDeviceSign(uint256,uint256,bytes)'](
               99,
               1,
               pairSignature
             )
         ).to.be.revertedWith(`InvalidNode("${adIdInstance.address}", 99)`);
-=======
-            .pairAftermarketDeviceSign(99, 1, pairSignature)
-        ).to.be.revertedWith('Invalid AD node');
->>>>>>> 811bce13
       });
       it('Should revert if device is not claimed', async () => {
         await expect(
           aftermarketDeviceInstance
             .connect(admin)
-<<<<<<< HEAD
             ['pairAftermarketDeviceSign(uint256,uint256,bytes)'](
               2,
               1,
               pairSignature
             )
         ).to.be.revertedWith('AdNotClaimed(2)');
-=======
-            .pairAftermarketDeviceSign(2, 1, pairSignature)
-        ).to.be.revertedWith('AD must be claimed');
->>>>>>> 811bce13
       });
       it('Should revert if owner is not the vehicle node owner', async () => {
         await vehicleInstance
@@ -2140,17 +2117,12 @@
         await expect(
           aftermarketDeviceInstance
             .connect(admin)
-<<<<<<< HEAD
             ['pairAftermarketDeviceSign(uint256,uint256,bytes)'](
               1,
               2,
               pairSignature
             )
         ).to.be.revertedWith('OwnersDoesNotMatch');
-=======
-            .pairAftermarketDeviceSign(1, 2, pairSignature)
-        ).to.be.revertedWith('Owner of the nodes does not match');
->>>>>>> 811bce13
       });
       it('Should revert if owner is not the aftermarket device node owner', async () => {
         await aftermarketDeviceInstance
@@ -2165,58 +2137,40 @@
         await expect(
           aftermarketDeviceInstance
             .connect(admin)
-<<<<<<< HEAD
             ['pairAftermarketDeviceSign(uint256,uint256,bytes)'](
               2,
               1,
               pairSignature
             )
         ).to.be.revertedWith('OwnersDoesNotMatch');
-=======
-            .pairAftermarketDeviceSign(2, 1, pairSignature)
-        ).to.be.revertedWith('Owner of the nodes does not match');
->>>>>>> 811bce13
       });
       it('Should revert if vehicle is already paired', async () => {
         await aftermarketDeviceInstance
           .connect(admin)
-<<<<<<< HEAD
           ['pairAftermarketDeviceSign(uint256,uint256,bytes)'](
             1,
             1,
             pairSignature
           );
-=======
-          .pairAftermarketDeviceSign(1, 1, pairSignature);
->>>>>>> 811bce13
-
-        await expect(
-          aftermarketDeviceInstance
-            .connect(admin)
-<<<<<<< HEAD
+
+        await expect(
+          aftermarketDeviceInstance
+            .connect(admin)
             ['pairAftermarketDeviceSign(uint256,uint256,bytes)'](
               1,
               1,
               pairSignature
             )
         ).to.be.revertedWith('VehiclePaired(1)');
-=======
-            .pairAftermarketDeviceSign(1, 1, pairSignature)
-        ).to.be.revertedWith('Vehicle already paired');
->>>>>>> 811bce13
       });
       it('Should revert if aftermarket device is already paired', async () => {
         await aftermarketDeviceInstance
           .connect(admin)
-<<<<<<< HEAD
           ['pairAftermarketDeviceSign(uint256,uint256,bytes)'](
             1,
             1,
             pairSignature
           );
-=======
-          .pairAftermarketDeviceSign(1, 1, pairSignature);
->>>>>>> 811bce13
 
         await vehicleInstance
           .connect(admin)
@@ -2225,17 +2179,12 @@
         await expect(
           aftermarketDeviceInstance
             .connect(admin)
-<<<<<<< HEAD
             ['pairAftermarketDeviceSign(uint256,uint256,bytes)'](
               1,
               2,
               pairSignature
             )
         ).to.be.revertedWith('AdPaired(1)');
-=======
-            .pairAftermarketDeviceSign(1, 2, pairSignature)
-        ).to.be.revertedWith('AD already paired');
->>>>>>> 811bce13
       });
 
       context('Wrong signature', () => {
@@ -2254,17 +2203,12 @@
           await expect(
             aftermarketDeviceInstance
               .connect(admin)
-<<<<<<< HEAD
               ['pairAftermarketDeviceSign(uint256,uint256,bytes)'](
                 1,
                 1,
                 invalidSignature
               )
           ).to.be.revertedWith('InvalidOwnerSignature');
-=======
-              .pairAftermarketDeviceSign(1, 1, invalidSignature)
-          ).to.be.revertedWith('Invalid signature');
->>>>>>> 811bce13
         });
         it('Should revert if domain version is incorrect', async () => {
           const invalidSignature = await signMessage({
@@ -2281,17 +2225,12 @@
           await expect(
             aftermarketDeviceInstance
               .connect(admin)
-<<<<<<< HEAD
               ['pairAftermarketDeviceSign(uint256,uint256,bytes)'](
                 1,
                 1,
                 invalidSignature
               )
           ).to.be.revertedWith('InvalidOwnerSignature');
-=======
-              .pairAftermarketDeviceSign(1, 1, invalidSignature)
-          ).to.be.revertedWith('Invalid signature');
->>>>>>> 811bce13
         });
         it('Should revert if domain chain ID is incorrect', async () => {
           const invalidSignature = await signMessage({
@@ -2308,17 +2247,12 @@
           await expect(
             aftermarketDeviceInstance
               .connect(admin)
-<<<<<<< HEAD
               ['pairAftermarketDeviceSign(uint256,uint256,bytes)'](
                 1,
                 1,
                 invalidSignature
               )
           ).to.be.revertedWith('InvalidOwnerSignature');
-=======
-              .pairAftermarketDeviceSign(1, 1, invalidSignature)
-          ).to.be.revertedWith('Invalid signature');
->>>>>>> 811bce13
         });
         it('Should revert if aftermarket device node is incorrect', async () => {
           const invalidSignature = await signMessage({
@@ -2334,17 +2268,12 @@
           await expect(
             aftermarketDeviceInstance
               .connect(admin)
-<<<<<<< HEAD
               ['pairAftermarketDeviceSign(uint256,uint256,bytes)'](
                 1,
                 1,
                 invalidSignature
               )
           ).to.be.revertedWith('InvalidOwnerSignature');
-=======
-              .pairAftermarketDeviceSign(1, 1, invalidSignature)
-          ).to.be.revertedWith('Invalid signature');
->>>>>>> 811bce13
         });
         it('Should revert if aftermarket vehicle node is incorrect', async () => {
           const invalidSignature = await signMessage({
@@ -2360,17 +2289,12 @@
           await expect(
             aftermarketDeviceInstance
               .connect(admin)
-<<<<<<< HEAD
               ['pairAftermarketDeviceSign(uint256,uint256,bytes)'](
                 1,
                 1,
                 invalidSignature
               )
           ).to.be.revertedWith('InvalidOwnerSignature');
-=======
-              .pairAftermarketDeviceSign(1, 1, invalidSignature)
-          ).to.be.revertedWith('Invalid signature');
->>>>>>> 811bce13
         });
       });
     });
@@ -2379,15 +2303,11 @@
       it('Should correctly map the aftermarket device to the vehicle', async () => {
         await aftermarketDeviceInstance
           .connect(admin)
-<<<<<<< HEAD
           ['pairAftermarketDeviceSign(uint256,uint256,bytes)'](
             1,
             1,
             pairSignature
           );
-=======
-          .pairAftermarketDeviceSign(1, 1, pairSignature);
->>>>>>> 811bce13
 
         expect(
           await mapperInstance.getLink(adIdInstance.address, 1)
@@ -2396,15 +2316,11 @@
       it('Should correctly map the vehicle to the aftermarket device', async () => {
         await aftermarketDeviceInstance
           .connect(admin)
-<<<<<<< HEAD
           ['pairAftermarketDeviceSign(uint256,uint256,bytes)'](
             1,
             1,
             pairSignature
           );
-=======
-          .pairAftermarketDeviceSign(1, 1, pairSignature);
->>>>>>> 811bce13
 
         expect(
           await mapperInstance.getLink(vehicleIdInstance.address, 1)
@@ -2417,15 +2333,11 @@
         await expect(
           aftermarketDeviceInstance
             .connect(admin)
-<<<<<<< HEAD
             ['pairAftermarketDeviceSign(uint256,uint256,bytes)'](
               1,
               1,
               pairSignature
             )
-=======
-            .pairAftermarketDeviceSign(1, 1, pairSignature)
->>>>>>> 811bce13
         )
           .to.emit(aftermarketDeviceInstance, 'AftermarketDevicePaired')
           .withArgs(1, 1, user1.address);
@@ -2580,15 +2492,11 @@
 
           await aftermarketDeviceInstance
             .connect(admin)
-<<<<<<< HEAD
             ['pairAftermarketDeviceSign(uint256,uint256,bytes)'](
               1,
               1,
               pairSignature
             );
-=======
-            .pairAftermarketDeviceSign(1, 1, pairSignature)
->>>>>>> 811bce13
         });
 
         it('Should revert if domain name is incorrect', async () => {
@@ -2606,11 +2514,7 @@
             aftermarketDeviceInstance
               .connect(admin)
               .unpairAftermarketDeviceSign(1, 1, invalidSignature)
-<<<<<<< HEAD
           ).to.be.revertedWith('InvalidSigner');
-=======
-          ).to.be.revertedWith('Invalid signature');
->>>>>>> 811bce13
         });
         it('Should revert if domain version is incorrect', async () => {
           const invalidSignature = await signMessage({
@@ -2627,11 +2531,7 @@
             aftermarketDeviceInstance
               .connect(admin)
               .unpairAftermarketDeviceSign(1, 1, invalidSignature)
-<<<<<<< HEAD
           ).to.be.revertedWith('InvalidSigner');
-=======
-          ).to.be.revertedWith('Invalid signature');
->>>>>>> 811bce13
         });
         it('Should revert if domain chain ID is incorrect', async () => {
           const invalidSignature = await signMessage({
@@ -2648,11 +2548,7 @@
             aftermarketDeviceInstance
               .connect(admin)
               .unpairAftermarketDeviceSign(1, 1, invalidSignature)
-<<<<<<< HEAD
           ).to.be.revertedWith('InvalidSigner');
-=======
-          ).to.be.revertedWith('Invalid signature');
->>>>>>> 811bce13
         });
 
         it('Should revert if aftermarket device node is incorrect', async () => {
@@ -2669,11 +2565,7 @@
             aftermarketDeviceInstance
               .connect(admin)
               .unpairAftermarketDeviceSign(1, 1, invalidSignature)
-<<<<<<< HEAD
           ).to.be.revertedWith('InvalidSigner');
-=======
-          ).to.be.revertedWith('Invalid signature');
->>>>>>> 811bce13
         });
 
         it('Should revert if aftermarket vehicle node is incorrect', async () => {
@@ -2690,7 +2582,6 @@
             aftermarketDeviceInstance
               .connect(admin)
               .unpairAftermarketDeviceSign(1, 1, invalidSignature)
-<<<<<<< HEAD
           ).to.be.revertedWith('InvalidSigner');
         });
         it('Should revert if signer is not the aftermarket device node or vehicle owner', async () => {
@@ -2714,13 +2605,6 @@
     });
 
     context('State', () => {
-=======
-          ).to.be.revertedWith('Invalid signature');
-        });
-      });
-    });
-    context('State change', () => {
->>>>>>> 811bce13
       beforeEach(async () => {
         await vehicleInstance
           .connect(admin)
@@ -2736,15 +2620,11 @@
 
         await aftermarketDeviceInstance
           .connect(admin)
-<<<<<<< HEAD
           ['pairAftermarketDeviceSign(uint256,uint256,bytes)'](
             1,
             1,
             pairSignature
           );
-=======
-          .pairAftermarketDeviceSign(1, 1, pairSignature)
->>>>>>> 811bce13
       });
 
       it('Should correctly unmap the aftermarket device from vehicle', async () => {
@@ -2780,15 +2660,11 @@
 
         await aftermarketDeviceInstance
           .connect(admin)
-<<<<<<< HEAD
           ['pairAftermarketDeviceSign(uint256,uint256,bytes)'](
             1,
             1,
             pairSignature
           );
-=======
-          .pairAftermarketDeviceSign(1, 1, pairSignature)
->>>>>>> 811bce13
 
         await expect(
           aftermarketDeviceInstance
