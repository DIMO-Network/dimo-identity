{
    "polygon": {
        "modules": {
            "DIMORegistry": {
                "address": "0xFA8beC73cebB9D88FF88a2f75E7D7312f2Fd39EC",
                "selectors": [
                    "0x0df5b997",
                    "0x9748a762",
                    "0x06d1d2a1"
                ]
            },
            "Eip712Checker": {
                "address": "0x385C31C64262904e47e20F8f614B7aF0080650F7",
                "selectors": [
                    "0x4cd88b76"
                ]
            },
            "DimoAccessControl": {
                "address": "0x385b8Fa7A4bC0dB2149B1AB1928AfD21D551bd3d",
                "selectors": [
                    "0x248a9ca3",
                    "0x2f2ff15d",
                    "0x91d14854",
                    "0x8bb9c5bf",
                    "0xd547741f"
                ]
            },
            "Nodes": {
                "address": "0x83974355a82925fA0F84A9dD9C8fB022485cE2Ea",
                "selectors": [
                    "0xdce2f860",
                    "0x82087d24"
                ]
            },
            "Manufacturer": {
                "address": "0xD76726B4739B79ccAaF09E72b41Ad1b4E05bc46D",
                "selectors": [
                    "0x50300a3f",
                    "0xce55aab0",
                    "0x9109b30b",
                    "0xd9c27c40",
                    "0xb429afeb",
                    "0x456bf169",
                    "0x5f36da6b",
                    "0x9abb3000",
                    "0x92eefe9b",
                    "0xd159f49a",
                    "0x63545ffa",
                    "0x20d60248"
                ]
            },
            "Vehicle": {
                "address": "0x569D12e4dD3B86836E790d38cf58471d4d32Db9E",
                "selectors": [
                    "0xf0d1a557",
                    "0x3da44e56",
                    "0x1b1a82c8",
                    "0x9bfae6da",
                    "0xd9c3ae61"
                ]
            },
            "AftermarketDevice": {
<<<<<<< HEAD
                "address": "0x560E2B3fdc0fBD4FeA480C1bF7Eaa08F3a953605",
=======
                "address": "0x1265B8CC11c08cDee055F2ee4bf73387d8E231B9",
>>>>>>> 811bce13
                "selectors": [
                    "0x6111afa3",
                    "0x60deec60",
                    "0x89a841bb",
                    "0x9796cf22",
                    "0x7ba79a39",
                    "0xb50df2f7",
                    "0xcfe642dd",
                    "0x4d49d82a",
                    "0x4d13b709",
                    "0x3f65997a",
                    "0x198cec36"
                ]
            },
            "AdLicenseValidator": {
                "address": "0xEB850524cb04806673A04F01BA4068740876af3C",
                "selectors": [
                    "0x46946743",
                    "0x2390baa8",
                    "0x5b6c1979",
                    "0xf41377ca",
                    "0x0fd21c17"
                ]
            },
            "Mapper": {
                "address": "0x8083F96cF51727BE905057a837DAafBE0B91920f",
                "selectors": [
                    "0x0a6cef46",
                    "0x112e62a2",
                    "0xbebc0bfc"
                ]
            },
            "Multicall": {
                "address": "0x4dc23B40c952aBc34344c4dCDF9d8f5777DA2b0c",
                "selectors": [
                    "0x415c2d96",
                    "0x1c0c6e51"
                ]
            }
        },
        "nfts": {
            "ManufacturerId": {
                "proxy": "0x3b07e2A2ABdd0A9B8F7878bdE6487c502164B9dd",
                "implementation": "0x976b6BE673459271697F25d744903b84eB70F867"
            },
            "VehicleId": {
                "proxy": "0xbA5738a18d83D41847dfFbDC6101d37C69c9B0cF",
<<<<<<< HEAD
                "implementation": "0xD6f5cFfA4140E1C0F716f28E6f412C6dD1B65264"
            },
            "AftermarketDeviceId": {
                "proxy": "0x9c94C395cBcBDe662235E0A9d3bB87Ad708561BA",
                "implementation": "0xDA0dD59e160c5e29f19043ac965b5c121F248D69"
=======
                "implementation": "0x236135CC02686ec50BbDBbc838e5942019D5235b"
            },
            "AftermarketDeviceId": {
                "proxy": "0x9c94C395cBcBDe662235E0A9d3bB87Ad708561BA",
                "implementation": "0x9190536a0f981CE44121F7e05e5D728136580181"
>>>>>>> 811bce13
            }
        },
        "misc": {
            "DimoToken": {
                "proxy": "0xe261d618a959afffd53168cd07d12e37b26761db",
                "implementation": ""
            },
            "Stake": {
                "proxy": "0xaa32a9e74486dd136ccedf17061fe4efc95a621e",
                "implementation": ""
            },
            "DimoForwarder": {
                "proxy": "0xA6D4a36CECAdd7b23C7B6DC2377746D08cf5a609",
                "implementation": "0xA6c4e0938835cb6d66074833737A87Fc1400533b"
            },
            "Foundation": "0xCED3c922200559128930180d3f0bfFd4d9f4F123",
            "Kms": "0xcce4eF41A67E28C3CF3dbc51a6CD3d004F53aCBd"
        }
    },
    "mumbai": {
        "modules": {
            "DIMORegistry": {
                "address": "0x4De1bCf2B7E851E31216fC07989caA902A604784",
                "selectors": [
                    "0x0df5b997",
                    "0x9748a762",
                    "0x06d1d2a1"
                ]
            },
            "Eip712Checker": {
                "address": "0x912655291361ea0c8A73E519e1fd483ad7Aba871",
                "selectors": [
                    "0x4cd88b76"
                ]
            },
            "DimoAccessControl": {
                "address": "0xdd20aC4946c1aa40e6a6183bC1B7271699C57B7A",
                "selectors": [
                    "0x248a9ca3",
                    "0x2f2ff15d",
                    "0x91d14854",
                    "0x8bb9c5bf",
                    "0xd547741f"
                ]
            },
            "Nodes": {
                "address": "0x519F9671Aa502D8e67397d0773D80985B01Bb046",
                "selectors": [
                    "0xdce2f860",
                    "0x82087d24"
                ]
            },
            "Manufacturer": {
                "address": "0x50FfE1d5d65B363E783981590FE15d5b6830cf77",
                "selectors": [
                    "0x50300a3f",
                    "0xce55aab0",
                    "0x9109b30b",
                    "0xd9c27c40",
                    "0xb429afeb",
                    "0x456bf169",
                    "0x5f36da6b",
                    "0x9abb3000",
                    "0x92eefe9b",
                    "0xd159f49a",
                    "0x63545ffa",
                    "0x20d60248"
                ]
            },
            "Vehicle": {
                "address": "0x3089A1b173D0dC53001fB1199dCb97379D559593",
                "selectors": [
                    "0xf0d1a557",
                    "0x3da44e56",
                    "0x1b1a82c8",
                    "0x9bfae6da",
                    "0xd9c3ae61"
                ]
            },
            "AftermarketDevice": {
                "address": "0xb661bf6437f3842128855d981e8E7E3c83aee15a",
                "selectors": [
                    "0x6111afa3",
                    "0x60deec60",
                    "0x89a841bb",
                    "0x9796cf22",
                    "0x7ba79a39",
                    "0xb50df2f7",
                    "0xcfe642dd",
                    "0x4d49d82a",
                    "0x4d13b709",
                    "0x3f65997a"
                ]
            },
            "AdLicenseValidator": {
                "address": "0xfA8E08A671B086D07A4c17Df8c5eBa5Cd01fD335",
                "selectors": [
                    "0x46946743",
                    "0x2390baa8",
                    "0x5b6c1979",
                    "0xf41377ca",
                    "0x0fd21c17"
                ]
            },
            "Mapper": {
                "address": "0x8726491a85b396bBDF3c022e0d32Cd0600331b9e",
                "selectors": [
                    "0x0a6cef46",
                    "0x112e62a2",
                    "0xbd2b5568",
                    "0xbebc0bfc"
                ]
            },
            "DevAdmin": {
                "address": "0x8D75e310b78cCa0136C4F2E367e17ca660d3b71B",
                "selectors": [
                    "0xf73a8f04",
                    "0xff96b761",
                    "0x5c129493",
                    "0x71193956",
                    "0x8c2ee9bb"
                ]
            },
            "Multicall": {
                "address": "0x82420a6a13B8c56C99132e4A6f4b53f962Ff7211",
                "selectors": [
                    "0x415c2d96",
                    "0x1c0c6e51"
                ]
            }
        },
        "nfts": {
            "ManufacturerId": {
                "proxy": "0x3082cBCb476443923ff4d915Acc31217c9c3C6D5",
                "implementation": "0x0B7763D9a244989da324F7C58F0041924815d115"
            },
            "VehicleId": {
                "proxy": "0x90C4D6113Ec88dd4BDf12f26DB2b3998fd13A144",
                "implementation": "0x1265B8CC11c08cDee055F2ee4bf73387d8E231B9"
            },
            "AftermarketDeviceId": {
                "proxy": "0xcf9Af64522162da85164a714c23a7705E6e466b3",
                "implementation": "0x236135CC02686ec50BbDBbc838e5942019D5235b"
            }
        },
        "misc": {
            "DimoToken": {
                "proxy": "0x80ee7ec4493a1d7975ab900f94db25ba7c688201",
                "implementation": ""
            },
            "Stake": {
                "proxy": "0xB84d17B7b7BC9b3D03bfE8880AF0116B6d4EB5FC",
                "implementation": ""
            },
            "DimoForwarder": {
                "proxy": "0x58fA62Ff906A8b9B77AAAE60d93d2C9a46EF561F",
                "implementation": "0x38ddD442FE4F7D9d65112DE0f659e12aaD2aB3C4"
            },
            "Foundation": "0x1741ec2915ab71fc03492715b5640133da69420b",
            "Kms": "0x74cb2b8ed0c1789d84ef701921d1152e592c330c"
        }
    },
    "hardhat": {
        "modules": {
            "DIMORegistry": {
                "address": "0x5FbDB2315678afecb367f032d93F642f64180aa3",
                "selectors": [
                    "0x0df5b997",
                    "0x9748a762",
                    "0x06d1d2a1"
                ]
            },
            "Eip712Checker": {
                "address": "0xe7f1725E7734CE288F8367e1Bb143E90bb3F0512",
                "selectors": [
                    "0x4cd88b76"
                ]
            },
            "DimoAccessControl": {
                "address": "0x9fE46736679d2D9a65F0992F2272dE9f3c7fa6e0",
                "selectors": [
                    "0x248a9ca3",
                    "0x2f2ff15d",
                    "0x91d14854",
                    "0x8bb9c5bf",
                    "0xd547741f"
                ]
            },
            "Nodes": {
                "address": "0xCf7Ed3AccA5a467e9e704C703E8D87F634fB0Fc9",
                "selectors": [
                    "0xdce2f860",
                    "0x82087d24"
                ]
            },
            "Manufacturer": {
                "address": "0xDc64a140Aa3E981100a9becA4E685f962f0cF6C9",
                "selectors": [
                    "0x50300a3f",
                    "0xce55aab0",
                    "0x9109b30b",
                    "0xd9c27c40",
                    "0xb429afeb",
                    "0x456bf169",
                    "0x5f36da6b",
                    "0x9abb3000",
                    "0x92eefe9b",
                    "0xd159f49a",
                    "0x63545ffa",
                    "0x20d60248"
                ]
            },
            "Vehicle": {
                "address": "0x5FC8d32690cc91D4c39d9d3abcBD16989F875707",
                "selectors": [
                    "0xf0d1a557",
                    "0x3da44e56",
                    "0x1b1a82c8",
                    "0x9bfae6da",
                    "0xd9c3ae61"
                ]
            },
            "AftermarketDevice": {
                "address": "0x0165878A594ca255338adfa4d48449f69242Eb8F",
                "selectors": [
                    "0x6111afa3",
                    "0x60deec60",
                    "0x89a841bb",
                    "0x9796cf22",
                    "0x7ba79a39",
                    "0xb50df2f7",
                    "0xcfe642dd",
                    "0x4d49d82a",
                    "0x4d13b709",
                    "0x3f65997a"
                ]
            },
            "AdLicenseValidator": {
                "address": "0xa513E6E4b8f2a923D98304ec87F64353C4D5C853",
                "selectors": [
                    "0x46946743",
                    "0x2390baa8",
                    "0x5b6c1979",
                    "0xf41377ca",
                    "0x0fd21c17"
                ]
            },
            "Mapper": {
                "address": "0x2279B7A0a67DB372996a5FaB50D91eAA73d2eBe6",
                "selectors": [
                    "0x0a6cef46",
                    "0x112e62a2",
                    "0xbebc0bfc"
                ]
            },
            "DevAdmin": {
                "address": "0x8A791620dd6260079BF849Dc5567aDC3F2FdC318",
                "selectors": [
                    "0xf73a8f04",
                    "0xff96b761",
                    "0x5c129493",
                    "0x71193956",
                    "0x8c2ee9bb"
                ]
            },
            "Multicall": {
                "address": "0x610178dA211FEF7D417bC0e6FeD39F05609AD788",
                "selectors": [
                    "0x415c2d96",
                    "0x1c0c6e51"
                ]
            }
        },
        "nfts": {
            "ManufacturerId": {
                "proxy": "0x9A676e781A523b5d0C0e43731313A708CB607508",
                "implementation": "0x0DCd1Bf9A1b36cE34237eEaFef220932846BCD82"
            },
            "VehicleId": {
                "proxy": "0x959922bE3CAee4b8Cd9a407cc3ac1C251C2007B1",
                "implementation": "0x0B306BF915C4d645ff596e518fAf3F9669b97016"
            },
            "AftermarketDeviceId": {
                "proxy": "0x68B1D87F95878fE05B998F19b66F4baba5De1aed",
                "implementation": "0x9A9f2CCfdE556A7E9Ff0848998Aa4a0CFD8863AE"
            }
        },
        "misc": {
            "DimoToken": {
                "proxy": "0x84eA74d481Ee0A5332c457a4d796187F6Ba67fEB",
                "implementation": ""
            },
            "Stake": {
                "proxy": "0x9E545E3C0baAB3E08CdfD552C960A1050f373042",
                "implementation": ""
            },
            "DimoForwarder": {
                "proxy": "0xA51c1fc2f0D1a1b8494Ed1FE312d7C3a78Ed91C0",
                "implementation": "0xB7f8BC63BbcaD18155201308C8f3540b07f84F5e"
            },
            "Foundation": "0x70997970C51812dc3A010C7d01b50e0d17dc79C8",
            "Kms": "0x3C44CdDdB6a900fa2b585dd299e03d12FA4293BC"
        }
    },
    "localhost": {
        "modules": {
            "DIMORegistry": {
                "address": "",
                "selectors": []
            },
            "Eip712Checker": {
                "address": "",
                "selectors": []
            },
            "DimoAccessControl": {
                "address": "",
                "selectors": []
            },
            "Nodes": {
                "address": "",
                "selectors": []
            },
            "Manufacturer": {
                "address": "",
                "selectors": []
            },
            "Vehicle": {
                "address": "",
                "selectors": []
            },
            "AftermarketDevice": {
                "address": "",
                "selectors": []
            },
            "AdLicenseValidator": {
                "address": "",
                "selectors": []
            },
            "Mapper": {
                "address": "",
                "selectors": []
            },
            "DevAdmin": {
                "address": "",
                "selectors": []
            },
            "Multicall": {
                "address": "",
                "selectors": []
            }
        },
        "nfts": {
            "ManufacturerId": {
                "proxy": "",
                "implementation": ""
            },
            "VehicleId": {
                "proxy": "",
                "implementation": ""
            },
            "AftermarketDeviceId": {
                "proxy": "",
                "implementation": ""
            }
        },
        "misc": {
            "DimoToken": {
                "proxy": "",
                "implementation": ""
            },
            "Stake": {
                "proxy": "",
                "implementation": ""
            },
            "DimoForwarder": {
                "proxy": "",
                "implementation": ""
            },
            "Foundation": "",
            "Kms": ""
        }
    }
}<|MERGE_RESOLUTION|>--- conflicted
+++ resolved
@@ -60,11 +60,7 @@
                 ]
             },
             "AftermarketDevice": {
-<<<<<<< HEAD
                 "address": "0x560E2B3fdc0fBD4FeA480C1bF7Eaa08F3a953605",
-=======
-                "address": "0x1265B8CC11c08cDee055F2ee4bf73387d8E231B9",
->>>>>>> 811bce13
                 "selectors": [
                     "0x6111afa3",
                     "0x60deec60",
@@ -112,19 +108,11 @@
             },
             "VehicleId": {
                 "proxy": "0xbA5738a18d83D41847dfFbDC6101d37C69c9B0cF",
-<<<<<<< HEAD
                 "implementation": "0xD6f5cFfA4140E1C0F716f28E6f412C6dD1B65264"
             },
             "AftermarketDeviceId": {
                 "proxy": "0x9c94C395cBcBDe662235E0A9d3bB87Ad708561BA",
                 "implementation": "0xDA0dD59e160c5e29f19043ac965b5c121F248D69"
-=======
-                "implementation": "0x236135CC02686ec50BbDBbc838e5942019D5235b"
-            },
-            "AftermarketDeviceId": {
-                "proxy": "0x9c94C395cBcBDe662235E0A9d3bB87Ad708561BA",
-                "implementation": "0x9190536a0f981CE44121F7e05e5D728136580181"
->>>>>>> 811bce13
             }
         },
         "misc": {
