--- conflicted
+++ resolved
@@ -18,10 +18,7 @@
   Shared,
   MockDimoToken,
   MockDimoCredit,
-<<<<<<< HEAD
   MockSacd,
-=======
->>>>>>> 6a3d4162
   MockConnectionsManager
 } from '../../typechain-types';
 import {
@@ -52,10 +49,7 @@
   let sharedInstance: Shared;
   let mockDimoTokenInstance: MockDimoToken;
   let mockDimoCreditInstance: MockDimoCredit;
-<<<<<<< HEAD
   let mockSacdInstance: MockSacd;
-=======
->>>>>>> 6a3d4162
   let mockConnectionsManagerInstance: MockConnectionsManager;
   let manufacturerIdInstance: ManufacturerId;
   let vehicleIdInstance: VehicleId;
@@ -138,13 +132,10 @@
     );
     mockDimoCreditInstance = await MockDimoCreditFactory.connect(admin).deploy();
 
-<<<<<<< HEAD
     // Deploy MockSacd contract
     const MockSacdFactory = await ethers.getContractFactory('MockSacd');
     mockSacdInstance = await MockSacdFactory.connect(admin).deploy();
 
-=======
->>>>>>> 6a3d4162
     // Deploy MockConnectionsManager contract
     const MockConnectionsManagerFactory = await ethers.getContractFactory(
       'MockConnectionsManager'
@@ -209,12 +200,9 @@
     await sharedInstance
       .connect(admin)
       .setConnectionsManager(await mockConnectionsManagerInstance.getAddress());
-<<<<<<< HEAD
     await sharedInstance
       .connect(admin)
       .setSacd(await mockSacdInstance.getAddress());
-=======
->>>>>>> 6a3d4162
 
     // Setup Charging variables
     await chargingInstance
