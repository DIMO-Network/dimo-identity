import chai from 'chai';
import { ethers, HardhatEthersSigner } from 'hardhat';

import {
  DIMORegistry,
  Eip712Checker,
  DimoAccessControl,
  Nodes,
  Manufacturer,
  ManufacturerId,
  Integration,
  IntegrationId,
  Vehicle,
  VehicleId,
  SyntheticDevice,
  SyntheticDeviceId,
  AftermarketDevice,
  AftermarketDeviceId,
  AdLicenseValidator,
  MockDimoToken,
  MockStake
} from '../../typechain-types';
import {
  initialize,
  setup,
  grantAdminRoles,
  createSnapshot,
  revertToSnapshot,
  signMessage,
  C
} from '../../utils';

const { expect } = chai;

describe('Vehicle', function () {
  let snapshot: string;
  let dimoRegistryInstance: DIMORegistry;
  let eip712CheckerInstance: Eip712Checker;
  let dimoAccessControlInstance: DimoAccessControl;
  let nodesInstance: Nodes;
  let manufacturerInstance: Manufacturer;
  let integrationInstance: Integration;
  let vehicleInstance: Vehicle;
  let aftermarketDeviceInstance: AftermarketDevice;
  let syntheticDeviceInstance: SyntheticDevice;
  let adLicenseValidatorInstance: AdLicenseValidator;
  let mockDimoTokenInstance: MockDimoToken;
  let mockStakeInstance: MockStake;
  let manufacturerIdInstance: ManufacturerId;
  let integrationIdInstance: IntegrationId;
  let vehicleIdInstance: VehicleId;
  let adIdInstance: AftermarketDeviceId;
  let sdIdInstance: SyntheticDeviceId;

  let admin: HardhatEthersSigner;
  let nonAdmin: HardhatEthersSigner;
  let foundation: HardhatEthersSigner;
  let manufacturer1: HardhatEthersSigner;
  let integrationOwner1: HardhatEthersSigner;
  let user1: HardhatEthersSigner;
  let user2: HardhatEthersSigner;
  let adAddress1: HardhatEthersSigner;
  let adAddress2: HardhatEthersSigner;
  let sdAddress1: HardhatEthersSigner;

  const mockAftermarketDeviceInfosList = JSON.parse(
    JSON.stringify(C.mockAftermarketDeviceInfosList)
  );
  const mockAftermarketDeviceInfosListNotWhitelisted = JSON.parse(
    JSON.stringify(C.mockAftermarketDeviceInfosListNotWhitelisted)
  );

  before(async () => {
    [
      admin,
      nonAdmin,
      foundation,
      manufacturer1,
      integrationOwner1,
      user1,
      user2,
      adAddress1,
      adAddress2,
      sdAddress1
    ] = await ethers.getSigners();

    mockAftermarketDeviceInfosList[0].addr = adAddress1.address;
    mockAftermarketDeviceInfosList[1].addr = adAddress2.address;
    mockAftermarketDeviceInfosListNotWhitelisted[0].addr = adAddress1.address;
    mockAftermarketDeviceInfosListNotWhitelisted[1].addr = adAddress2.address;

    const deployments = await setup(admin, {
      modules: [
        'Eip712Checker',
        'DimoAccessControl',
        'Nodes',
        'Manufacturer',
        'Integration',
        'Vehicle',
        'AftermarketDevice',
        'SyntheticDevice',
        'AdLicenseValidator',
        'Mapper'
      ],
      nfts: [
        'ManufacturerId',
        'IntegrationId',
        'VehicleId',
        'AftermarketDeviceId',
        'SyntheticDeviceId'
      ],
      upgradeableContracts: []
    });

    dimoRegistryInstance = deployments.DIMORegistry;
    eip712CheckerInstance = deployments.Eip712Checker;
    dimoAccessControlInstance = deployments.DimoAccessControl;
    nodesInstance = deployments.Nodes;
    manufacturerInstance = deployments.Manufacturer;
    integrationInstance = deployments.Integration;
    vehicleInstance = deployments.Vehicle;
    aftermarketDeviceInstance = deployments.AftermarketDevice;
    syntheticDeviceInstance = deployments.SyntheticDevice;
    adLicenseValidatorInstance = deployments.AdLicenseValidator;
    manufacturerIdInstance = deployments.ManufacturerId;
    integrationIdInstance = deployments.IntegrationId;
    vehicleIdInstance = deployments.VehicleId;
    adIdInstance = deployments.AftermarketDeviceId;
    sdIdInstance = deployments.SyntheticDeviceId;

    await grantAdminRoles(admin, dimoAccessControlInstance);

    await manufacturerIdInstance
      .connect(admin)
      .grantRole(C.NFT_MINTER_ROLE, await dimoRegistryInstance.getAddress());
    await integrationIdInstance
      .connect(admin)
      .grantRole(C.NFT_MINTER_ROLE, await dimoRegistryInstance.getAddress());
    await vehicleIdInstance
      .connect(admin)
      .grantRole(C.NFT_MINTER_ROLE, await dimoRegistryInstance.getAddress());
    await adIdInstance
      .connect(admin)
      .grantRole(C.NFT_MINTER_ROLE, await dimoRegistryInstance.getAddress());
    await sdIdInstance
      .connect(admin)
      .grantRole(C.NFT_MINTER_ROLE, await dimoRegistryInstance.getAddress());

    // Set NFT Proxies
    await manufacturerInstance
      .connect(admin)
      .setManufacturerIdProxyAddress(await manufacturerIdInstance.getAddress());
    await integrationInstance
      .connect(admin)
      .setIntegrationIdProxyAddress(await integrationIdInstance.getAddress());
    await vehicleInstance
      .connect(admin)
      .setVehicleIdProxyAddress(await vehicleIdInstance.getAddress());
    await aftermarketDeviceInstance
      .connect(admin)
      .setAftermarketDeviceIdProxyAddress(await adIdInstance.getAddress());
    await syntheticDeviceInstance
      .connect(admin)
      .setSyntheticDeviceIdProxyAddress(await sdIdInstance.getAddress());

    // Initialize EIP-712
    await eip712CheckerInstance.initialize(
      C.defaultDomainName,
      C.defaultDomainVersion
    );

    // Deploy MockDimoToken contract
    const MockDimoTokenFactory = await ethers.getContractFactory(
      'MockDimoToken'
    );
    mockDimoTokenInstance = await MockDimoTokenFactory.connect(admin).deploy(
      C.oneBillionE18
    );

    // Deploy MockStake contract
    const MockStakeFactory = await ethers.getContractFactory('MockStake');
    mockStakeInstance = await MockStakeFactory.connect(admin).deploy();

    // Transfer DIMO Tokens to the manufacturer and approve DIMORegistry
    await mockDimoTokenInstance
      .connect(admin)
      .transfer(manufacturer1.address, C.manufacturerDimoTokensAmount);
    await mockDimoTokenInstance
      .connect(manufacturer1)
      .approve(await dimoRegistryInstance.getAddress(), C.manufacturerDimoTokensAmount);

    // Setup AdLicenseValidator variables
    await adLicenseValidatorInstance.setFoundationAddress(foundation.address);
    await adLicenseValidatorInstance.setDimoToken(
      await mockDimoTokenInstance.getAddress()
    );
    await adLicenseValidatorInstance.setLicense(await mockStakeInstance.getAddress());
    await adLicenseValidatorInstance.setAdMintCost(C.adMintCost);

    // Whitelist Manufacturer attributes
    await manufacturerInstance
      .connect(admin)
      .addManufacturerAttribute(C.mockManufacturerAttribute1);
    await manufacturerInstance
      .connect(admin)
      .addManufacturerAttribute(C.mockManufacturerAttribute2);

    // Whitelist Integration attributes
    await integrationInstance
      .connect(admin)
      .addIntegrationAttribute(C.mockIntegrationAttribute1);
    await integrationInstance
      .connect(admin)
      .addIntegrationAttribute(C.mockIntegrationAttribute2);

    // Whitelist Vehicle attributes
    await vehicleInstance
      .connect(admin)
      .addVehicleAttribute(C.mockVehicleAttribute1);
    await vehicleInstance
      .connect(admin)
      .addVehicleAttribute(C.mockVehicleAttribute2);

    // Whitelist AftermarketDevice attributes
    await aftermarketDeviceInstance
      .connect(admin)
      .addAftermarketDeviceAttribute(C.mockAftermarketDeviceAttribute1);
    await aftermarketDeviceInstance
      .connect(admin)
      .addAftermarketDeviceAttribute(C.mockAftermarketDeviceAttribute2);

    // Whitelist SyntheticDevice attributes
    await syntheticDeviceInstance
      .connect(admin)
      .addSyntheticDeviceAttribute(C.mockSyntheticDeviceAttribute1);
    await syntheticDeviceInstance
      .connect(admin)
      .addSyntheticDeviceAttribute(C.mockSyntheticDeviceAttribute2);

    // Mint Manufacturer Node
    await manufacturerInstance
      .connect(admin)
      .mintManufacturer(
        manufacturer1.address,
        C.mockManufacturerNames[0],
        C.mockManufacturerAttributeInfoPairs
      );

    // Mint Integration Node
    await integrationInstance
      .connect(admin)
      .mintIntegration(
        integrationOwner1.address,
        C.mockIntegrationNames[0],
        C.mockIntegrationAttributeInfoPairs
      );

    await mockStakeInstance.setLicenseBalance(manufacturer1.address, 1);

    // Grant Transferer role to DIMO Registry
    await adIdInstance
      .connect(admin)
      .grantRole(C.NFT_TRANSFERER_ROLE, await dimoRegistryInstance.getAddress());

    // Setting DimoRegistry address in the Proxy IDs
    await vehicleIdInstance
      .connect(admin)
      .setDimoRegistryAddress(await dimoRegistryInstance.getAddress());
    await adIdInstance
      .connect(admin)
      .setDimoRegistryAddress(await dimoRegistryInstance.getAddress());

    // Setting DIMORegistry address
    await manufacturerIdInstance.setDimoRegistryAddress(
      await dimoRegistryInstance.getAddress()
    );
  });

  beforeEach(async () => {
    snapshot = await createSnapshot();
  });

  afterEach(async () => {
    await revertToSnapshot(snapshot);
  });

  describe('setVehicleIdProxyAddress', () => {
    let localVehicleInstance: Vehicle;
    beforeEach(async () => {
      const deployments = await initialize(
        admin,
        'DimoAccessControl',
        'Vehicle'
      );

      const localDimoAccessControlInstance = deployments.DimoAccessControl;
      localVehicleInstance = deployments.Vehicle;

      await localDimoAccessControlInstance
        .connect(admin)
        .grantRole(C.ADMIN_ROLE, admin.address);
    });

    context('Error handling', () => {
      it('Should revert if caller does not have admin role', async () => {
        await expect(
          localVehicleInstance
            .connect(nonAdmin)
            .setVehicleIdProxyAddress(await localVehicleInstance.getAddress())
        ).to.be.revertedWith(
          `AccessControl: account ${nonAdmin.address.toLowerCase()} is missing role ${C.ADMIN_ROLE
          }`
        );
      });
      it('Should revert if proxy is zero address', async () => {
        await expect(
          localVehicleInstance
            .connect(admin)
            .setVehicleIdProxyAddress(C.ZERO_ADDRESS)
        ).to.be.revertedWithCustomError(localVehicleInstance, 'ZeroAddress');
      });
    });

    context('Events', () => {
      it('Should emit VehicleIdProxySet event with correct params', async () => {
        await expect(
          localVehicleInstance
            .connect(admin)
            .setVehicleIdProxyAddress(await localVehicleInstance.getAddress())
        )
          .to.emit(localVehicleInstance, 'VehicleIdProxySet')
          .withArgs(await localVehicleInstance.getAddress());
      });
    });
  });

  describe('addVehicleAttribute', () => {
    context('Error handling', () => {
      it('Should revert if caller does not have admin role', async () => {
        await expect(
          vehicleInstance
            .connect(nonAdmin)
            .addVehicleAttribute(C.mockVehicleAttribute1)
        ).to.be.revertedWith(
          `AccessControl: account ${nonAdmin.address.toLowerCase()} is missing role ${C.ADMIN_ROLE
          }`
        );
      });
      it('Should revert if attribute already exists', async () => {
        await expect(
          vehicleInstance
            .connect(admin)
            .addVehicleAttribute(C.mockVehicleAttribute1)
        ).to.be.revertedWithCustomError(vehicleInstance, 'AttributeExists')
        .withArgs(C.mockVehicleAttribute1);
      });
    });

    context('Events', () => {
      it('Should emit VehicleAttributeAdded event with correct params', async () => {
        await expect(
          vehicleInstance
            .connect(admin)
            .addVehicleAttribute(C.mockVehicleAttribute3)
        )
          .to.emit(vehicleInstance, 'VehicleAttributeAdded')
          .withArgs(C.mockVehicleAttribute3);
      });
    });
  });

<<<<<<< HEAD
  describe('mintVehicleWithDeviceDefinition', () => {
    context('Error handling', () => {
      it('Should revert if caller does not have MINT_VEHICLE_ROLE', async () => {
        await expect(
          vehicleInstance
            .connect(nonAdmin)
            .mintVehicleWithDeviceDefinition(
              1,
              user1.address,
              C.mockDdId1,
              C.mockVehicleAttributeInfoPairs
            )
        ).to.be.revertedWith(
          `AccessControl: account ${nonAdmin.address.toLowerCase()} is missing role ${C.MINT_VEHICLE_ROLE
          }`
        );
      });
      it('Should revert if parent node is not a manufacturer node', async () => {
        await expect(
          vehicleInstance
            .connect(admin)
            .mintVehicleWithDeviceDefinition(
              99,
              user1.address,
              C.mockDdId1,
              C.mockVehicleAttributeInfoPairs
            )
        ).to.be.revertedWithCustomError(vehicleInstance, 'InvalidParentNode')
          .withArgs(99);
      });
      it('Should revert if attribute is not whitelisted', async () => {
        await expect(
          vehicleInstance
            .connect(admin)
            .mintVehicleWithDeviceDefinition(
              1,
              user1.address,
              C.mockDdId1,
              C.mockVehicleAttributeInfoPairsNotWhitelisted
            )
        ).to.be.revertedWithCustomError(
          vehicleInstance,
          'AttributeNotWhitelisted'
        ).withArgs(C.mockVehicleAttributeInfoPairsNotWhitelisted[1].attribute);
      });
    });

    context('State', () => {
      it('Should correctly set parent node', async () => {
        await vehicleInstance
          .connect(admin)
          .mintVehicleWithDeviceDefinition(
            1,
            user1.address,
            C.mockDdId1,
            C.mockVehicleAttributeInfoPairs
          );

        const parentNode = await nodesInstance.getParentNode(
          await vehicleIdInstance.getAddress(),
          1
        );
        expect(parentNode).to.be.equal(1);
      });
      it('Should correctly set node owner', async () => {
        await vehicleInstance
          .connect(admin)
          .mintVehicleWithDeviceDefinition(
            1,
            user1.address,
            C.mockDdId1,
            C.mockVehicleAttributeInfoPairs
          );

        expect(await vehicleIdInstance.ownerOf(1)).to.be.equal(user1.address);
      });
      it('Should correctly set Device Definition Id', async () => {
        await vehicleInstance
          .connect(admin)
          .mintVehicleWithDeviceDefinition(
            1,
            user1.address,
            C.mockDdId1,
            C.mockVehicleAttributeInfoPairs
          );

        expect(
          await vehicleInstance
            .getDeviceDefinitionIdByVehicleId(1)
        ).to.be.equal(C.mockDdId1);
      });
      it('Should correctly set infos', async () => {
        await vehicleInstance
          .connect(admin)
          .mintVehicleWithDeviceDefinition(
            1,
            user1.address,
            C.mockDdId1,
            C.mockVehicleAttributeInfoPairs
          );

        expect(
          await nodesInstance.getInfo(
            await vehicleIdInstance.getAddress(),
            1,
            C.mockVehicleAttribute1
          )
        ).to.be.equal(C.mockVehicleInfo1);
        expect(
          await nodesInstance.getInfo(
            await vehicleIdInstance.getAddress(),
            1,
            C.mockVehicleAttribute2
          )
        ).to.be.equal(C.mockVehicleInfo2);
      });
    });

    context('Events', () => {
      it('Should emit VehicleNodeMintedWithDeviceDefinition event with correct params', async () => {
        await expect(
          vehicleInstance
            .connect(admin)
            .mintVehicleWithDeviceDefinition(
              1,
              user1.address,
              C.mockDdId1,
              C.mockVehicleAttributeInfoPairs
            )
        )
          .to.emit(vehicleInstance, 'VehicleNodeMintedWithDeviceDefinition')
          .withArgs(1, 1, user1.address, C.mockDdId1);
      });
      it('Should emit VehicleAttributeSet events with correct params', async () => {
        await expect(
          vehicleInstance
            .connect(admin)
            .mintVehicleWithDeviceDefinition(
              1,
              user1.address,
              C.mockDdId1,
              C.mockVehicleAttributeInfoPairs
            )
        )
          .to.emit(vehicleInstance, 'VehicleAttributeSet')
          .withArgs(
            1,
            C.mockVehicleAttributeInfoPairs[0].attribute,
            C.mockVehicleAttributeInfoPairs[0].info
          )
          .to.emit(vehicleInstance, 'VehicleAttributeSet')
          .withArgs(
            1,
            C.mockVehicleAttributeInfoPairs[1].attribute,
            C.mockVehicleAttributeInfoPairs[1].info
          );
      });
      it('Should not emit VehicleAttributeSet event if attrInfo is empty', async () => {
        await expect(
          vehicleInstance
            .connect(admin)
            .mintVehicleWithDeviceDefinition(
              1,
              user1.address,
              C.mockDdId1,
              []
            )
        ).to.not.emit(vehicleInstance, 'VehicleAttributeSet');
      });
    });
  });

  describe('mintVehicleWithDeviceDefinitionSign', () => {
    let signature: string;
    before(async () => {
      signature = await signMessage({
        _signer: user1,
        _primaryType: 'MintVehicleWithDeviceDefinitionSign',
        _verifyingContract: await vehicleInstance.getAddress(),
        message: {
          manufacturerNode: '1',
          owner: user1.address,
          deviceDefinitionId: C.mockDdId1,
          attributes: C.mockVehicleAttributes,
          infos: C.mockVehicleInfos
        }
      });
    });

    context('Error handling', () => {
      it('Should revert if caller does not have MINT_VEHICLE_ROLE', async () => {
        await expect(
          vehicleInstance
            .connect(nonAdmin)
            .mintVehicleWithDeviceDefinitionSign(
              99,
              user1.address,
              C.mockDdId1,
              C.mockVehicleAttributeInfoPairs,
              signature
            )
        ).to.be.revertedWith(
          `AccessControl: account ${nonAdmin.address.toLowerCase()} is missing role ${C.MINT_VEHICLE_ROLE
          }`
        );
      });
      it('Should revert if parent node is not a manufacturer node', async () => {
        await expect(
          vehicleInstance
            .connect(admin)
            .mintVehicleWithDeviceDefinitionSign(
              99,
              user1.address,
              C.mockDdId1,
              C.mockVehicleAttributeInfoPairs,
              signature
            )
        ).to.be.revertedWithCustomError(vehicleInstance, 'InvalidParentNode')
          .withArgs(99);
      });
      it('Should revert if attribute is not whitelisted', async () => {
        await expect(
          vehicleInstance
            .connect(admin)
            .mintVehicleWithDeviceDefinitionSign(
              1,
              user1.address,
              C.mockDdId1,
              C.mockVehicleAttributeInfoPairsNotWhitelisted,
              signature
            )
        ).to.be.revertedWithCustomError(
          vehicleInstance,
          'AttributeNotWhitelisted'
        ).withArgs(C.mockVehicleAttributeInfoPairsNotWhitelisted[1].attribute);
      });

      context('Wrong signature', () => {
        it('Should revert if domain name is incorrect', async () => {
          const invalidSignature = await signMessage({
            _signer: user1,
            _domainName: 'Wrong domain',
            _primaryType: 'MintVehicleWithDeviceDefinitionSign',
            _verifyingContract: await vehicleInstance.getAddress(),
            message: {
              manufacturerNode: '1',
              owner: user1.address,
              deviceDefinitionId: C.mockDdId1,
              attributes: C.mockVehicleAttributes,
              infos: C.mockVehicleInfos
            }
          });

          await expect(
            vehicleInstance
              .connect(admin)
              .mintVehicleWithDeviceDefinitionSign(
                1,
                user1.address,
                C.mockDdId1,
                C.mockVehicleAttributeInfoPairs,
                invalidSignature
              )
          ).to.be.revertedWithCustomError(vehicleInstance, 'InvalidOwnerSignature');
        });
        it('Should revert if domain version is incorrect', async () => {
          const invalidSignature = await signMessage({
            _signer: user1,
            _domainVersion: '99',
            _primaryType: 'MintVehicleWithDeviceDefinitionSign',
            _verifyingContract: await vehicleInstance.getAddress(),
            message: {
              manufacturerNode: '1',
              owner: user1.address,
              deviceDefinitionId: C.mockDdId1,
              attributes: C.mockVehicleAttributes,
              infos: C.mockVehicleInfos
            }
          });

          await expect(
            vehicleInstance
              .connect(admin)
              .mintVehicleWithDeviceDefinitionSign(
                1,
                user1.address,
                C.mockDdId1,
                C.mockVehicleAttributeInfoPairs,
                invalidSignature
              )
          ).to.be.revertedWithCustomError(vehicleInstance, 'InvalidOwnerSignature');
        });
        it('Should revert if domain chain ID is incorrect', async () => {
          const invalidSignature = await signMessage({
            _signer: user1,
            _chainId: 99,
            _primaryType: 'MintVehicleWithDeviceDefinitionSign',
            _verifyingContract: await vehicleInstance.getAddress(),
            message: {
              manufacturerNode: '1',
              owner: user1.address,
              deviceDefinitionId: C.mockDdId1,
              attributes: C.mockVehicleAttributes,
              infos: C.mockVehicleInfos
            }
          });

          await expect(
            vehicleInstance
              .connect(admin)
              .mintVehicleWithDeviceDefinitionSign(
                1,
                user1.address,
                C.mockDdId1,
                C.mockVehicleAttributeInfoPairs,
                invalidSignature
              )
          ).to.be.revertedWithCustomError(vehicleInstance, 'InvalidOwnerSignature');
        });
        it('Should revert if manufactuer node is incorrect', async () => {
          const invalidSignature = await signMessage({
            _signer: user1,
            _primaryType: 'MintVehicleWithDeviceDefinitionSign',
            _verifyingContract: await vehicleInstance.getAddress(),
            message: {
              manufacturerNode: '99',
              owner: user1.address,
              deviceDefinitionId: C.mockDdId1,
              attributes: C.mockVehicleAttributes,
              infos: C.mockVehicleInfos
            }
          });

          await expect(
            vehicleInstance
              .connect(admin)
              .mintVehicleWithDeviceDefinitionSign(
                1,
                user1.address,
                C.mockDdId1,
                C.mockVehicleAttributeInfoPairs,
                invalidSignature
              )
          ).to.be.revertedWithCustomError(vehicleInstance, 'InvalidOwnerSignature');
        });
        it('Should revert if deviceDefinitionId is incorrect', async () => {
          const invalidSignature = await signMessage({
            _signer: user1,
            _primaryType: 'MintVehicleWithDeviceDefinitionSign',
            _verifyingContract: await vehicleInstance.getAddress(),
            message: {
              manufacturerNode: '1',
              owner: user1.address,
              deviceDefinitionId: C.mockDdId2,
              attributes: C.mockVehicleAttributes,
              infos: C.mockVehicleInfos
            }
          });

          await expect(
            vehicleInstance
              .connect(admin)
              .mintVehicleWithDeviceDefinitionSign(
                1,
                user1.address,
                C.mockDdId1,
                C.mockVehicleAttributeInfoPairs,
                invalidSignature
              )
          ).to.be.revertedWithCustomError(vehicleInstance, 'InvalidOwnerSignature');
        });
        it('Should revert if attributes are incorrect', async () => {
          const invalidSignature = await signMessage({
            _signer: user1,
            _primaryType: 'MintVehicleWithDeviceDefinitionSign',
            _verifyingContract: await vehicleInstance.getAddress(),
            message: {
              manufacturerNode: '1',
              owner: user1.address,
              deviceDefinitionId: C.mockDdId1,
              attributes: C.mockVehicleAttributes.slice(1),
              infos: C.mockVehicleInfos
            }
          });

          await expect(
            vehicleInstance
              .connect(admin)
              .mintVehicleWithDeviceDefinitionSign(
                1,
                user1.address,
                C.mockDdId1,
                C.mockVehicleAttributeInfoPairs,
                invalidSignature
              )
          ).to.be.revertedWithCustomError(vehicleInstance, 'InvalidOwnerSignature');
        });
        it('Should revert if infos are incorrect', async () => {
          const invalidSignature = await signMessage({
            _signer: user1,
            _primaryType: 'MintVehicleWithDeviceDefinitionSign',
            _verifyingContract: await vehicleInstance.getAddress(),
            message: {
              manufacturerNode: '1',
              owner: user1.address,
              deviceDefinitionId: C.mockDdId1,
              attributes: C.mockVehicleAttributes,
              infos: C.mockVehicleInfosWrongSize
            }
          });

          await expect(
            vehicleInstance
              .connect(admin)
              .mintVehicleWithDeviceDefinitionSign(
                1,
                user1.address,
                C.mockDdId1,
                C.mockVehicleAttributeInfoPairs,
                invalidSignature
              )
          ).to.be.revertedWithCustomError(vehicleInstance, 'InvalidOwnerSignature');
        });
        it('Should revert if owner does not match signer', async () => {
          const invalidSignature = await signMessage({
            _signer: user1,
            _primaryType: 'MintVehicleWithDeviceDefinitionSign',
            _verifyingContract: await vehicleInstance.getAddress(),
            message: {
              manufacturerNode: '1',
              owner: user2.address,
              deviceDefinitionId: C.mockDdId1,
              attributes: C.mockVehicleAttributes,
              infos: C.mockVehicleInfos
            }
          });

          await expect(
            vehicleInstance
              .connect(admin)
              .mintVehicleWithDeviceDefinitionSign(
                1,
                user1.address,
                C.mockDdId1,
                C.mockVehicleAttributeInfoPairs,
                invalidSignature
              )
          ).to.be.revertedWithCustomError(vehicleInstance, 'InvalidOwnerSignature');
        });
      });
    });

    context('State', () => {
      it('Should correctly set parent node', async () => {
        await vehicleInstance
          .connect(admin)
          .mintVehicleWithDeviceDefinitionSign(
            1,
            user1.address,
            C.mockDdId1,
            C.mockVehicleAttributeInfoPairs,
            signature
          );

        const parentNode = await nodesInstance.getParentNode(
          await vehicleIdInstance.getAddress(),
          1
        );
        expect(parentNode).to.be.equal(1);
      });
      it('Should correctly set node owner', async () => {
        await vehicleInstance
          .connect(admin)
          .mintVehicleWithDeviceDefinitionSign(
            1,
            user1.address,
            C.mockDdId1,
            C.mockVehicleAttributeInfoPairs,
            signature
          );

        expect(await vehicleIdInstance.ownerOf(1)).to.be.equal(user1.address);
      });
      it('Should correctly set Device Definition Id', async () => {
        await vehicleInstance
          .connect(admin)
          .mintVehicleWithDeviceDefinitionSign(
            1,
            user1.address,
            C.mockDdId1,
            C.mockVehicleAttributeInfoPairs,
            signature
          );

        expect(
          await vehicleInstance
            .getDeviceDefinitionIdByVehicleId(1)
        ).to.be.equal(C.mockDdId1);
      });
      it('Should correctly set infos', async () => {
        await vehicleInstance
          .connect(admin)
          .mintVehicleWithDeviceDefinitionSign(
            1,
            user1.address,
            C.mockDdId1,
            C.mockVehicleAttributeInfoPairs,
            signature
          );

        expect(
          await nodesInstance.getInfo(
            await vehicleIdInstance.getAddress(),
            1,
            C.mockVehicleAttribute1
          )
        ).to.be.equal(C.mockVehicleInfo1);
        expect(
          await nodesInstance.getInfo(
            await vehicleIdInstance.getAddress(),
            1,
            C.mockVehicleAttribute2
          )
        ).to.be.equal(C.mockVehicleInfo2);
      });
    });

    context('Events', () => {
      it('Should emit VehicleNodeMintedWithDeviceDefinition event with correct params', async () => {
        await expect(
          vehicleInstance
            .connect(admin)
            .mintVehicleWithDeviceDefinitionSign(
              1,
              user1.address,
              C.mockDdId1,
              C.mockVehicleAttributeInfoPairs,
              signature
            )
        )
          .to.emit(vehicleInstance, 'VehicleNodeMintedWithDeviceDefinition')
          .withArgs(1, 1, user1.address, C.mockDdId1);
      });
      it('Should emit VehicleAttributeSet events with correct params', async () => {
        await expect(
          vehicleInstance
            .connect(admin)
            .mintVehicleWithDeviceDefinitionSign(
              1,
              user1.address,
              C.mockDdId1,
              C.mockVehicleAttributeInfoPairs,
              signature
            )
        )
          .to.emit(vehicleInstance, 'VehicleAttributeSet')
          .withArgs(
            1,
            C.mockVehicleAttributeInfoPairs[0].attribute,
            C.mockVehicleAttributeInfoPairs[0].info
          )
          .to.emit(vehicleInstance, 'VehicleAttributeSet')
          .withArgs(
            1,
            C.mockVehicleAttributeInfoPairs[1].attribute,
            C.mockVehicleAttributeInfoPairs[1].info
          );
      });
    });
  });

=======
>>>>>>> ddda488d
  describe('mintVehicle', () => {
    context('Error handling', () => {
      it('Should revert if caller does not have MINT_VEHICLE_ROLE', async () => {
        await expect(
          vehicleInstance
            .connect(nonAdmin)
            .mintVehicle(1, user1.address, C.mockVehicleAttributeInfoPairs)
        ).to.be.revertedWith(
          `AccessControl: account ${nonAdmin.address.toLowerCase()} is missing role ${C.MINT_VEHICLE_ROLE
          }`
        );
      });
      it('Should revert if parent node is not a manufacturer node', async () => {
        await expect(
          vehicleInstance
            .connect(admin)
            .mintVehicle(99, user1.address, C.mockVehicleAttributeInfoPairs)
        ).to.be.revertedWithCustomError(vehicleInstance, 'InvalidParentNode')
        .withArgs(99);
      });
      it('Should revert if attribute is not whitelisted', async () => {
        await expect(
          vehicleInstance
            .connect(admin)
            .mintVehicle(
              1,
              user1.address,
              C.mockVehicleAttributeInfoPairsNotWhitelisted
            )
        ).to.be.revertedWithCustomError(
          vehicleInstance,
          'AttributeNotWhitelisted'
        ).withArgs(C.mockVehicleAttributeInfoPairsNotWhitelisted[1].attribute);
      });
    });

    context('State', () => {
      it('Should correctly set parent node', async () => {
        await vehicleInstance
          .connect(admin)
          .mintVehicle(1, user1.address, C.mockVehicleAttributeInfoPairs);

        const parentNode = await nodesInstance.getParentNode(
          await vehicleIdInstance.getAddress(),
          1
        );
        expect(parentNode).to.be.equal(1);
      });
      it('Should correctly set node owner', async () => {
        await vehicleInstance
          .connect(admin)
          .mintVehicle(1, user1.address, C.mockVehicleAttributeInfoPairs);

        expect(await vehicleIdInstance.ownerOf(1)).to.be.equal(user1.address);
      });
      it('Should correctly set infos', async () => {
        await vehicleInstance
          .connect(admin)
          .mintVehicle(1, user1.address, C.mockVehicleAttributeInfoPairs);

        expect(
          await nodesInstance.getInfo(
            await vehicleIdInstance.getAddress(),
            1,
            C.mockVehicleAttribute1
          )
        ).to.be.equal(C.mockVehicleInfo1);
        expect(
          await nodesInstance.getInfo(
            await vehicleIdInstance.getAddress(),
            1,
            C.mockVehicleAttribute2
          )
        ).to.be.equal(C.mockVehicleInfo2);
      });
    });

    context('Events', () => {
      it('Should emit VehicleNodeMinted event with correct params', async () => {
        await expect(
          vehicleInstance
            .connect(admin)
            .mintVehicle(1, user1.address, C.mockVehicleAttributeInfoPairs)
        )
          .to.emit(vehicleInstance, 'VehicleNodeMinted')
          .withArgs(1, 1, user1.address);
      });
      it('Should emit VehicleAttributeSet events with correct params', async () => {
        await expect(
          vehicleInstance
            .connect(admin)
            .mintVehicle(1, user1.address, C.mockVehicleAttributeInfoPairs)
        )
          .to.emit(vehicleInstance, 'VehicleAttributeSet')
          .withArgs(
            1,
            C.mockVehicleAttributeInfoPairs[0].attribute,
            C.mockVehicleAttributeInfoPairs[0].info
          )
          .to.emit(vehicleInstance, 'VehicleAttributeSet')
          .withArgs(
            1,
            C.mockVehicleAttributeInfoPairs[1].attribute,
            C.mockVehicleAttributeInfoPairs[1].info
          );
      });
    });
  });

  describe('mintVehicleSign', () => {
    let signature: string;
    before(async () => {
      signature = await signMessage({
        _signer: user1,
        _primaryType: 'MintVehicleSign',
        _verifyingContract: await vehicleInstance.getAddress(),
        message: {
          manufacturerNode: '1',
          owner: user1.address,
          attributes: C.mockVehicleAttributes,
          infos: C.mockVehicleInfos
        }
      });
    });

    context('Error handling', () => {
      it('Should revert if caller does not have MINT_VEHICLE_ROLE', async () => {
        await expect(
          vehicleInstance
            .connect(nonAdmin)
            .mintVehicleSign(
              1,
              user1.address,
              C.mockVehicleAttributeInfoPairs,
              signature
            )
        ).to.be.revertedWith(
          `AccessControl: account ${nonAdmin.address.toLowerCase()} is missing role ${C.MINT_VEHICLE_ROLE
          }`
        );
      });
      it('Should revert if parent node is not a manufacturer node', async () => {
        await expect(
          vehicleInstance
            .connect(admin)
            .mintVehicleSign(
              99,
              user1.address,
              C.mockVehicleAttributeInfoPairs,
              signature
            )
        ).to.be.revertedWithCustomError(vehicleInstance, 'InvalidParentNode')
        .withArgs(99);
      });
      it('Should revert if attribute is not whitelisted', async () => {
        await expect(
          vehicleInstance
            .connect(admin)
            .mintVehicleSign(
              1,
              user1.address,
              C.mockVehicleAttributeInfoPairsNotWhitelisted,
              signature
            )
        ).to.be.revertedWithCustomError(
          vehicleInstance,
          'AttributeNotWhitelisted'
        ).withArgs(C.mockVehicleAttributeInfoPairsNotWhitelisted[1].attribute);
      });

      context('Wrong signature', () => {
        it('Should revert if domain name is incorrect', async () => {
          const invalidSignature = await signMessage({
            _signer: user1,
            _domainName: 'Wrong domain',
            _primaryType: 'MintVehicleSign',
            _verifyingContract: await vehicleInstance.getAddress(),
            message: {
              manufacturerNode: '1',
              owner: user1.address,
              attributes: C.mockVehicleAttributes,
              infos: C.mockVehicleInfos
            }
          });

          await expect(
            vehicleInstance
              .connect(admin)
              .mintVehicleSign(
                1,
                user1.address,
                C.mockVehicleAttributeInfoPairs,
                invalidSignature
              )
          ).to.be.revertedWithCustomError(vehicleInstance, 'InvalidOwnerSignature');
        });
        it('Should revert if domain version is incorrect', async () => {
          const invalidSignature = await signMessage({
            _signer: user1,
            _domainVersion: '99',
            _primaryType: 'MintVehicleSign',
            _verifyingContract: await vehicleInstance.getAddress(),
            message: {
              manufacturerNode: '1',
              owner: user1.address,
              attributes: C.mockVehicleAttributes,
              infos: C.mockVehicleInfos
            }
          });

          await expect(
            vehicleInstance
              .connect(admin)
              .mintVehicleSign(
                1,
                user1.address,
                C.mockVehicleAttributeInfoPairs,
                invalidSignature
              )
          ).to.be.revertedWithCustomError(vehicleInstance, 'InvalidOwnerSignature');
        });
        it('Should revert if domain chain ID is incorrect', async () => {
          const invalidSignature = await signMessage({
            _signer: user1,
            _chainId: 99,
            _primaryType: 'MintVehicleSign',
            _verifyingContract: await vehicleInstance.getAddress(),
            message: {
              manufacturerNode: '1',
              owner: user1.address,
              attributes: C.mockVehicleAttributes,
              infos: C.mockVehicleInfos
            }
          });

          await expect(
            vehicleInstance
              .connect(admin)
              .mintVehicleSign(
                1,
                user1.address,
                C.mockVehicleAttributeInfoPairs,
                invalidSignature
              )
          ).to.be.revertedWithCustomError(vehicleInstance, 'InvalidOwnerSignature');
        });
        it('Should revert if manufactuer node is incorrect', async () => {
          const invalidSignature = await signMessage({
            _signer: user1,
            _primaryType: 'MintVehicleSign',
            _verifyingContract: await vehicleInstance.getAddress(),
            message: {
              manufacturerNode: '99',
              owner: user1.address,
              attributes: C.mockVehicleAttributes,
              infos: C.mockVehicleInfos
            }
          });

          await expect(
            vehicleInstance
              .connect(admin)
              .mintVehicleSign(
                1,
                user1.address,
                C.mockVehicleAttributeInfoPairs,
                invalidSignature
              )
          ).to.be.revertedWithCustomError(vehicleInstance, 'InvalidOwnerSignature');
        });
        it('Should revert if attributes are incorrect', async () => {
          const invalidSignature = await signMessage({
            _signer: user1,
            _primaryType: 'MintVehicleSign',
            _verifyingContract: await vehicleInstance.getAddress(),
            message: {
              manufacturerNode: '1',
              owner: user1.address,
              attributes: C.mockVehicleAttributes.slice(1),
              infos: C.mockVehicleInfos
            }
          });

          await expect(
            vehicleInstance
              .connect(admin)
              .mintVehicleSign(
                1,
                user1.address,
                C.mockVehicleAttributeInfoPairs,
                invalidSignature
              )
          ).to.be.revertedWithCustomError(vehicleInstance, 'InvalidOwnerSignature');
        });
        it('Should revert if infos are incorrect', async () => {
          const invalidSignature = await signMessage({
            _signer: user1,
            _primaryType: 'MintVehicleSign',
            _verifyingContract: await vehicleInstance.getAddress(),
            message: {
              manufacturerNode: '1',
              owner: user1.address,
              attributes: C.mockVehicleAttributes,
              infos: C.mockVehicleInfosWrongSize
            }
          });

          await expect(
            vehicleInstance
              .connect(admin)
              .mintVehicleSign(
                1,
                user1.address,
                C.mockVehicleAttributeInfoPairs,
                invalidSignature
              )
          ).to.be.revertedWithCustomError(vehicleInstance, 'InvalidOwnerSignature');
        });
        it('Should revert if owner does not match signer', async () => {
          const invalidSignature = await signMessage({
            _signer: user1,
            _primaryType: 'MintVehicleSign',
            _verifyingContract: await vehicleInstance.getAddress(),
            message: {
              manufacturerNode: '1',
              owner: user2.address,
              attributes: C.mockVehicleAttributes,
              infos: C.mockVehicleInfos
            }
          });

          await expect(
            vehicleInstance
              .connect(admin)
              .mintVehicleSign(
                1,
                user1.address,
                C.mockVehicleAttributeInfoPairs,
                invalidSignature
              )
          ).to.be.revertedWithCustomError(vehicleInstance, 'InvalidOwnerSignature');
        });
      });
    });

    context('State', () => {
      it('Should correctly set parent node', async () => {
        await vehicleInstance
          .connect(admin)
          .mintVehicleSign(
            1,
            user1.address,
            C.mockVehicleAttributeInfoPairs,
            signature
          );

        const parentNode = await nodesInstance.getParentNode(
          await vehicleIdInstance.getAddress(),
          1
        );
        expect(parentNode).to.be.equal(1);
      });
      it('Should correctly set node owner', async () => {
        await vehicleInstance
          .connect(admin)
          .mintVehicleSign(
            1,
            user1.address,
            C.mockVehicleAttributeInfoPairs,
            signature
          );

        expect(await vehicleIdInstance.ownerOf(1)).to.be.equal(user1.address);
      });
      it('Should correctly set infos', async () => {
        await vehicleInstance
          .connect(admin)
          .mintVehicleSign(
            1,
            user1.address,
            C.mockVehicleAttributeInfoPairs,
            signature
          );

        expect(
          await nodesInstance.getInfo(
            await vehicleIdInstance.getAddress(),
            1,
            C.mockVehicleAttribute1
          )
        ).to.be.equal(C.mockVehicleInfo1);
        expect(
          await nodesInstance.getInfo(
            await vehicleIdInstance.getAddress(),
            1,
            C.mockVehicleAttribute2
          )
        ).to.be.equal(C.mockVehicleInfo2);
      });
    });

    context('Events', () => {
      it('Should emit VehicleNodeMinted event with correct params', async () => {
        await expect(
          vehicleInstance
            .connect(admin)
            .mintVehicleSign(
              1,
              user1.address,
              C.mockVehicleAttributeInfoPairs,
              signature
            )
        )
          .to.emit(vehicleInstance, 'VehicleNodeMinted')
          .withArgs(1, 1, user1.address);
      });
      it('Should emit VehicleAttributeSet events with correct params', async () => {
        await expect(
          vehicleInstance
            .connect(admin)
            .mintVehicleSign(
              1,
              user1.address,
              C.mockVehicleAttributeInfoPairs,
              signature
            )
        )
          .to.emit(vehicleInstance, 'VehicleAttributeSet')
          .withArgs(
            1,
            C.mockVehicleAttributeInfoPairs[0].attribute,
            C.mockVehicleAttributeInfoPairs[0].info
          )
          .to.emit(vehicleInstance, 'VehicleAttributeSet')
          .withArgs(
            1,
            C.mockVehicleAttributeInfoPairs[1].attribute,
            C.mockVehicleAttributeInfoPairs[1].info
          );
      });
    });
  });

  describe('burnVehicleSign', () => {
    let burnVehicleSig1: string;
    let burnVehicleSig2: string;

    before(async () => {
      burnVehicleSig1 = await signMessage({
        _signer: user1,
        _primaryType: 'BurnVehicleSign',
        _verifyingContract: await vehicleInstance.getAddress(),
        message: {
          vehicleNode: '1'
        }
      });
      burnVehicleSig2 = await signMessage({
        _signer: user1,
        _primaryType: 'BurnVehicleSign',
        _verifyingContract: await vehicleInstance.getAddress(),
        message: {
          vehicleNode: '2'
        }
      });
    });

    beforeEach(async () => {
      await vehicleInstance
        .connect(admin)
        .mintVehicle(1, user1.address, C.mockVehicleAttributeInfoPairs);
    });

    context('Error handling', () => {
      it('Should revert if caller does not have BURN_VEHICLE_ROLE', async () => {
        await expect(
          vehicleInstance.connect(nonAdmin).burnVehicleSign(1, burnVehicleSig1)
        ).to.be.revertedWith(
          `AccessControl: account ${nonAdmin.address.toLowerCase()} is missing role ${C.BURN_VEHICLE_ROLE
          }`
        );
      });
      it('Should revert if node is not a Vehicle', async () => {
        await expect(
          vehicleInstance.connect(admin).burnVehicleSign(99, burnVehicleSig1)
        ).to.be.revertedWithCustomError(vehicleInstance, 'InvalidNode')
        .withArgs(await vehicleIdInstance.getAddress(), 99);
      });
      it('Should revert if Vehicle is paired to an Aftermarket Device', async () => {
        const localClaimOwnerSig = await signMessage({
          _signer: user1,
          _primaryType: 'ClaimAftermarketDeviceSign',
          _verifyingContract: await aftermarketDeviceInstance.getAddress(),
          message: {
            aftermarketDeviceNode: '1',
            owner: user1.address
          }
        });
        const localClaimAdSig = await signMessage({
          _signer: adAddress1,
          _primaryType: 'ClaimAftermarketDeviceSign',
          _verifyingContract: await aftermarketDeviceInstance.getAddress(),
          message: {
            aftermarketDeviceNode: '1',
            owner: user1.address
          }
        });
        const localPairSignature = await signMessage({
          _signer: user1,
          _primaryType: 'PairAftermarketDeviceSign',
          _verifyingContract: await aftermarketDeviceInstance.getAddress(),
          message: {
            aftermarketDeviceNode: '1',
            vehicleNode: '1'
          }
        });

        await adIdInstance
          .connect(manufacturer1)
          .setApprovalForAll(await aftermarketDeviceInstance.getAddress(), true);
        await aftermarketDeviceInstance
          .connect(manufacturer1)
          .mintAftermarketDeviceByManufacturerBatch(
            1,
            mockAftermarketDeviceInfosList
          );
        await aftermarketDeviceInstance
          .connect(admin)
          .claimAftermarketDeviceSign(
            1,
            user1.address,
            localClaimOwnerSig,
            localClaimAdSig
          );

        await aftermarketDeviceInstance
          .connect(admin)
        ['pairAftermarketDeviceSign(uint256,uint256,bytes)'](
          1,
          1,
          localPairSignature
        );

        await expect(
          vehicleInstance.connect(admin).burnVehicleSign(1, burnVehicleSig1)
        ).to.be.revertedWithCustomError(vehicleInstance, 'VehiclePaired')
        .withArgs(1);
      });
      it('Should revert if Vehicle is paired to a Synthetic Device', async () => {
        const localMintVehicleOwnerSig = await signMessage({
          _signer: user1,
          _primaryType: 'MintSyntheticDeviceSign',
          _verifyingContract: await syntheticDeviceInstance.getAddress(),
          message: {
            integrationNode: '1',
            vehicleNode: '1'
          }
        });
        const mintSyntheticDeviceSig1 = await signMessage({
          _signer: sdAddress1,
          _primaryType: 'MintSyntheticDeviceSign',
          _verifyingContract: await syntheticDeviceInstance.getAddress(),
          message: {
            integrationNode: '1',
            vehicleNode: '1'
          }
        });
        const localMintSdInput = {
          integrationNode: '1',
          vehicleNode: '1',
          syntheticDeviceSig: mintSyntheticDeviceSig1,
          vehicleOwnerSig: localMintVehicleOwnerSig,
          syntheticDeviceAddr: sdAddress1.address,
          attrInfoPairs: C.mockSyntheticDeviceAttributeInfoPairs
        };

        await syntheticDeviceInstance
          .connect(admin)
          .mintSyntheticDeviceSign(localMintSdInput);

        await expect(
          vehicleInstance.connect(admin).burnVehicleSign(1, burnVehicleSig1)
        ).to.be.revertedWithCustomError(vehicleInstance, 'VehiclePaired')
        .withArgs(1);
      });

      context('Wrong signature', () => {
        it('Should revert if signer does not match synthetic device owner', async () => {
          const invalidSignature = await signMessage({
            _signer: user2,
            _primaryType: 'BurnVehicleSign',
            _verifyingContract: await vehicleInstance.getAddress(),
            message: {
              vehicleNode: '1'
            }
          });

          await expect(
            vehicleInstance.connect(admin).burnVehicleSign(1, invalidSignature)
          ).to.be.revertedWithCustomError(vehicleInstance, 'InvalidOwnerSignature');
        });
        it('Should revert if domain name is incorrect', async () => {
          const invalidSignature = await signMessage({
            _signer: user1,
            _domainName: 'Wrong domain',
            _primaryType: 'BurnVehicleSign',
            _verifyingContract: await vehicleInstance.getAddress(),
            message: {
              vehicleNode: '1'
            }
          });

          await expect(
            vehicleInstance.connect(admin).burnVehicleSign(1, invalidSignature)
          ).to.be.revertedWithCustomError(vehicleInstance, 'InvalidOwnerSignature');
        });
        it('Should revert if domain version is incorrect', async () => {
          const invalidSignature = await signMessage({
            _signer: user1,
            _domainVersion: '99',
            _primaryType: 'BurnVehicleSign',
            _verifyingContract: await vehicleInstance.getAddress(),
            message: {
              vehicleNode: '1'
            }
          });

          await expect(
            vehicleInstance.connect(admin).burnVehicleSign(1, invalidSignature)
          ).to.be.revertedWithCustomError(vehicleInstance, 'InvalidOwnerSignature');
        });
        it('Should revert if domain chain ID is incorrect', async () => {
          const invalidSignature = await signMessage({
            _signer: user1,
            _chainId: 99,
            _primaryType: 'BurnVehicleSign',
            _verifyingContract: await vehicleInstance.getAddress(),
            message: {
              vehicleNode: '1'
            }
          });

          await expect(
            vehicleInstance.connect(admin).burnVehicleSign(1, invalidSignature)
          ).to.be.revertedWithCustomError(vehicleInstance, 'InvalidOwnerSignature');
        });
        it('Should revert if vehicle node is incorrect', async () => {
          const invalidSignature = await signMessage({
            _signer: user1,
            _primaryType: 'BurnVehicleSign',
            _verifyingContract: await vehicleInstance.getAddress(),
            message: {
              vehicleNode: '99'
            }
          });

          await expect(
            vehicleInstance.connect(admin).burnVehicleSign(1, invalidSignature)
          ).to.be.revertedWithCustomError(vehicleInstance, 'InvalidOwnerSignature');
        });
      });
    });

    context('State', () => {
      it('Should correctly reset parent node to 0', async () => {
        await vehicleInstance.connect(admin).burnVehicleSign(1, burnVehicleSig1);

        const parentNode = await nodesInstance.getParentNode(
          await sdIdInstance.getAddress(),
          1
        );

        expect(parentNode).to.be.equal(0);
      });
      it('Should correctly reset node owner to zero address', async () => {
        await vehicleInstance.connect(admin).burnVehicleSign(1, burnVehicleSig1);

        await expect(sdIdInstance.ownerOf(1)).to.be.revertedWith(
          'ERC721: invalid token ID'
        );
      });
      it('Should correctly reset device definition Id to empty if it was minted with DD', async () => {
        await vehicleInstance
          .connect(admin)
          .mintVehicleWithDeviceDefinition(
            1,
            user1.address,
            C.mockDdId2,
            C.mockVehicleAttributeInfoPairs
          );

        expect(await vehicleInstance.getDeviceDefinitionIdByVehicleId(2)).to.be.equal(C.mockDdId2);

        await vehicleInstance.connect(admin).burnVehicleSign(2, burnVehicleSig2);

        expect(await vehicleInstance.getDeviceDefinitionIdByVehicleId(2)).to.be.empty;
      });
      it('Should correctly reset infos to blank', async () => {
        await vehicleInstance.connect(admin).burnVehicleSign(1, burnVehicleSig1);

        expect(
          await nodesInstance.getInfo(
            await sdIdInstance.getAddress(),
            1,
            C.mockSyntheticDeviceAttribute1
          )
        ).to.be.equal('');
        expect(
          await nodesInstance.getInfo(
            await sdIdInstance.getAddress(),
            1,
            C.mockSyntheticDeviceAttribute2
          )
        ).to.be.equal('');
      });
      it('Should update multi-privilege token version', async () => {
        const previousVersion = await vehicleIdInstance.tokenIdToVersion(1);

        await vehicleInstance.connect(admin).burnVehicleSign(1, burnVehicleSig1);

        expect(await vehicleIdInstance.tokenIdToVersion(1)).to.equal(
          previousVersion + ethers.toBigInt(1)
        );
      });
    });

    context('Events', () => {
      it('Should emit VehicleNodeBurned event with correct params', async () => {
        await expect(
          vehicleInstance.connect(admin).burnVehicleSign(1, burnVehicleSig1)
        )
          .to.emit(vehicleInstance, 'VehicleNodeBurned')
          .withArgs(1, user1.address);
      });
      it('Should emit VehicleAttributeSet events with correct params', async () => {
        await expect(
          vehicleInstance.connect(admin).burnVehicleSign(1, burnVehicleSig1)
        )
          .to.emit(vehicleInstance, 'VehicleAttributeSet')
          .withArgs(1, C.mockVehicleAttributeInfoPairs[0].attribute, '')
          .to.emit(vehicleInstance, 'VehicleAttributeSet')
          .withArgs(1, C.mockVehicleAttributeInfoPairs[1].attribute, '');
      });
    });
  });

  describe('setVehicleInfo', () => {
    beforeEach(async () => {
      await vehicleInstance
        .connect(admin)
        .mintVehicle(1, user1.address, C.mockVehicleAttributeInfoPairs);
    });

    context('Error handling', () => {
      it('Should revert if caller does not have SET_VEHICLE_INFO_ROLE', async () => {
        await expect(
          vehicleInstance
            .connect(nonAdmin)
            .setVehicleInfo(1, C.mockVehicleAttributeInfoPairs)
        ).to.be.revertedWith(
          `AccessControl: account ${nonAdmin.address.toLowerCase()} is missing role ${C.SET_VEHICLE_INFO_ROLE
          }`
        );
      });
      it('Should revert if node is not a vehicle', async () => {
        await expect(
          vehicleInstance
            .connect(admin)
            .setVehicleInfo(99, C.mockVehicleAttributeInfoPairs)
        ).to.be.revertedWithCustomError(vehicleInstance, 'InvalidNode')
        .withArgs(await vehicleIdInstance.getAddress(), 99);
      });
      it('Should revert if attribute is not whitelisted', async () => {
        await expect(
          vehicleInstance
            .connect(admin)
            .setVehicleInfo(1, C.mockVehicleAttributeInfoPairsNotWhitelisted)
        ).to.be.revertedWithCustomError(
          vehicleInstance,
          'AttributeNotWhitelisted'
        ).withArgs(C.mockVehicleAttributeInfoPairsNotWhitelisted[1].attribute);
      });
    });

    context('State', () => {
      it('Should correctly set infos', async () => {
        const localNewAttributeInfoPairs = JSON.parse(
          JSON.stringify(C.mockVehicleAttributeInfoPairs)
        );
        localNewAttributeInfoPairs[0].info = 'New Info 0';
        localNewAttributeInfoPairs[1].info = 'New Info 1';

        expect(
          await nodesInstance.getInfo(
            await vehicleIdInstance.getAddress(),
            1,
            C.mockVehicleAttribute1
          )
        ).to.be.equal(C.mockVehicleInfo1);
        expect(
          await nodesInstance.getInfo(
            await vehicleIdInstance.getAddress(),
            1,
            C.mockVehicleAttribute2
          )
        ).to.be.equal(C.mockVehicleInfo2);

        await vehicleInstance
          .connect(admin)
          .setVehicleInfo(1, localNewAttributeInfoPairs);

        expect(
          await nodesInstance.getInfo(
            await vehicleIdInstance.getAddress(),
            1,
            C.mockVehicleAttribute1
          )
        ).to.be.equal(localNewAttributeInfoPairs[0].info);
        expect(
          await nodesInstance.getInfo(
            await vehicleIdInstance.getAddress(),
            1,
            C.mockVehicleAttribute2
          )
        ).to.be.equal(localNewAttributeInfoPairs[1].info);
      });
    });

    context('Events', () => {
      it('Should emit VehicleAttributeSet events with correct params', async () => {
        const localNewAttributeInfoPairs = JSON.parse(
          JSON.stringify(C.mockVehicleAttributeInfoPairs)
        );
        localNewAttributeInfoPairs[0].info = 'New Info 0';
        localNewAttributeInfoPairs[1].info = 'New Info 1';

        await expect(
          vehicleInstance
            .connect(admin)
            .setVehicleInfo(1, localNewAttributeInfoPairs)
        )
          .to.emit(vehicleInstance, 'VehicleAttributeSet')
          .withArgs(
            1,
            localNewAttributeInfoPairs[0].attribute,
            localNewAttributeInfoPairs[0].info
          )
          .to.emit(vehicleInstance, 'VehicleAttributeSet')
          .withArgs(
            1,
            localNewAttributeInfoPairs[1].attribute,
            localNewAttributeInfoPairs[1].info
          );
      });
    });
  });

  describe('validateBurnAndResetNode', () => {
    it('Should revert if caller is not the NFT Proxy', async () => {
      await expect(
        vehicleInstance.connect(nonAdmin).validateBurnAndResetNode(1)
      ).to.be.revertedWithCustomError(vehicleInstance,'OnlyNftProxy');
    });
  });
});<|MERGE_RESOLUTION|>--- conflicted
+++ resolved
@@ -369,7 +369,6 @@
     });
   });
 
-<<<<<<< HEAD
   describe('mintVehicleWithDeviceDefinition', () => {
     context('Error handling', () => {
       it('Should revert if caller does not have MINT_VEHICLE_ROLE', async () => {
@@ -941,8 +940,6 @@
     });
   });
 
-=======
->>>>>>> ddda488d
   describe('mintVehicle', () => {
     context('Error handling', () => {
       it('Should revert if caller does not have MINT_VEHICLE_ROLE', async () => {
