--- conflicted
+++ resolved
@@ -679,10 +679,6 @@
             const deleteDeviceDefinitionByManufacturers: any[] = [];
             tablelandDeviceDefinitionByManufacturers.forEach(element => {
                 const dds = deviceDefinitionByManufacturers.filter((c) => c.name_slug === element.id);
-<<<<<<< HEAD
-=======
-                //console.log(element.ksuid, dds[0].device_definition_id);
->>>>>>> e3b05d99
                 if ((dds?.length ?? 0) === 0) {
                     deleteDeviceDefinitionByManufacturers.push(element);
                 }
