{
    "polygon": {
        "modules": {
            "DIMORegistry": {
                "address": "0xFA8beC73cebB9D88FF88a2f75E7D7312f2Fd39EC",
                "selectors": [
                    "0x0df5b997",
                    "0x9748a762",
                    "0x06d1d2a1"
                ]
            },
            "Eip712Checker": {
                "address": "0x28f6701ae35879F881511EA6135455e894330116",
                "selectors": [
                    "0x4cd88b76"
                ]
            },
            "DimoAccessControl": {
                "address": "0x385b8Fa7A4bC0dB2149B1AB1928AfD21D551bd3d",
                "selectors": [
                    "0x248a9ca3",
                    "0x2f2ff15d",
                    "0x91d14854",
                    "0x8bb9c5bf",
                    "0xd547741f"
                ]
            },
            "Nodes": {
                "address": "0x4fAfd447b757a0316B3B1DBd476dDAd4739C1618",
                "selectors": [
                    "0xbc60a6ba",
                    "0xdce2f860",
                    "0x82087d24"
                ]
            },
            "BaseDataURI": {
                "address": "0x49CF1F785037DEa3D9d66cB10FB90d608C417D4c",
                "selectors": [
                    "0xe324093f"
                ]
            },
            "Manufacturer": {
                "address": "0xf67BC4dBb947E45b3Aa2a54C0EEA9cac9B6A13f1",
                "selectors": [
                    "0x50300a3f",
                    "0xce55aab0",
                    "0x9109b30b",
                    "0xd9c27c40",
                    "0xb429afeb",
                    "0x456bf169",
                    "0x5f36da6b",
                    "0x9abb3000",
                    "0x92eefe9b",
                    "0xd159f49a",
                    "0x63545ffa",
                    "0x20d60248"
                ]
            },
            "Integration": {
                "address": "0x25f58785A56bEC607a5932ad4B0e910d39B84d3e",
                "selectors": [
                    "0x044d2498",
                    "0x714b7cfb",
                    "0x123141bd",
                    "0xbc8002f0",
                    "0xe21f68b7",
                    "0x603dd1db",
                    "0xd6739004",
                    "0x653af271",
                    "0x106129aa",
                    "0x636c1d1b",
                    "0x8d7e6001",
                    "0x440707b5"
                ]
            },
            "Vehicle": {
                "address": "0xD91C7e40416755294b74adc8ad6B6FE745cAE216",
                "selectors": [
                    "0xf0d1a557",
                    "0xd0b61156",
                    "0xb7bded95",
                    "0x3da44e56",
                    "0x1b1a82c8",
                    "0x97c95b2a",
                    "0xd84baff1",
                    "0x8dca2b8e",
                    "0x9bfae6da",
                    "0xd9c3ae61",
                    "0xea0e7d3a"
                ]
            },
            "AftermarketDevice": {
                "address": "0xBfD45f8488379e4ea346E49db5E49770154af9c1",
                "selectors": [
                    "0x6111afa3",
                    "0x08d2c2f5",
                    "0xab2ae229",
                    "0x89a841bb",
                    "0x682a25e3",
                    "0x9796cf22",
                    "0xc6b36f2a",
                    "0x7ba79a39",
                    "0x492ab283",
                    "0xb50df2f7",
                    "0xcfe642dd",
                    "0x9b3abd48",
                    "0x9d0b139b",
                    "0x4d49d82a",
                    "0x4d13b709",
                    "0xee4d9596",
                    "0x3f65997a"
                ]
            },
            "SyntheticDevice": {
<<<<<<< HEAD
                "address": "0xB0346664FbEcC3929878Eb4FEfB43753f5b6059b",
=======
                "address": "0x25832B17BEc5698c3e646034Bc892f361ae2C354",
>>>>>>> 98e14f9e
                "selectors": [
                    "0xe1f371df",
                    "0x7c7c9978",
                    "0x493b27e1",
                    "0x795b910a",
                    "0x261d982a",
                    "0xc624e8a1",
                    "0xecf452d7",
                    "0x80430e0d",
                    "0x53c2aa33"
                ]
            },
            "Mapper": {
                "address": "0xe9A927Ee6f6D6b41B4c0599D5Df4EB5ebD7537eA",
                "selectors": [
                    "0x0a6cef46",
                    "0x112e62a2",
                    "0xbd2b5568",
                    "0xbebc0bfc"
                ]
            },
            "Charging": {
                "address": "0x6028092554F61B0e4e51AD8F4A93cD9105B4D844",
                "selectors": [
                    "0xd25f5787",
                    "0xa2fe8c85"
                ]
            },
            "Shared": {
                "address": "0xb9a818CF79e469665030a116cc1B9e85B5822040",
                "selectors": [
                    "0xcfe55b7d",
                    "0x77898251",
                    "0xa2bc6cdf",
                    "0x170e4293",
                    "0x4fa9ff16",
                    "0x5b6c1979",
                    "0xdb3543f5",
                    "0xea9ae2f5"
                ]
            },
            "MultipleMinter": {
                "address": "0xe15F6E995ef9308F01E4640658a91e8fb77E15a1",
                "selectors": [
                    "0xfb1a28e8",
                    "0xd23965e3"
                ]
            },
            "StreamrConfigurator": {
                "address": "0xf61A840e86c6C70E6A547CEa62F9680e5c15fC63",
                "selectors": [
                    "0x9e594424",
                    "0x5f450e29",
                    "0x0c3cac3b"
                ]
            },
            "VehicleStream": {
                "address": "0xb41D08E63F4181aeeF2219711129F85Cebf97088",
                "selectors": [
                    "0x497323c8",
                    "0x180e469a",
                    "0xa91ec798",
                    "0xc8f11a06",
                    "0x1882b263",
                    "0xbb44bb75",
                    "0x6f58f093",
                    "0x37479f7e",
                    "0xcd90df7e"
                ]
            },
            "Multicall": {
                "address": "0x4dc23B40c952aBc34344c4dCDF9d8f5777DA2b0c",
                "selectors": [
                    "0x415c2d96",
                    "0x1c0c6e51"
                ]
            },
            "DeviceDefinitionTable": {
                "address": "0xE70EA98F105C7c1AB6d47d68182B3FeD49DAD4FA",
                "selectors": [
                    "0x20954d21",
                    "0x794c6790",
                    "0x32b3f2d5",
                    "0x396e5987",
                    "0xa1d17941",
                    "0x23536c5f",
                    "0x80d50451",
                    "0x088fafdb",
                    "0x182fef60"
                ]
            },
            "ERC721Holder": {
                "address": "0xDE3fd978E6def9394AA20dCf25A4FAAC7cc61Aa7",
                "selectors": [
                    "0x150b7a02"
                ]
            },
            "DeviceDefinitionController": {
                "address": "0x3E2B476123f60c63c4551ae02350786cAe7EEb64",
                "selectors": [
                    "0x66df322e"
                ]
            }
        },
        "nfts": {
            "ManufacturerId": {
                "proxy": "0x3b07e2A2ABdd0A9B8F7878bdE6487c502164B9dd",
                "implementation": "0x9dAbfAB72049809C2b702892edbe8eF6Ad59d1f9"
            },
            "IntegrationId": {
                "proxy": "0xf41cE833C1A35C80eB5Feb69e23F1Ed2ECBE20e0",
                "implementation": "0x0F98fDf1E3166aB99859c7A040ba09daF95c8c84"
            },
            "VehicleId": {
                "proxy": "0xbA5738a18d83D41847dfFbDC6101d37C69c9B0cF",
                "implementation": "0x7efc902a2dFEF787c51af5E85dC2Bf494Cb5e602"
            },
            "AftermarketDeviceId": {
                "proxy": "0x9c94C395cBcBDe662235E0A9d3bB87Ad708561BA",
                "implementation": "0xB20c246761157F970a8B75743beCF63868528B3E"
            },
            "SyntheticDeviceId": {
                "proxy": "0x4804e8D1661cd1a1e5dDdE1ff458A7f878c0aC6D",
                "implementation": "0x7A07516D3AE7DC3a9EEEefa6B62C3667eC2B4AF2"
            }
        },
        "misc": {
            "DimoToken": {
                "proxy": "0xe261d618a959afffd53168cd07d12e37b26761db",
                "implementation": ""
            },
            "DimoCredit": {
                "proxy": "0x7186F9aC35d24c9a4cf1E58a797c04DF1b334322",
                "implementation": ""
            },
            "Stake": {
                "proxy": "0xaa32a9e74486dd136ccedf17061fe4efc95a621e",
                "implementation": ""
            },
            "DimoForwarder": {
                "proxy": "0xA6D4a36CECAdd7b23C7B6DC2377746D08cf5a609",
                "implementation": "0xfAc2dC0943024a6512759575DA7a8e951CC6b255"
            },
            "Foundation": "0xCED3c922200559128930180d3f0bfFd4d9f4F123",
            "Kms": [
                "0xcce4eF41A67E28C3CF3dbc51a6CD3d004F53aCBd",
                "0xE92a1B8078EBc01412ba6Ef878425f35B32D6bBb",
                "0xBD657Fc7AEF0FC9B3085Cc1eDD6E8f383eCeA581"
            ],
            "StreamRegistry": "0x0D483E10612F327FC11965Fc82E90dC19b141641",
            "DimoStreamrNode": "0x3F3ab5A20F704D6e7299EdEE84200fDA5d849BE7",
            "TablelandTables": "0x5c4e6A9e5C1e1BF445A062006faF19EA6c49aFeA",
            "Sacd": "0xEF919b3793deaae1637523d483e3434ae113004E"
        }
    },
    "mumbai": {
        "modules": {
            "DIMORegistry": {
                "address": "0x4De1bCf2B7E851E31216fC07989caA902A604784",
                "selectors": [
                    "0x0df5b997",
                    "0x9748a762",
                    "0x06d1d2a1"
                ]
            },
            "Eip712Checker": {
                "address": "0x9ef6718843E1Cab0b7680bbA092C452d103F5D63",
                "selectors": [
                    "0x4cd88b76"
                ]
            },
            "DimoAccessControl": {
                "address": "0xdd20aC4946c1aa40e6a6183bC1B7271699C57B7A",
                "selectors": [
                    "0x248a9ca3",
                    "0x2f2ff15d",
                    "0x91d14854",
                    "0x8bb9c5bf",
                    "0xd547741f"
                ]
            },
            "Nodes": {
                "address": "0x655c79d873330D0C9AA82cd23cA7af7A686e00d6",
                "selectors": [
                    "0xbc60a6ba",
                    "0xdce2f860",
                    "0x82087d24"
                ]
            },
            "BaseDataURI": {
                "address": "0x8753a925701e5dC2C51f50496A014E9844542e71",
                "selectors": [
                    "0xe324093f"
                ]
            },
            "Manufacturer": {
                "address": "0xdE729C6dAd5Ddc04c99ad4d057290436c12Db27d",
                "selectors": [
                    "0x50300a3f",
                    "0xce55aab0",
                    "0x9109b30b",
                    "0xd9c27c40",
                    "0xb429afeb",
                    "0x456bf169",
                    "0x5f36da6b",
                    "0x9abb3000",
                    "0x92eefe9b",
                    "0xd159f49a",
                    "0x63545ffa",
                    "0x20d60248"
                ]
            },
            "Integration": {
                "address": "0xc00ecC3D1C4244623494b5A3D34e0b6F4034cb8D",
                "selectors": [
                    "0x044d2498",
                    "0x714b7cfb",
                    "0x123141bd",
                    "0xbc8002f0",
                    "0xe21f68b7",
                    "0x603dd1db",
                    "0xd6739004",
                    "0x653af271",
                    "0x106129aa",
                    "0x636c1d1b",
                    "0x8d7e6001",
                    "0x440707b5"
                ]
            },
            "Vehicle": {
                "address": "0xe515194BcC8e3624B10Fc077c0c310aA1D06e746",
                "selectors": [
                    "0xf0d1a557",
                    "0xd0b61156",
                    "0xb7bded95",
                    "0x3da44e56",
                    "0x1b1a82c8",
                    "0xf8ddeada",
                    "0xd3b47405",
                    "0x9bfae6da",
                    "0xd9c3ae61",
                    "0xea0e7d3a"
                ]
            },
            "AftermarketDevice": {
                "address": "0x216f6e4e9ddF79992CbA690b35FB78d56F7532D6",
                "selectors": [
                    "0x6111afa3",
                    "0x60deec60",
                    "0x89a841bb",
                    "0x682a25e3",
                    "0x9796cf22",
                    "0xc6b36f2a",
                    "0x7ba79a39",
                    "0xb50df2f7",
                    "0xcfe642dd",
                    "0x9b3abd48",
                    "0x9d0b139b",
                    "0x4d49d82a",
                    "0x4d13b709",
                    "0xee4d9596",
                    "0x3f65997a"
                ]
            },
            "SyntheticDevice": {
                "address": "0xFE67f4854BFE20E3EFc382f40a656018af544C30",
                "selectors": [
                    "0xe1f371df",
                    "0x7c7c9978",
                    "0x493b27e1",
                    "0x795b910a",
                    "0x261d982a",
                    "0xc624e8a1",
                    "0xecf452d7",
                    "0x80430e0d"
                ]
            },
            "Mapper": {
                "address": "0xe7d8efC01687442Dde2c43Ef188239A6471F79F3",
                "selectors": [
                    "0x0a6cef46",
                    "0x112e62a2",
                    "0xbd2b5568",
                    "0xbebc0bfc"
                ]
            },
            "Charging": {
                "address": "",
                "selectors": []
            },
            "Shared": {
                "address": "",
                "selectors": []
            },
            "MultipleMinter": {
                "address": "0xEAE0B5CecB16C443DC36Df01158DDc176502ccd7",
                "selectors": [
                    "0xfb1a28e8",
                    "0x191292f8"
                ]
            },
            "StreamrConfigurator": {
                "address": "0xAfded80D163479554568C54C1b29613e6545D70D",
                "selectors": [
                    "0x9e594424",
                    "0x5f450e29",
                    "0x0c3cac3b"
                ]
            },
            "VehicleStream": {
                "address": "0x64C65101ebB797529f3AfAa3243FfF0d5E709366",
                "selectors": [
                    "0x497323c8",
                    "0x180e469a",
                    "0xa91ec798",
                    "0xc8f11a06",
                    "0x1882b263",
                    "0xbb44bb75",
                    "0x6f58f093",
                    "0x37479f7e",
                    "0xcd90df7e"
                ]
            },
            "DevAdmin": {
                "address": "0x2E77D085c7DbC314F253857ED2bbB84f34296ee5",
                "selectors": [
                    "0xd7376bae",
                    "0x63dec203",
                    "0x52878b61",
                    "0x282eb387",
                    "0x11d679c9",
                    "0xb17b974b",
                    "0x56936962",
                    "0x3febacab",
                    "0xf73a8f04",
                    "0xff96b761",
                    "0x5c129493",
                    "0x71193956",
                    "0x8c2ee9bb"
                ]
            },
            "Multicall": {
                "address": "0x82420a6a13B8c56C99132e4A6f4b53f962Ff7211",
                "selectors": [
                    "0x415c2d96",
                    "0x1c0c6e51"
                ]
            },
            "DeviceDefinitionTable": {
                "address": "0xEFE51fD602A358E3906cC12184099f040aE1e43F",
                "selectors": [
                    "0x20954d21",
                    "0x396e5987",
                    "0xa1d17941",
                    "0x811eed42",
                    "0xb91b4303",
                    "0x088fafdb"
                ]
            },
            "ERC721Holder": {
                "address": "0x89701AA4Feb42224eeAA5e9e592400FBc2dB4069",
                "selectors": [
                    "0x150b7a02"
                ]
            },
            "DeviceDefinitionController": {
                "address": "0x3289b5AcdD140BeDab63b1F911e70720395cAC0f",
                "selectors": [
                    "0x66df322e"
                ]
            }
        },
        "nfts": {
            "ManufacturerId": {
                "proxy": "0x3082cBCb476443923ff4d915Acc31217c9c3C6D5",
                "implementation": "0x6e299F0B64A8202043d23368d65236140474406e"
            },
            "IntegrationId": {
                "proxy": "0x44f2d6184E4F57b5d358d7D311c6909e2BFb1fdc",
                "implementation": "0x402D67d4927Faa1E432f8dD73a267E0f0fA929d7"
            },
            "VehicleId": {
                "proxy": "0x90C4D6113Ec88dd4BDf12f26DB2b3998fd13A144",
                "implementation": "0x172633c625ea9fBa443F40Cd46d7f6b7d1EC986B"
            },
            "AftermarketDeviceId": {
                "proxy": "0xcf9Af64522162da85164a714c23a7705E6e466b3",
                "implementation": "0x56E82e4F58dF50E55364cE77c4CDa48b23c56AB6"
            },
            "SyntheticDeviceId": {
                "proxy": "0x85226A67FF1b3Ec6cb033162f7df5038a6C3bAB2",
                "implementation": "0xA90bd7dD4c459cbcd3ec9aed5a45FF495cF144dB"
            }
        },
        "misc": {
            "DimoToken": {
                "proxy": "0x80ee7ec4493a1d7975ab900f94db25ba7c688201",
                "implementation": ""
            },
            "DimoCredit": {
                "proxy": "0x0000000000000000000000000000000000000000",
                "implementation": ""
            },
            "Stake": {
                "proxy": "0xB84d17B7b7BC9b3D03bfE8880AF0116B6d4EB5FC",
                "implementation": ""
            },
            "DimoForwarder": {
                "proxy": "0x58fA62Ff906A8b9B77AAAE60d93d2C9a46EF561F",
                "implementation": "0x38ddD442FE4F7D9d65112DE0f659e12aaD2aB3C4"
            },
            "Foundation": "0x1741ec2915ab71fc03492715b5640133da69420b",
            "Kms": [
                "0x74cb2b8ed0c1789d84ef701921d1152e592c330c"
            ],
            "StreamRegistry": "0x4F0779292bd0aB33B9EBC1DBE8e0868f3940E3F2",
            "DimoStreamrNode": "0x577f22f5369046B7eF09B6b01424fA860533d243",
            "TablelandTables": "0x0000000000000000000000000000000000000000",
            "Sacd": "0x0000000000000000000000000000000000000000"
        }
    },
    "amoy": {
        "modules": {
            "DIMORegistry": {
                "address": "0x5eAA326fB2fc97fAcCe6A79A304876daD0F2e96c",
                "selectors": [
                    "0x0df5b997",
                    "0x9748a762",
                    "0x06d1d2a1"
                ]
            },
            "Eip712Checker": {
                "address": "0x55204033f7A73A9E2FE43d6A6b9A85894F294608",
                "selectors": [
                    "0x4cd88b76"
                ]
            },
            "DimoAccessControl": {
                "address": "0x775989D0eDA30E03A0e8388563C278656A45897A",
                "selectors": [
                    "0x248a9ca3",
                    "0x2f2ff15d",
                    "0x91d14854",
                    "0x8bb9c5bf",
                    "0xd547741f"
                ]
            },
            "Nodes": {
                "address": "0x9ad81AF8A0476C55Fa6eF7ecB830aE20A85B6d6C",
                "selectors": [
                    "0xbc60a6ba",
                    "0xdce2f860",
                    "0x82087d24"
                ]
            },
            "BaseDataURI": {
                "address": "0xc67872EB67cdaB3d42270D100c491fd70ab1A448",
                "selectors": [
                    "0xe324093f"
                ]
            },
            "Manufacturer": {
                "address": "0x5D0fb132D182bBcdE91952c8396C93F8356d9613",
                "selectors": [
                    "0x50300a3f",
                    "0xce55aab0",
                    "0x9109b30b",
                    "0xd9c27c40",
                    "0xb429afeb",
                    "0x456bf169",
                    "0x5f36da6b",
                    "0x9abb3000",
                    "0x92eefe9b",
                    "0xd159f49a",
                    "0x63545ffa",
                    "0x20d60248"
                ]
            },
            "Integration": {
                "address": "0xedFD19B9347ac3d38a66Fc3ee26de27D1D0d7154",
                "selectors": [
                    "0x044d2498",
                    "0x714b7cfb",
                    "0x123141bd",
                    "0xbc8002f0",
                    "0xe21f68b7",
                    "0x603dd1db",
                    "0xd6739004",
                    "0x653af271",
                    "0x106129aa",
                    "0x636c1d1b",
                    "0x8d7e6001",
                    "0x440707b5"
                ]
            },
            "Vehicle": {
                "address": "0xF7E135A00a762Afa8A87802Eca33d1f5374e626b",
                "selectors": [
                    "0xf0d1a557",
                    "0xd0b61156",
                    "0xb7bded95",
                    "0x3da44e56",
                    "0x1b1a82c8",
                    "0x97c95b2a",
                    "0xd84baff1",
                    "0x8dca2b8e",
                    "0x9bfae6da",
                    "0xd9c3ae61",
                    "0xea0e7d3a"
                ]
            },
            "AftermarketDevice": {
                "address": "0x185EbF7D5C9229B810A218781FdCf8B9c99b995D",
                "selectors": [
                    "0x6111afa3",
                    "0x08d2c2f5",
                    "0xab2ae229",
                    "0x89a841bb",
                    "0x682a25e3",
                    "0x9796cf22",
                    "0xc6b36f2a",
                    "0x7ba79a39",
                    "0x492ab283",
                    "0xb50df2f7",
                    "0xcfe642dd",
                    "0x9b3abd48",
                    "0x9d0b139b",
                    "0x4d49d82a",
                    "0x4d13b709",
                    "0xee4d9596",
                    "0x3f65997a"
                ]
            },
            "SyntheticDevice": {
                "address": "0xe15bD8abF720d4148cfbd24b5809A66C0A507166",
                "selectors": [
                    "0xe1f371df",
                    "0x7c7c9978",
                    "0x493b27e1",
                    "0x795b910a",
                    "0x261d982a",
                    "0xc624e8a1",
                    "0xecf452d7",
                    "0x80430e0d",
                    "0x53c2aa33"
                ]
            },
            "Mapper": {
                "address": "0x0fa62821b07eC5d86042503Ce03BBC36A16F185a",
                "selectors": [
                    "0x0a6cef46",
                    "0x112e62a2",
                    "0xbd2b5568",
                    "0xbebc0bfc"
                ]
            },
            "Charging": {
                "address": "0x2375812aA04ae6739c1555e3996aafe2Dc419EDb",
                "selectors": [
                    "0xd25f5787",
                    "0xa2fe8c85"
                ]
            },
            "Shared": {
                "address": "0xBBA8892657C9a8156c7AAd79d45128EA5191f224",
                "selectors": [
                    "0xcfe55b7d",
                    "0x77898251",
                    "0xa2bc6cdf",
                    "0x170e4293",
                    "0x4fa9ff16",
                    "0x5b6c1979",
                    "0xdb3543f5",
                    "0xea9ae2f5"
                ]
            },
            "MultipleMinter": {
                "address": "0xaC7eE3Df60F881C6cf8a9FAc072F595BCAF4Ccf0",
                "selectors": [
                    "0xfb1a28e8",
                    "0xd23965e3"
                ]
            },
            "StreamrConfigurator": {
                "address": "0xb2ED9094A1d3a2b310f1d238b733bE6F6A5153E8",
                "selectors": [
                    "0x9e594424",
                    "0x5f450e29",
                    "0x0c3cac3b"
                ]
            },
            "VehicleStream": {
                "address": "0x0e15032f40274Bb21B902A6cFCbDa4C066148002",
                "selectors": [
                    "0x497323c8",
                    "0x180e469a",
                    "0xa91ec798",
                    "0xc8f11a06",
                    "0x1882b263",
                    "0xbb44bb75",
                    "0x6f58f093",
                    "0x37479f7e",
                    "0xcd90df7e"
                ]
            },
            "DevAdmin": {
                "address": "0x688244f1eAc2abdfB012DcA0377a89e3163E0899",
                "selectors": [
                    "0xd7376bae",
                    "0x63dec203",
                    "0x52878b61",
                    "0x282eb387",
                    "0x11d679c9",
                    "0xb17b974b",
                    "0x56936962",
                    "0x3febacab",
                    "0x5f741f4d",
                    "0xdd60fd1a",
                    "0xf73a8f04",
                    "0xff96b761",
                    "0x5c129493",
                    "0x71193956",
                    "0x8c2ee9bb"
                ]
            },
            "Multicall": {
                "address": "0x9FFBF4AF07DC383b5d4100cb2Bf90e95a7b150bF",
                "selectors": [
                    "0x415c2d96",
                    "0x1c0c6e51"
                ]
            },
            "DeviceDefinitionTable": {
                "address": "0xAdB91886f174524785908aba223B2748B55289bF",
                "selectors": [
                    "0x20954d21",
                    "0x794c6790",
                    "0x32b3f2d5",
                    "0x396e5987",
                    "0xa1d17941",
                    "0x23536c5f",
                    "0x80d50451",
                    "0x088fafdb",
                    "0x182fef60"
                ]
            },
            "ERC721Holder": {
                "address": "0x288082d19ca3E739Ca0202d991D2815Fbc3D21db",
                "selectors": [
                    "0x150b7a02"
                ]
            },
            "DeviceDefinitionController": {
                "address": "0x3A1bCD8d56a324e23DAd1E9e1AED6a92399C2A5b",
                "selectors": [
                    "0x66df322e"
                ]
            }
        },
        "nfts": {
            "ManufacturerId": {
                "proxy": "0xA4ad0F9c722588910791A9BAC63ADbB365614Bc7",
                "implementation": "0x9493E8A35cc5566581FD6335BcB34e7cD99f2654"
            },
            "IntegrationId": {
                "proxy": "0x80Ee7ec4493A1d7975ab900F94dB25ba7C688201",
                "implementation": "0xbA450e606860C24a9f1Ed711F642ae27b4Ad5684"
            },
            "VehicleId": {
                "proxy": "0x45fbCD3ef7361d156e8b16F5538AE36DEdf61Da8",
                "implementation": "0xbde35f209febdf8fe16fdab674d630bd1a19b5db"
            },
            "AftermarketDeviceId": {
                "proxy": "0x325b45949C833986bC98e98a49F3CA5C5c4643B5",
                "implementation": "0xE03D589cA38587eaaEC146AE2609fF2B8F69ca2C"
            },
            "SyntheticDeviceId": {
                "proxy": "0x78513c8CB4D6B6079f813850376bc9c7fc8aE67f",
                "implementation": "0xa5828757436C3363FE3eF896fC55705445a9B550"
            }
        },
        "misc": {
            "DimoToken": {
                "proxy": "0x21cFE003997fB7c2B3cfe5cf71e7833B7B2eCe10",
                "implementation": ""
            },
            "DimoCredit": {
                "proxy": "0x49c120f4C3c6679Ebd357F2d749E4D1C03598d65",
                "implementation": ""
            },
            "Stake": {
                "proxy": "0x2cF1d5e60c38eB5795C00Ce72d0D5392ae1e15e1",
                "implementation": ""
            },
            "DimoForwarder": {
                "proxy": "0xBF050bA5f13F4D7ba1744fcCd6087EDde78a337e",
                "implementation": "0x1Fd3C02C52477F53Fc4E67E028738F4EA0890124"
            },
            "Foundation": "0x07B584f6a7125491C991ca2a45ab9e641B1CeE1b",
            "Kms": [
                "0x74cb2b8ed0c1789d84ef701921d1152e592c330c",
                "0x6903B9cE4bFAf9D900E40B9dd2F486a4530cA74f",
                "0xA2b898B648A84D557a65bCf0bC70558df995Ad71"
            ],
            "StreamRegistry": "0xE9C98bdE63248e58E9137Db8270D9675B9E34b93",
            "DimoStreamrNode": "0x577f22f5369046B7eF09B6b01424fA860533d243",
            "TablelandTables": "0x170fb206132b693e38adFc8727dCfa303546Cec1",
            "Sacd": "0xaC24E8add57e7Ca8e8B2D0d76f4210Ae53ebDB28"
        }
    },
    "hardhat": {
        "modules": {
            "DIMORegistry": {
                "address": "0x5FbDB2315678afecb367f032d93F642f64180aa3",
                "selectors": [
                    "0x0df5b997",
                    "0x9748a762",
                    "0x06d1d2a1"
                ]
            },
            "Eip712Checker": {
                "address": "0xe7f1725E7734CE288F8367e1Bb143E90bb3F0512",
                "selectors": [
                    "0x4cd88b76"
                ]
            },
            "DimoAccessControl": {
                "address": "0x9fE46736679d2D9a65F0992F2272dE9f3c7fa6e0",
                "selectors": [
                    "0x248a9ca3",
                    "0x2f2ff15d",
                    "0x91d14854",
                    "0x8bb9c5bf",
                    "0xd547741f"
                ]
            },
            "Nodes": {
                "address": "0xCf7Ed3AccA5a467e9e704C703E8D87F634fB0Fc9",
                "selectors": [
                    "0xbc60a6ba",
                    "0xdce2f860",
                    "0x82087d24"
                ]
            },
            "BaseDataURI": {
                "address": "0xDc64a140Aa3E981100a9becA4E685f962f0cF6C9",
                "selectors": [
                    "0xe324093f"
                ]
            },
            "Manufacturer": {
                "address": "0x5FC8d32690cc91D4c39d9d3abcBD16989F875707",
                "selectors": [
                    "0x50300a3f",
                    "0xce55aab0",
                    "0x9109b30b",
                    "0xd9c27c40",
                    "0xb429afeb",
                    "0x456bf169",
                    "0x5f36da6b",
                    "0x9abb3000",
                    "0x92eefe9b",
                    "0xd159f49a",
                    "0x63545ffa",
                    "0x20d60248"
                ]
            },
            "Integration": {
                "address": "0x0165878A594ca255338adfa4d48449f69242Eb8F",
                "selectors": [
                    "0x044d2498",
                    "0x714b7cfb",
                    "0x123141bd",
                    "0xbc8002f0",
                    "0xe21f68b7",
                    "0x603dd1db",
                    "0xd6739004",
                    "0x653af271",
                    "0x106129aa",
                    "0x636c1d1b",
                    "0x8d7e6001",
                    "0x440707b5"
                ]
            },
            "Vehicle": {
                "address": "0xa513E6E4b8f2a923D98304ec87F64353C4D5C853",
                "selectors": [
                    "0xf0d1a557",
                    "0xd0b61156",
                    "0xb7bded95",
                    "0x3da44e56",
                    "0x1b1a82c8",
                    "0xd84baff1",
                    "0x8dca2b8e",
                    "0x9bfae6da",
                    "0xd9c3ae61",
                    "0xea0e7d3a"
                ]
            },
            "AftermarketDevice": {
                "address": "0x2279B7A0a67DB372996a5FaB50D91eAA73d2eBe6",
                "selectors": [
                    "0x6111afa3",
                    "0x60deec60",
                    "0x89a841bb",
                    "0x682a25e3",
                    "0x9796cf22",
                    "0xc6b36f2a",
                    "0x7ba79a39",
                    "0xb50df2f7",
                    "0xcfe642dd",
                    "0x9b3abd48",
                    "0x9d0b139b",
                    "0x4d49d82a",
                    "0x4d13b709",
                    "0xee4d9596",
                    "0x3f65997a"
                ]
            },
            "SyntheticDevice": {
                "address": "0x8A791620dd6260079BF849Dc5567aDC3F2FdC318",
                "selectors": [
                    "0xe1f371df",
                    "0x7c7c9978",
                    "0x493b27e1",
                    "0x795b910a",
                    "0x261d982a",
                    "0xc624e8a1",
                    "0xecf452d7",
                    "0x80430e0d"
                ]
            },
            "Mapper": {
                "address": "0x610178dA211FEF7D417bC0e6FeD39F05609AD788",
                "selectors": [
                    "0x0a6cef46",
                    "0x112e62a2",
                    "0xbd2b5568",
                    "0xbebc0bfc"
                ]
            },
            "Charging": {
                "address": "0x3Aa5ebB10DC797CAC828524e59A333d0A371443c",
                "selectors": [
                    "0xd25f5787",
                    "0xa2fe8c85"
                ]
            },
            "Shared": {
                "address": "0xc6e7DF5E7b4f2A278906862b61205850344D4e7d",
                "selectors": [
                    "0xcfe55b7d",
                    "0x77898251",
                    "0xa2bc6cdf",
                    "0x170e4293",
                    "0x4fa9ff16",
                    "0x5b6c1979",
                    "0xdb3543f5",
                    "0xea9ae2f5"
                ]
            },
            "MultipleMinter": {
                "address": "0xB7f8BC63BbcaD18155201308C8f3540b07f84F5e",
                "selectors": [
                    "0xfb1a28e8",
                    "0xd23965e3"
                ]
            },
            "StreamrConfigurator": {
                "address": "0xA51c1fc2f0D1a1b8494Ed1FE312d7C3a78Ed91C0",
                "selectors": [
                    "0x9e594424",
                    "0x5f450e29",
                    "0x0c3cac3b"
                ]
            },
            "VehicleStream": {
                "address": "0x0DCd1Bf9A1b36cE34237eEaFef220932846BCD82",
                "selectors": [
                    "0x497323c8",
                    "0x180e469a",
                    "0xa91ec798",
                    "0xc8f11a06",
                    "0x1882b263",
                    "0xbb44bb75",
                    "0x6f58f093",
                    "0x37479f7e",
                    "0xcd90df7e"
                ]
            },
            "DevAdmin": {
                "address": "0x9A676e781A523b5d0C0e43731313A708CB607508",
                "selectors": [
                    "0xd7376bae",
                    "0x63dec203",
                    "0x52878b61",
                    "0x282eb387",
                    "0x11d679c9",
                    "0xb17b974b",
                    "0x56936962",
                    "0x3febacab",
                    "0x5f741f4d",
                    "0xdd60fd1a",
                    "0xf73a8f04",
                    "0xff96b761",
                    "0x5c129493",
                    "0x71193956",
                    "0x8c2ee9bb"
                ]
            },
            "Multicall": {
                "address": "0x0B306BF915C4d645ff596e518fAf3F9669b97016",
                "selectors": [
                    "0x415c2d96",
                    "0x1c0c6e51"
                ]
            },
            "DeviceDefinitionTable": {
                "address": "0x959922bE3CAee4b8Cd9a407cc3ac1C251C2007B1",
                "selectors": [
                    "0x20954d21",
                    "0x794c6790",
                    "0x32b3f2d5",
                    "0x396e5987",
                    "0xa1d17941",
                    "0x23536c5f",
                    "0x80d50451",
                    "0x088fafdb",
                    "0x67c7f687"
                ]
            },
            "ERC721Holder": {
                "address": "0x9A9f2CCfdE556A7E9Ff0848998Aa4a0CFD8863AE",
                "selectors": [
                    "0x150b7a02"
                ]
            },
            "DeviceDefinitionController": {
                "address": "0x68B1D87F95878fE05B998F19b66F4baba5De1aed",
                "selectors": [
                    "0x66df322e"
                ]
            }
        },
        "nfts": {
            "ManufacturerId": {
                "proxy": "0x9d4454B023096f34B160D6B654540c56A1F81688",
                "implementation": "0x8f86403A4DE0BB5791fa46B8e795C547942fE4Cf"
            },
            "IntegrationId": {
                "proxy": "0x36C02dA8a0983159322a80FFE9F24b1acfF8B570",
                "implementation": "0x5eb3Bc0a489C5A8288765d2336659EbCA68FCd00"
            },
            "VehicleId": {
                "proxy": "0x4c5859f0F772848b2D91F1D83E2Fe57935348029",
                "implementation": "0x809d550fca64d94Bd9F66E60752A544199cfAC3D"
            },
            "AftermarketDeviceId": {
                "proxy": "0x5f3f1dBD7B74C6B46e8c44f98792A1dAf8d69154",
                "implementation": "0x1291Be112d480055DaFd8a610b7d1e203891C274"
            },
            "SyntheticDeviceId": {
                "proxy": "0xCD8a1C3ba11CF5ECfa6267617243239504a98d90",
                "implementation": "0xb7278A61aa25c888815aFC32Ad3cC52fF24fE575"
            }
        },
        "misc": {
            "DimoToken": {
                "proxy": "0x922D6956C99E12DFeB3224DEA977D0939758A1Fe",
                "implementation": ""
            },
            "DimoCredit": {
                "proxy": "0x5081a39b8A5f0E35a8D959395a630b68B74Dd30f",
                "implementation": ""
            },
            "Stake": {
                "proxy": "0x1fA02b2d6A771842690194Cf62D91bdd92BfE28d",
                "implementation": ""
            },
            "DimoForwarder": {
                "proxy": "0x0E801D84Fa97b50751Dbf25036d067dCf18858bF",
                "implementation": "0x99bbA657f2BbC93c02D617f8bA121cB8Fc104Acf"
            },
            "Foundation": "0x70997970C51812dc3A010C7d01b50e0d17dc79C8",
            "Kms": [
                "0x3C44CdDdB6a900fa2b585dd299e03d12FA4293BC"
            ],
            "StreamRegistry": "0x0000000000000000000000000000000000000000",
            "DimoStreamrNode": "0x0000000000000000000000000000000000000000",
            "TablelandTables": "0x0000000000000000000000000000000000000000",
            "Sacd": "0x0000000000000000000000000000000000000000"
        }
    },
    "localhost": {
        "modules": {
            "DIMORegistry": {
                "address": "0xf953b3A269d80e3eB0F2947630Da976B896A8C5b",
                "selectors": [
                    "0x0df5b997",
                    "0x9748a762",
                    "0x06d1d2a1"
                ]
            },
            "Eip712Checker": {
                "address": "0xAA292E8611aDF267e563f334Ee42320aC96D0463",
                "selectors": [
                    "0x4cd88b76"
                ]
            },
            "DimoAccessControl": {
                "address": "0x5c74c94173F05dA1720953407cbb920F3DF9f887",
                "selectors": [
                    "0x248a9ca3",
                    "0x2f2ff15d",
                    "0x91d14854",
                    "0x8bb9c5bf",
                    "0xd547741f"
                ]
            },
            "Nodes": {
                "address": "0x720472c8ce72c2A2D711333e064ABD3E6BbEAdd3",
                "selectors": [
                    "0xbc60a6ba",
                    "0xdce2f860",
                    "0x82087d24"
                ]
            },
            "BaseDataURI": {
                "address": "0xe8D2A1E88c91DCd5433208d4152Cc4F399a7e91d",
                "selectors": [
                    "0xe324093f"
                ]
            },
            "Manufacturer": {
                "address": "0x5067457698Fd6Fa1C6964e416b3f42713513B3dD",
                "selectors": [
                    "0x50300a3f",
                    "0xce55aab0",
                    "0x9109b30b",
                    "0xd9c27c40",
                    "0xb429afeb",
                    "0x456bf169",
                    "0x5f36da6b",
                    "0x9abb3000",
                    "0x92eefe9b",
                    "0xd159f49a",
                    "0x63545ffa",
                    "0x20d60248"
                ]
            },
            "Integration": {
                "address": "0x18E317A7D70d8fBf8e6E893616b52390EbBdb629",
                "selectors": [
                    "0x044d2498",
                    "0x714b7cfb",
                    "0x123141bd",
                    "0xbc8002f0",
                    "0xe21f68b7",
                    "0x603dd1db",
                    "0xd6739004",
                    "0x653af271",
                    "0x106129aa",
                    "0x636c1d1b",
                    "0x8d7e6001",
                    "0x440707b5"
                ]
            },
            "Vehicle": {
                "address": "0x4b6aB5F819A515382B0dEB6935D793817bB4af28",
                "selectors": [
                    "0xf0d1a557",
                    "0xd0b61156",
                    "0xb7bded95",
                    "0x3da44e56",
                    "0x1b1a82c8",
                    "0xf8ddeada",
                    "0xd3b47405",
                    "0x9bfae6da",
                    "0xd9c3ae61",
                    "0xea0e7d3a"
                ]
            },
            "AftermarketDevice": {
                "address": "0xCace1b78160AE76398F486c8a18044da0d66d86D",
                "selectors": [
                    "0x6111afa3",
                    "0x60deec60",
                    "0x89a841bb",
                    "0x682a25e3",
                    "0x9796cf22",
                    "0xc6b36f2a",
                    "0x7ba79a39",
                    "0xb50df2f7",
                    "0xcfe642dd",
                    "0x9b3abd48",
                    "0x9d0b139b",
                    "0x4d49d82a",
                    "0x4d13b709",
                    "0xee4d9596",
                    "0x3f65997a"
                ]
            },
            "SyntheticDevice": {
                "address": "0xD5ac451B0c50B9476107823Af206eD814a2e2580",
                "selectors": [
                    "0xe1f371df",
                    "0x7c7c9978",
                    "0x493b27e1",
                    "0x795b910a",
                    "0x261d982a",
                    "0xc624e8a1",
                    "0xecf452d7",
                    "0x80430e0d"
                ]
            },
            "Mapper": {
                "address": "0xc0F115A19107322cFBf1cDBC7ea011C19EbDB4F8",
                "selectors": [
                    "0x0a6cef46",
                    "0x112e62a2",
                    "0xbd2b5568",
                    "0xbebc0bfc"
                ]
            },
            "Charging": {
                "address": "",
                "selectors": []
            },
            "Shared": {
                "address": "",
                "selectors": []
            },
            "MultipleMinter": {
                "address": "0xc96304e3c037f81dA488ed9dEa1D8F2a48278a75",
                "selectors": [
                    "0xfb1a28e8",
                    "0x191292f8"
                ]
            },
            "StreamrConfigurator": {
                "address": "0x34B40BA116d5Dec75548a9e9A8f15411461E8c70",
                "selectors": [
                    "0x9e594424",
                    "0x5f450e29",
                    "0x0c3cac3b"
                ]
            },
            "VehicleStream": {
                "address": "0xD0141E899a65C95a556fE2B27e5982A6DE7fDD7A",
                "selectors": [
                    "0x497323c8",
                    "0x180e469a",
                    "0xa91ec798",
                    "0xc8f11a06",
                    "0x1882b263",
                    "0xbb44bb75",
                    "0x6f58f093",
                    "0x37479f7e",
                    "0xcd90df7e"
                ]
            },
            "DevAdmin": {
                "address": "0x07882Ae1ecB7429a84f1D53048d35c4bB2056877",
                "selectors": [
                    "0xd7376bae",
                    "0x63dec203",
                    "0x52878b61",
                    "0x282eb387",
                    "0x11d679c9",
                    "0xb17b974b",
                    "0x56936962",
                    "0x3febacab",
                    "0xf73a8f04",
                    "0xff96b761",
                    "0x5c129493",
                    "0x71193956",
                    "0x8c2ee9bb"
                ]
            },
            "Multicall": {
                "address": "0x22753E4264FDDc6181dc7cce468904A80a363E44",
                "selectors": [
                    "0x415c2d96",
                    "0x1c0c6e51"
                ]
            },
            "DeviceDefinitionTable": {
                "address": "0xA7c59f010700930003b33aB25a7a0679C860f29c",
                "selectors": [
                    "0x20954d21",
                    "0x396e5987",
                    "0xa1d17941",
                    "0x811eed42",
                    "0xb91b4303",
                    "0x088fafdb"
                ]
            },
            "ERC721Holder": {
                "address": "0xfaAddC93baf78e89DCf37bA67943E1bE8F37Bb8c",
                "selectors": [
                    "0x150b7a02"
                ]
            },
            "DeviceDefinitionController": {
                "address": "0x276C216D241856199A83bf27b2286659e5b877D3",
                "selectors": [
                    "0x66df322e"
                ]
            }
        },
        "nfts": {
            "ManufacturerId": {
                "proxy": "0xffa7CA1AEEEbBc30C874d32C7e22F052BbEa0429",
                "implementation": "0x5bf5b11053e734690269C6B9D438F8C9d48F528A"
            },
            "IntegrationId": {
                "proxy": "0xab16A69A5a8c12C732e0DEFF4BE56A70bb64c926",
                "implementation": "0x3aAde2dCD2Df6a8cAc689EE797591b2913658659"
            },
            "VehicleId": {
                "proxy": "0x1f10F3Ba7ACB61b2F50B9d6DdCf91a6f787C0E82",
                "implementation": "0xE3011A37A904aB90C8881a99BD1F6E21401f1522"
            },
            "AftermarketDeviceId": {
                "proxy": "0x525C7063E7C20997BaaE9bDa922159152D0e8417",
                "implementation": "0x457cCf29090fe5A24c19c1bc95F492168C0EaFdb"
            },
            "SyntheticDeviceId": {
                "proxy": "0x5fc748f1FEb28d7b76fa1c6B07D8ba2d5535177c",
                "implementation": "0x38a024C0b412B9d1db8BC398140D00F5Af3093D4"
            }
        },
        "misc": {
            "DimoToken": {
                "proxy": "0x3347B4d90ebe72BeFb30444C9966B2B990aE9FcB",
                "implementation": ""
            },
            "DimoCredit": {
                "proxy": "0x0000000000000000000000000000000000000000",
                "implementation": ""
            },
            "Stake": {
                "proxy": "0x3155755b79aA083bd953911C92705B7aA82a18F9",
                "implementation": ""
            },
            "DimoForwarder": {
                "proxy": "0x3155755b79aA083bd953911C92705B7aA82a18F9",
                "implementation": "0x3347B4d90ebe72BeFb30444C9966B2B990aE9FcB"
            },
            "Foundation": "0x70997970C51812dc3A010C7d01b50e0d17dc79C8",
            "Kms": [
                "0x3C44CdDdB6a900fa2b585dd299e03d12FA4293BC"
            ],
            "StreamRegistry": "0x0000000000000000000000000000000000000000",
            "DimoStreamrNode": "0x0000000000000000000000000000000000000000",
            "TablelandTables": "0x0000000000000000000000000000000000000000",
            "Sacd": "0x0000000000000000000000000000000000000000"
        }
    }
}<|MERGE_RESOLUTION|>--- conflicted
+++ resolved
@@ -112,11 +112,7 @@
                 ]
             },
             "SyntheticDevice": {
-<<<<<<< HEAD
                 "address": "0xB0346664FbEcC3929878Eb4FEfB43753f5b6059b",
-=======
-                "address": "0x25832B17BEc5698c3e646034Bc892f361ae2C354",
->>>>>>> 98e14f9e
                 "selectors": [
                     "0xe1f371df",
                     "0x7c7c9978",
